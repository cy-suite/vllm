psutil
sentencepiece  # Required for LLaMA tokenizer.
numpy < 2.0.0
requests >= 2.26.0
tqdm
blake3
py-cpuinfo
# transformers >= 4.45.2  # Required for Llama 3.2 and Qwen2-VL.
git+https://github.com/huggingface/transformers@llama-refactor
tokenizers >= 0.19.1  # Required for Llama 3.
protobuf # Required by LlamaTokenizer.
fastapi >= 0.107.0, < 0.113.0; python_version < '3.9'
fastapi >= 0.107.0, != 0.113.*, != 0.114.0; python_version >= '3.9'
aiohttp
openai >= 1.52.0 # Ensure modern openai package (ensure types module present and max_completion_tokens field support)
uvicorn[standard]
pydantic >= 2.9  # Required for fastapi >= 0.113.0
prometheus_client >= 0.18.0
pillow  # Required for image processing
prometheus-fastapi-instrumentator >= 7.0.0
tiktoken >= 0.6.0  # Required for DBRX tokenizer
lm-format-enforcer >= 0.10.9, < 0.11
outlines == 0.1.11
<<<<<<< HEAD
=======
lark == 1.2.2 
>>>>>>> 98356735
xgrammar >= 0.1.6; platform_machine == "x86_64"
typing_extensions >= 4.10
filelock >= 3.16.1 # need to contain https://github.com/tox-dev/filelock/pull/317
partial-json-parser # used for parsing partial JSON outputs
pyzmq
msgspec
gguf == 0.10.0
importlib_metadata
mistral_common[opencv] >= 1.5.0
transformers>=4.47
pyyaml
six>=1.16.0; python_version > '3.11' # transitive dependency of pandas that needs to be the latest version for python 3.12
setuptools>=74.1.1; python_version > '3.11' # Setuptools is used by triton, we need to ensure a modern version is installed for 3.12+ so that it does not try to import distutils, which was removed in 3.12
einops # Required for Qwen2-VL.
compressed-tensors == 0.8.1 # required for compressed-tensors
depyf==0.18.0 # required for profiling and debugging torch.compile<|MERGE_RESOLUTION|>--- conflicted
+++ resolved
@@ -21,10 +21,7 @@
 tiktoken >= 0.6.0  # Required for DBRX tokenizer
 lm-format-enforcer >= 0.10.9, < 0.11
 outlines == 0.1.11
-<<<<<<< HEAD
-=======
 lark == 1.2.2 
->>>>>>> 98356735
 xgrammar >= 0.1.6; platform_machine == "x86_64"
 typing_extensions >= 4.10
 filelock >= 3.16.1 # need to contain https://github.com/tox-dev/filelock/pull/317
