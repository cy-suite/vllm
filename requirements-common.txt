--- conflicted
+++ resolved
@@ -21,8 +21,5 @@
 outlines >= 0.0.43 # Requires torch >= 2.1.0
 typing_extensions
 filelock >= 3.10.4 # filelock starts to support `mode` argument from 3.10.4
-<<<<<<< HEAD
-gguf >= 0.6.0
-=======
-pyzmq
->>>>>>> c38eba30
+gguf == 0.9.1
+pyzmq