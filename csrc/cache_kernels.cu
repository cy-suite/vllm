--- conflicted
+++ resolved
@@ -182,13 +182,8 @@
                               + head_idx * head_size * block_size
                               + head_offset * block_size
                               + block_offset;
-<<<<<<< HEAD
-    key_cache[tgt_key_idx] = VLLM_LDG(&key[src_key_idx]);
-    value_cache[tgt_value_idx] = VLLM_LDG(&value[src_value_idx]);
-=======
     key_cache[tgt_key_idx] = key[src_key_idx];
     value_cache[tgt_value_idx] = value[src_value_idx];
->>>>>>> 95248677
   }
 }
 
