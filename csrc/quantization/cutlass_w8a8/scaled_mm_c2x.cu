--- conflicted
+++ resolved
@@ -10,617 +10,7 @@
 /*
    This file defines quantized GEMM operations using the CUTLASS 2.x API, for
    NVIDIA GPUs with SM versions prior to sm90 (Hopper).
-<<<<<<< HEAD
-
-   Epilogue functions can be defined to post-process the output before it is
-   written to GPU memory.
-   Epilogues must contain a public type named EVTCompute of type Sm80EVT,
-   as well as a static prepare_args function that constructs an
-   EVTCompute::Arguments struct.
 */
-
-namespace {
-
-// Wrappers for the GEMM kernel that is used to guard against compilation on
-// architectures that will never use the kernel. The purpose of this is to
-// reduce the size of the compiled binary.
-// __CUDA_ARCH__ is not defined in host code, so this lets us smuggle the ifdef
-// into code that will be executed on the device where it is defined.
-template <typename Kernel>
-struct enable_sm75_to_sm80 : Kernel {
-  template <typename... Args>
-  CUTLASS_DEVICE static void invoke(Args&&... args) {
-#if defined __CUDA_ARCH__ && __CUDA_ARCH__ >= 750 && __CUDA_ARCH__ < 800
-    Kernel::invoke(std::forward<Args>(args)...);
-#endif
-  }
-};
-
-template <typename Kernel>
-struct enable_sm80_to_sm89 : Kernel {
-  template <typename... Args>
-  CUTLASS_DEVICE static void invoke(Args&&... args) {
-#if defined __CUDA_ARCH__ && __CUDA_ARCH__ >= 800 && __CUDA_ARCH__ < 890
-    Kernel::invoke(std::forward<Args>(args)...);
-#endif
-  }
-};
-
-template <typename Kernel>
-struct enable_sm89_to_sm90 : Kernel {
-  template <typename... Args>
-  CUTLASS_DEVICE static void invoke(Args&&... args) {
-#if defined __CUDA_ARCH__ && __CUDA_ARCH__ >= 890 && __CUDA_ARCH__ < 900
-    Kernel::invoke(std::forward<Args>(args)...);
-#endif
-  }
-};
-
-/*
- * This class provides the common load descriptors for the
- * ScaledEpilogue[...] classes
- */
-template <typename ElementD, typename OutputTileThreadMap>
-struct ScaledEpilogueBase {
- protected:
-  using Accum = cutlass::epilogue::threadblock::VisitorAccFetch;
-
-  template <typename T, bool EnableNullptr = false>
-  using ColOrScalarLoad =
-      cutlass::epilogue::threadblock::VisitorColOrScalarBroadcast<
-          OutputTileThreadMap, T, Stride<Int<1>, Int<0>, Int<0>>,
-          EnableNullptr>;
-
-  template <typename T, bool EnableNullptr = false>
-  using RowOrScalarLoad =
-      cutlass::epilogue::threadblock::VisitorRowOrScalarBroadcast<
-          OutputTileThreadMap, T, Stride<Int<0>, Int<1>, Int<0>>,
-          EnableNullptr>;
-
-  template <typename T>
-  using ColLoad = cutlass::epilogue::threadblock::VisitorColBroadcast<
-      OutputTileThreadMap, T, Stride<Int<1>, Int<0>, Int<0>>>;
-
-  template <typename T>
-  using RowLoad = cutlass::epilogue::threadblock::VisitorRowBroadcast<
-      OutputTileThreadMap, T, Stride<Int<0>, Int<1>, Int<0>>>;
-
-  template <typename Descriptor, typename T>
-  static auto args_from_tensor(torch::Tensor const& tensor) {
-    using Arguments = typename Descriptor::Arguments;
-    auto* data_ptr = static_cast<T*>(tensor.data_ptr());
-    if constexpr (std::is_same_v<Descriptor, ColOrScalarLoad<T>> ||
-                  std::is_same_v<Descriptor, RowOrScalarLoad<T>>) {
-      return Arguments{data_ptr, tensor.numel() != 1};
-    } else {
-      return Arguments{data_ptr};
-    }
-  }
-
-  template <typename Descriptor, typename T>
-  static auto args_from_tensor(c10::optional<torch::Tensor> const& tensor) {
-    using Arguments = typename Descriptor::Arguments;
-    auto* data_ptr = tensor ? static_cast<T*>(tensor->data_ptr()) : nullptr;
-    static_assert(std::is_same_v<Descriptor, ColOrScalarLoad<T, true>> ||
-                  std::is_same_v<Descriptor, RowOrScalarLoad<T, true>>);
-
-    bool is_scalar = tensor && tensor->numel() != 1;  // ignored if null
-    return Arguments{data_ptr, is_scalar};
-  }
-};
-
-/*
- This epilogue function defines a quantized GEMM operation similar to
- torch._scaled_mm.
-
- A and B may be both either int8 or fp8_e4m3. A can be quantized per-tensor or
- per-row. B can be quantized per-tensor or per-column.
- Any combination of per-tensor and per-row or column is supported.
- A and B must have symmetric quantization (zero point == 0).
-
- So the GEMM operation is D = (a_scales * A) (b_scales * B), where the
- scales are applied elementwise with numpy-style broadcasting.
-
- ScaleA and ScaleB define the epilogue functions that apply the scales for
- the A and B operands respectively. These scales may be either per-tensor or
- per row or column.
-*/
-template <typename ElementD, typename OutputTileThreadMap>
-struct ScaledEpilogue
-    : private ScaledEpilogueBase<ElementD, OutputTileThreadMap> {
- private:
-  using SUPER = ScaledEpilogueBase<ElementD, OutputTileThreadMap>;
-  using Accum = typename SUPER::Accum;
-  using ScaleA = typename SUPER::template ColOrScalarLoad<float>;
-  using ScaleB = typename SUPER::template RowOrScalarLoad<float>;
-
-  using Compute0 = cutlass::epilogue::threadblock::VisitorCompute<
-      cutlass::multiplies, float, float,
-      cutlass::FloatRoundStyle::round_to_nearest>;
-
-  using EVTCompute0 =
-      cutlass::epilogue::threadblock::Sm80EVT<Compute0, ScaleB, Accum>;
-
-  using Compute1 = cutlass::epilogue::threadblock::VisitorCompute<
-      cutlass::multiplies, ElementD, float,
-      cutlass::FloatRoundStyle::round_to_nearest>;
-
- public:
-  using EVTCompute =
-      cutlass::epilogue::threadblock::Sm80EVT<Compute1, ScaleA, EVTCompute0>;
-  using ArgumentType = typename EVTCompute::Arguments;
-
-  static ArgumentType prepare_args(torch::Tensor const& a_scales,
-                                   torch::Tensor const& b_scales) {
-    auto a_args = SUPER::template args_from_tensor<ScaleA, float>(a_scales);
-    auto b_args = SUPER::template args_from_tensor<ScaleB, float>(b_scales);
-
-    typename EVTCompute0::Arguments evt0_args{b_args};
-    return ArgumentType{a_args, evt0_args};
-  }
-};
-
-/*
- * This epilogue performs the same operation as ScaledEpilogue, but adds a bias.
- * This bias can also be used in the per-tensor azp case, where the activation
- * zero point (azp) is used to compute an azp correction term,
- * which is folded into the bias.
- *
- * The bias tensor must be per-output channel.
- * ScaleA and ScaleB can be per-tensor or per-token/per-channel.
- */
-template <typename ElementD, typename OutputTileThreadMap>
-struct ScaledEpilogueBias
-    : protected ScaledEpilogueBase<ElementD, OutputTileThreadMap> {
- protected:
-  using SUPER = ScaledEpilogueBase<ElementD, OutputTileThreadMap>;
-  using Accum = typename SUPER::Accum;
-  using ScaleA = typename SUPER::template ColOrScalarLoad<float>;
-  using ScaleB = typename SUPER::template RowOrScalarLoad<float>;
-  using Bias = typename SUPER::template RowLoad<ElementD>;
-  using Compute0 = cutlass::epilogue::threadblock::VisitorCompute<
-      cutlass::multiplies, float, float,
-      cutlass::FloatRoundStyle::round_to_nearest>;
-
-  using EVTCompute0 =
-      cutlass::epilogue::threadblock::Sm80EVT<Compute0, ScaleB, Accum>;
-
-  using Compute1 = cutlass::epilogue::threadblock::VisitorCompute<
-      cutlass::multiply_add, ElementD, float,
-      cutlass::FloatRoundStyle::round_to_nearest>;
-
- public:
-  using EVTCompute = cutlass::epilogue::threadblock::Sm80EVT<Compute1, ScaleA,
-                                                             EVTCompute0, Bias>;
-  using ArgumentType = typename EVTCompute::Arguments;
-  static ArgumentType prepare_args(torch::Tensor const& a_scales,
-                                   torch::Tensor const& b_scales,
-                                   torch::Tensor const& bias) {
-    auto a_args = SUPER::template args_from_tensor<ScaleA, float>(a_scales);
-    auto b_args = SUPER::template args_from_tensor<ScaleB, float>(b_scales);
-    auto bias_args = SUPER::template args_from_tensor<Bias, ElementD>(bias);
-
-    typename EVTCompute0::Arguments evt0_args{b_args};
-    return ArgumentType{a_args, evt0_args, bias_args};
-  }
-};
-
-/*
- * This epilogue directly supports per-tensor azp in int32 form.
- * As opposed to the per-token epilogue below, this epilogue only has an azp_adj
- * term, which should already be multiplied with the scalar azp.
- * The azp_adj term is a 1D tensor of shape (1,n), computed as azp * J @ B.
- *
- * This epilogue also supports bias, which remains per-channel.
- */
-template <typename ElementD, typename OutputTileThreadMap>
-struct ScaledEpilogueBiasAzp
-    : protected ScaledEpilogueBase<ElementD, OutputTileThreadMap> {
- private:
-  using SUPER = ScaledEpilogueBase<ElementD, OutputTileThreadMap>;
-  using Accum = typename SUPER::Accum;
-  using ScaleA = typename SUPER::template ColOrScalarLoad<float>;
-  using ScaleB = typename SUPER::template RowOrScalarLoad<float>;
-  using Bias = typename SUPER::template RowOrScalarLoad<ElementD, true>;
-
-  // This is the full AZP term, azp * J @ B, shape (1,n)
-  using AzpWithAdj = typename SUPER::template RowLoad<int32_t>;
-
-  // Compute (accum - azp_adj), resulting in a float
-  using ComputeAzp = cutlass::epilogue::threadblock::VisitorCompute<
-      cutlass::minus, float, int32_t,
-      cutlass::FloatRoundStyle::round_to_nearest>;
-
-  using EVTComputeAzp =
-      cutlass::epilogue::threadblock::Sm80EVT<ComputeAzp, Accum, AzpWithAdj>;
-
-  using ComputeScaleB = cutlass::epilogue::threadblock::VisitorCompute<
-      cutlass::multiplies, float, float,
-      cutlass::FloatRoundStyle::round_to_nearest>;
-
-  using EVTComputeScaleB =
-      cutlass::epilogue::threadblock::Sm80EVT<ComputeScaleB, ScaleB,
-                                              EVTComputeAzp>;
-
-  using ComputeScaleBiasA = cutlass::epilogue::threadblock::VisitorCompute<
-      cutlass::multiply_add, ElementD, float,
-      cutlass::FloatRoundStyle::round_to_nearest>;
-
- public:
-  using EVTCompute =
-      cutlass::epilogue::threadblock::Sm80EVT<ComputeScaleBiasA, ScaleA,
-                                              EVTComputeScaleB, Bias>;
-
-  using ArgumentType = typename EVTCompute::Arguments;
-
-  static ArgumentType prepare_args(torch::Tensor const& a_scales,
-                                   torch::Tensor const& b_scales,
-                                   torch::Tensor const& azp_adj,
-                                   c10::optional<torch::Tensor> const& bias) {
-    auto a_args = SUPER::template args_from_tensor<ScaleA, float>(a_scales);
-    auto b_args = SUPER::template args_from_tensor<ScaleB, float>(b_scales);
-    auto bias_args = SUPER::template args_from_tensor<Bias, ElementD>(bias);
-    auto azp_adj_args =
-        SUPER::template args_from_tensor<AzpWithAdj, int32_t>(azp_adj);
-
-    typename EVTComputeAzp::Arguments evt_azp_args{{}, azp_adj_args};
-    typename EVTComputeScaleB::Arguments evt_scale_b_args{b_args, evt_azp_args};
-    return ArgumentType{a_args, evt_scale_b_args, bias_args};
-  }
-};
-
-/*
- * This epilogue directly supports per-token azp by materializing the correction
- * term using an outer product. If the term was precomputed, it would require
- * O(m*n) space, and this way it only requires O(m+n) space.
- * The azp term is a 1D tensor of shape (m,1), and represents the unscaled zero
- * point for each row of A.
- * The azp_adj term is a 1D tensor of shape (1,n), computed as J @ B.
- *
- * This epilogue also supports bias, which remains per-channel.
- */
-template <typename ElementD, typename OutputTileThreadMap>
-struct ScaledEpilogueBiasAzpToken
-    : protected ScaledEpilogueBase<ElementD, OutputTileThreadMap> {
- private:
-  using SUPER = ScaledEpilogueBase<ElementD, OutputTileThreadMap>;
-  using Accum = typename SUPER::Accum;
-  using ScaleA = typename SUPER::template ColOrScalarLoad<float>;
-  using ScaleB = typename SUPER::template RowOrScalarLoad<float>;
-  using Bias = typename SUPER::template RowOrScalarLoad<ElementD, true>;
-
-  // Per-token azp term, shape (m,1)
-  using Azp = typename SUPER::template ColLoad<int32_t>;
-
-  // This is the AZP adjustment term, J @ B, shape (1,n)
-  using AzpAdj = typename SUPER::template RowLoad<int32_t>;
-
-  // Compute azp * azp_adj
-  using ComputeAzp = cutlass::epilogue::threadblock::VisitorCompute<
-      cutlass::multiplies, int32_t, int32_t,
-      cutlass::FloatRoundStyle::round_to_nearest>;
-
-  using EVTComputeAzp =
-      cutlass::epilogue::threadblock::Sm80EVT<ComputeAzp, Azp, AzpAdj>;
-
-  // Compute (accum - azp * azp_adj), resulting in a float
-  using ComputeAcc = cutlass::epilogue::threadblock::VisitorCompute<
-      cutlass::minus, float, int32_t,
-      cutlass::FloatRoundStyle::round_to_nearest>;
-
-  using EVTComputeAcc =
-      cutlass::epilogue::threadblock::Sm80EVT<ComputeAcc, Accum, EVTComputeAzp>;
-
-  using ComputeScaleB = cutlass::epilogue::threadblock::VisitorCompute<
-      cutlass::multiplies, float, float,
-      cutlass::FloatRoundStyle::round_to_nearest>;
-
-  using EVTComputeScaleB =
-      cutlass::epilogue::threadblock::Sm80EVT<ComputeScaleB, ScaleB,
-                                              EVTComputeAcc>;
-
-  using ComputeScaleBiasA = cutlass::epilogue::threadblock::VisitorCompute<
-      cutlass::multiply_add, ElementD, float,
-      cutlass::FloatRoundStyle::round_to_nearest>;
-
- public:
-  using EVTCompute =
-      cutlass::epilogue::threadblock::Sm80EVT<ComputeScaleBiasA, ScaleA,
-                                              EVTComputeScaleB, Bias>;
-
-  using ArgumentType = typename EVTCompute::Arguments;
-
-  static ArgumentType prepare_args(torch::Tensor const& a_scales,
-                                   torch::Tensor const& b_scales,
-                                   torch::Tensor const& azp_adj,
-                                   torch::Tensor const& azp,
-                                   c10::optional<torch::Tensor> const& bias) {
-    auto a_args = SUPER::template args_from_tensor<ScaleA, float>(a_scales);
-    auto b_args = SUPER::template args_from_tensor<ScaleB, float>(b_scales);
-    auto bias_args = SUPER::template args_from_tensor<Bias, ElementD>(bias);
-    auto azp_args = SUPER::template args_from_tensor<Azp, int32_t>(azp);
-    auto azp_adj_args =
-        SUPER::template args_from_tensor<AzpAdj, int32_t>(azp_adj);
-
-    typename EVTComputeAzp::Arguments evt_azp_args{azp_args, azp_adj_args};
-    typename EVTComputeAcc::Arguments evt_acc_args{{}, evt_azp_args};
-    typename EVTComputeScaleB::Arguments evt_scale_b_args{b_args, evt_acc_args};
-    return ArgumentType{a_args, evt_scale_b_args, bias_args};
-  }
-};
-
-template <typename Arch, template <typename> typename ArchGuard,
-          typename ElementAB_, typename ElementD_,
-          template <typename, typename> typename Epilogue_, typename TileShape,
-          typename WarpShape, typename InstructionShape, int32_t MainLoopStages>
-struct cutlass_2x_gemm {
-  using ElementAB = ElementAB_;
-  using ElementD = ElementD_;
-
-  using ElementAcc =
-      typename std::conditional<std::is_same_v<ElementAB, int8_t>, int32_t,
-                                float>::type;
-
-  using Operator =
-      typename std::conditional<std::is_same_v<ElementAB, int8_t>,
-                                cutlass::arch::OpMultiplyAddSaturate,
-                                cutlass::arch::OpMultiplyAdd>::type;
-
-  using OutputTileThreadMap =
-      cutlass::epilogue::threadblock::OutputTileThreadLayout<
-          TileShape, WarpShape, float, 4, 1 /* epilogue stages */
-          >;
-
-  using Epilogue = Epilogue_<ElementD, OutputTileThreadMap>;
-  using EVTCompute = typename Epilogue::EVTCompute;
-
-  using D = cutlass::epilogue::threadblock::VisitorAuxStore<
-      OutputTileThreadMap, ElementD, cutlass::FloatRoundStyle::round_to_nearest,
-      Stride<int64_t, Int<1>, Int<0>>>;
-
-  using EVTD = cutlass::epilogue::threadblock::Sm80EVT<D, EVTCompute>;
-
-  // clang-format off
-  using RowMajor = typename cutlass::layout::RowMajor;
-  using ColumnMajor = typename cutlass::layout::ColumnMajor;
-  using KernelType =
-    ArchGuard<typename cutlass::gemm::kernel::DefaultGemmWithVisitor<
-      ElementAB, RowMajor, cutlass::ComplexTransform::kNone, 16,
-      ElementAB, ColumnMajor, cutlass::ComplexTransform::kNone, 16,
-      float, cutlass::layout::RowMajor, 4,
-      ElementAcc, float, cutlass::arch::OpClassTensorOp,
-      Arch,
-      TileShape, WarpShape, InstructionShape,
-      EVTD,
-      cutlass::gemm::threadblock::ThreadblockSwizzleStreamK,
-      MainLoopStages, Operator,
-      1 /* epilogue stages */
-      >::GemmKernel>;
-  // clang-format on
-
-  using Op = cutlass::gemm::device::GemmUniversalAdapter<KernelType>;
-};
-
-template <typename Gemm, typename... EpilogueArgs>
-void cutlass_gemm_caller(torch::Tensor& out, torch::Tensor const& a,
-                         torch::Tensor const& b,
-                         EpilogueArgs&&... epilogue_params) {
-  using ElementAB = typename Gemm::ElementAB;
-  using ElementD = typename Gemm::ElementD;
-
-  int32_t m = a.size(0);
-  int32_t n = b.size(1);
-  int32_t k = a.size(1);
-  cutlass::gemm::GemmCoord problem_size{m, n, k};
-
-  int64_t lda = a.stride(0);
-  int64_t ldb = b.stride(1);
-  int64_t ldc = out.stride(0);
-
-  using StrideC = Stride<int64_t, Int<1>, Int<0>>;
-  StrideC c_stride{ldc, Int<1>{}, Int<0>{}};
-
-  auto a_ptr = static_cast<ElementAB const*>(a.data_ptr());
-  auto b_ptr = static_cast<ElementAB const*>(b.data_ptr());
-  auto c_ptr = static_cast<ElementD*>(out.data_ptr());
-
-  typename Gemm::D::Arguments d_args{c_ptr, c_stride};
-
-  using Epilogue = typename Gemm::Epilogue;
-  auto evt_args =
-      Epilogue::prepare_args(std::forward<EpilogueArgs>(epilogue_params)...);
-
-  typename Gemm::EVTD::Arguments epilogue_args{
-      evt_args,
-      d_args,
-  };
-
-  typename Gemm::Op::Arguments args{
-      cutlass::gemm::GemmUniversalMode::kGemmSplitKParallel,  // universal mode
-      problem_size,                                           // problem size
-      1,                                                      // batch count
-      epilogue_args,
-      a_ptr,
-      b_ptr,
-      nullptr,
-      nullptr,
-      0,
-      0,
-      0,
-      0,
-      lda,
-      ldb,
-      ldc,
-      ldc};
-
-  // Launch the CUTLASS GEMM kernel.
-  typename Gemm::Op gemm_op;
-  size_t workspace_size = gemm_op.get_workspace_size(args);
-  cutlass::device_memory::allocation<uint8_t> workspace(workspace_size);
-
-  auto stream = at::cuda::getCurrentCUDAStream(a.get_device());
-
-  CUTLASS_CHECK(gemm_op.can_implement(args));
-  cutlass::Status status = gemm_op(args, workspace.get(), stream);
-  CUTLASS_CHECK(status);
-}
-
-template <typename Gemm, typename FallbackGemm, typename... EpilogueArgs>
-void fallback_cutlass_gemm_caller(torch::Tensor& out, torch::Tensor const& a,
-                                  torch::Tensor const& b,
-                                  EpilogueArgs&&... args) {
-  // In some cases, the GPU isn't able to accommodate the
-  // shared memory requirements of the Gemm. In such cases, use
-  // the FallbackGemm instead.
-  static const int max_shared_mem_per_block_opt_in =
-      get_cuda_max_shared_memory_per_block_opt_in(0);
-
-  size_t const gemm_shared_mem_size =
-      sizeof(typename Gemm::KernelType::SharedStorage);
-  size_t const fallback_gemm_shared_mem_size =
-      sizeof(typename FallbackGemm::KernelType::SharedStorage);
-
-  if (gemm_shared_mem_size <= max_shared_mem_per_block_opt_in) {
-    return cutlass_gemm_caller<Gemm>(out, a, b,
-                                     std::forward<EpilogueArgs>(args)...);
-  } else {
-    TORCH_CHECK(fallback_gemm_shared_mem_size <=
-                max_shared_mem_per_block_opt_in);
-    return cutlass_gemm_caller<FallbackGemm>(
-        out, a, b, std::forward<EpilogueArgs>(args)...);
-  }
-}
-
-template <typename InType, typename OutType,
-          template <typename, typename> typename Epilogue>
-struct sm80_config_default {
-  // This config is used in 2 cases,
-  //  - M in (128, inf)
-  //  - M in (64, 128] and N >= 8192
-  // Shared Memory required by this Gemm - 81920 bytes
-  static_assert(std::is_same<InType, int8_t>());
-  using TileShape = typename cutlass::gemm::GemmShape<128, 128, 64>;
-  using WarpShape = typename cutlass::gemm::GemmShape<64, 64, 64>;
-  using InstructionShape = typename cutlass::gemm::GemmShape<16, 8, 32>;
-  using Cutlass2xGemm =
-      cutlass_2x_gemm<cutlass::arch::Sm80, enable_sm80_to_sm89, InType, OutType,
-                      Epilogue, TileShape, WarpShape, InstructionShape, 5>;
-};
-
-template <typename InType, typename OutType,
-          template <typename, typename> typename Epilogue>
-struct sm80_config_M64 {
-  // This config is used in 2 cases,
-  // - M in (32, 64]
-  // - M in (64, 128] and N < 8192
-  // Shared Memory required by this Gemm - 122880 bytes
-  static_assert(std::is_same<InType, int8_t>());
-  using TileShape = typename cutlass::gemm::GemmShape<64, 128, 128>;
-  using WarpShape = typename cutlass::gemm::GemmShape<64, 64, 64>;
-  using InstructionShape = typename cutlass::gemm::GemmShape<16, 8, 32>;
-  using Cutlass2xGemm =
-      cutlass_2x_gemm<cutlass::arch::Sm80, enable_sm80_to_sm89, InType, OutType,
-                      Epilogue, TileShape, WarpShape, InstructionShape, 5>;
-};
-
-template <typename InType, typename OutType,
-          template <typename, typename> typename Epilogue>
-struct sm80_config_M32 {
-  // M in (16, 32]
-  // Shared Memory required by this Gemm - 61440 bytes
-  static_assert(std::is_same<InType, int8_t>());
-  using TileShape = typename cutlass::gemm::GemmShape<32, 64, 128>;
-  using WarpShape = typename cutlass::gemm::GemmShape<32, 64, 64>;
-  using InstructionShape = typename cutlass::gemm::GemmShape<16, 8, 32>;
-  using Cutlass2xGemm =
-      cutlass_2x_gemm<cutlass::arch::Sm80, enable_sm80_to_sm89, InType, OutType,
-                      Epilogue, TileShape, WarpShape, InstructionShape, 5>;
-};
-
-template <typename InType, typename OutType,
-          template <typename, typename> typename Epilogue>
-struct sm80_config_M16 {
-  // M in [1, 16]
-  // Shared Memory required by this Gemm - 51200 bytes
-  static_assert(std::is_same<InType, int8_t>());
-  using TileShape = typename cutlass::gemm::GemmShape<16, 64, 128>;
-  using WarpShape = typename cutlass::gemm::GemmShape<16, 64, 64>;
-  using InstructionShape = typename cutlass::gemm::GemmShape<16, 8, 32>;
-  using Cutlass2xGemm =
-      cutlass_2x_gemm<cutlass::arch::Sm80, enable_sm80_to_sm89, InType, OutType,
-                      Epilogue, TileShape, WarpShape, InstructionShape, 5>;
-};
-
-}  // namespace
-
-template <typename InType, typename OutType,
-          template <typename, typename> typename Epilogue,
-          typename... EpilogueArgs>
-void cutlass_gemm_sm80_dispatch(torch::Tensor& out, torch::Tensor const& a,
-                                torch::Tensor const& b,
-                                EpilogueArgs&&... args) {
-  static_assert(std::is_same<InType, int8_t>());
-  TORCH_CHECK(a.dtype() == torch::kInt8);
-  TORCH_CHECK(b.dtype() == torch::kInt8);
-
-  using Cutlass2xGemmDefault =
-      typename sm80_config_default<InType, OutType, Epilogue>::Cutlass2xGemm;
-  using Cutlass2xGemmM128BigN =
-      typename sm80_config_default<InType, OutType, Epilogue>::Cutlass2xGemm;
-  using Cutlass2xGemmM128SmallN =
-      typename sm80_config_M64<InType, OutType, Epilogue>::Cutlass2xGemm;
-  using Cutlass2xGemmM64 =
-      typename sm80_config_M64<InType, OutType, Epilogue>::Cutlass2xGemm;
-  using Cutlass2xGemmM32 =
-      typename sm80_config_M32<InType, OutType, Epilogue>::Cutlass2xGemm;
-  using Cutlass2xGemmM16 =
-      typename sm80_config_M16<InType, OutType, Epilogue>::Cutlass2xGemm;
-
-  // Due to shared memory requirements, some Gemms may fail to run on some
-  // GPUs. As the name indicates, the Fallback Gemm is used as an alternative
-  // in such cases.
-  // sm80_config_M16 has the least shared-memory requirement. However,
-  // based on some profiling, we select sm80_config_M32 as a better alternative
-  // performance wise.
-  using FallbackGemm =
-      typename sm80_config_M32<InType, OutType, Epilogue>::Cutlass2xGemm;
-
-  uint32_t const m = a.size(0);
-  uint32_t const mp2 =
-      std::max(static_cast<uint32_t>(16), next_pow_2(m));  // next power of 2
-  if (mp2 <= 16) {
-    // M in [1, 16]
-    return fallback_cutlass_gemm_caller<Cutlass2xGemmM16, FallbackGemm>(
-        out, a, b, std::forward<EpilogueArgs>(args)...);
-  } else if (mp2 <= 32) {
-    // M in (16, 32]
-    return fallback_cutlass_gemm_caller<Cutlass2xGemmM32, FallbackGemm>(
-        out, a, b, std::forward<EpilogueArgs>(args)...);
-  } else if (mp2 <= 64) {
-    // M in (32, 64]
-    return fallback_cutlass_gemm_caller<Cutlass2xGemmM64, FallbackGemm>(
-        out, a, b, std::forward<EpilogueArgs>(args)...);
-  } else if (mp2 <= 128) {
-    // M in (64, 128]
-    uint32_t const n = out.size(1);
-    bool const small_n = n < 8192;
-    if (small_n) {
-      return fallback_cutlass_gemm_caller<Cutlass2xGemmM128SmallN,
-                                          FallbackGemm>(
-          out, a, b, std::forward<EpilogueArgs>(args)...);
-    } else {
-      return fallback_cutlass_gemm_caller<Cutlass2xGemmM128BigN, FallbackGemm>(
-          out, a, b, std::forward<EpilogueArgs>(args)...);
-    }
-  } else {
-    // M in (128, inf)
-    return fallback_cutlass_gemm_caller<Cutlass2xGemmDefault, FallbackGemm>(
-        out, a, b, std::forward<EpilogueArgs>(args)...);
-  }
-}
-=======
-*/
->>>>>>> c66c7f86
 
 template <template <typename, typename> typename Epilogue,
           typename... EpilogueArgs>
@@ -682,10 +72,10 @@
 
   if (azp) {
     TORCH_CHECK(azp->dtype() == torch::kInt32);
-    return cutlass_scaled_mm_sm75_epilogue<ScaledEpilogueBiasAzpToken>(
+    return cutlass_scaled_mm_sm75_epilogue<vllm::ScaledEpilogueBiasAzpToken>(
         out, a, b, a_scales, b_scales, azp_adj, *azp, bias);
   } else {
-    return cutlass_scaled_mm_sm75_epilogue<ScaledEpilogueBiasAzp>(
+    return cutlass_scaled_mm_sm75_epilogue<vllm::ScaledEpilogueBiasAzp>(
         out, a, b, a_scales, b_scales, azp_adj, bias);
   }
 }
@@ -742,10 +132,10 @@
 
   if (azp) {
     TORCH_CHECK(azp->dtype() == torch::kInt32);
-    return cutlass_scaled_mm_sm80_epilogue<ScaledEpilogueBiasAzpToken>(
+    return cutlass_scaled_mm_sm80_epilogue<vllm::ScaledEpilogueBiasAzpToken>(
         out, a, b, a_scales, b_scales, azp_adj, *azp, bias);
   } else {
-    return cutlass_scaled_mm_sm80_epilogue<ScaledEpilogueBiasAzp>(
+    return cutlass_scaled_mm_sm80_epilogue<vllm::ScaledEpilogueBiasAzp>(
         out, a, b, a_scales, b_scales, azp_adj, bias);
   }
 }
@@ -818,10 +208,10 @@
 
   if (azp) {
     TORCH_CHECK(azp->dtype() == torch::kInt32);
-    return cutlass_scaled_mm_sm89_epilogue<ScaledEpilogueBiasAzpToken>(
+    return cutlass_scaled_mm_sm89_epilogue<vllm::ScaledEpilogueBiasAzpToken>(
         out, a, b, a_scales, b_scales, azp_adj, *azp, bias);
   } else {
-    return cutlass_scaled_mm_sm89_epilogue<ScaledEpilogueBiasAzp>(
+    return cutlass_scaled_mm_sm89_epilogue<vllm::ScaledEpilogueBiasAzp>(
         out, a, b, a_scales, b_scales, azp_adj, bias);
   }
 }