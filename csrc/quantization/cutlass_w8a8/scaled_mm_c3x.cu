// clang-format will break include orders
// clang-format off
#include <cudaTypedefs.h>

#if defined CUDA_VERSION && CUDA_VERSION >= 12000

#include <torch/all.h>

#include <ATen/cuda/CUDAContext.h>

#include <iostream>
#include <sstream>
#include <vector>

#include "cutlass/cutlass.h"

#include "cute/tensor.hpp"
#include "cute/atom/mma_atom.hpp"
#include "cutlass/numeric_types.h"

#include "cutlass/gemm/device/gemm_universal_adapter.h"
#include "cutlass/gemm/kernel/gemm_universal.hpp"
#include "cutlass/epilogue/collective/collective_builder.hpp"
#include "cutlass/gemm/collective/collective_builder.hpp"

#include "broadcast_load_epilogue_c3x.hpp"
#include "common.hpp"
// clang-format on

using namespace cute;

/*
   This file defines quantized GEMM operations using the CUTLASS 3.x API, for
   NVIDIA GPUs with sm90a (Hopper) or later.

   Epilogue functions can be defined to post-process the output before it is
   written to GPU memory.
   Epilogues must contain a public type named EVTCompute of type Sm90EVT,
   as well as a static prepare_args function that constructs an
   EVTCompute::Arguments struct.
*/

namespace {

// A wrapper for the GEMM kernel that is used to guard against compilation on
// architectures that will never use the kernel. The purpose of this is to
// reduce the size of the compiled binary.
// __CUDA_ARCH__ is not defined in host code, so this lets us smuggle the ifdef
// into code that will be executed on the device where it is defined.
template <typename Kernel>
struct enable_sm90_or_later : Kernel {
  template <typename... Args>
  CUTLASS_DEVICE void operator()(Args&&... args) {
  #if defined __CUDA_ARCH__ && __CUDA_ARCH__ >= 900
    Kernel::operator()(std::forward<Args>(args)...);
  #endif
  }
};

/*
 * This class provides the common load descriptors for the
 * ScaledEpilogue[...] classes
 */
template <typename ElementAcc, typename ElementD, typename EpilogueDescriptor>
struct ScaledEpilogueBase {
 protected:
  using Accum = cutlass::epilogue::fusion::Sm90AccFetch;

  template <typename T>
  using ColOrScalarLoad = cutlass::epilogue::fusion::Sm90ColOrScalarBroadcast<
      0 /*Stages*/, typename EpilogueDescriptor::TileShape, float,
      Stride<Int<1>, Int<0>, Int<0>>>;

<<<<<<< HEAD
  template <typename T>
  using RowDescriptor =
      cutlass::epilogue::collective::detail::RowBroadcastDescriptor<
          EpilogueDescriptor, T>;

  template <typename T>
  using RowOrScalarLoad = cutlass::epilogue::fusion::Sm90RowOrScalarBroadcast<
      RowDescriptor<T>::Stages, typename EpilogueDescriptor::TileShape,
      typename RowDescriptor<T>::Element, Stride<Int<0>, Int<1>, Int<0>>>;

  // Don't want to support nullptr by default
  template <typename T, bool EnableNullPtr = false>
  using ColLoad = cutlass::epilogue::fusion::Sm90ColBroadcast<
      0 /*Stages*/, typename EpilogueDescriptor::TileShape, T,
      Stride<Int<1>, Int<0>, Int<0>>, 128 / sizeof_bits_v<T>, EnableNullPtr>;

  // Don't want to support nullptr by default
  template <typename T, bool EnableNullPtr = false>
  using RowLoad = cutlass::epilogue::fusion::Sm90RowBroadcast<
      RowDescriptor<T>::Stages, typename EpilogueDescriptor::TileShape, T,
      Stride<Int<0>, Int<1>, Int<0>>, 128 / sizeof_bits_v<T>, EnableNullPtr>;

  // This utility function constructs the arguments for the load descriptors
  // from a tensor. It can handle both row and column, as well as row/column or
  // scalar cases.
  template <typename Descriptor, typename T>
  static auto args_from_tensor(torch::Tensor const& tensor) {
    using Arguments = typename Descriptor::Arguments;
    auto* data_ptr = static_cast<T*>(tensor.data_ptr());
    if constexpr (std::is_same_v<Descriptor, ColOrScalarLoad<T>> ||
                  std::is_same_v<Descriptor, RowOrScalarLoad<T>>) {
      return Arguments{data_ptr, tensor.numel() != 1};
    } else {
      static_assert(!std::is_same_v<Descriptor, ColLoad<T, true>> &&
                    !std::is_same_v<Descriptor, RowLoad<T, true>>);
      return Arguments{data_ptr};
    }
  }

  // This overload handles the case where there might not be a tensor, in which
  // case a nullptr is passed and a constant (0) is used.
  template <typename Descriptor, typename T>
  static auto args_from_tensor(c10::optional<torch::Tensor> const& tensor) {
    using Arguments = typename Descriptor::Arguments;
    auto* data_ptr = tensor ? static_cast<T*>(tensor->data_ptr()) : nullptr;
    static_assert(std::is_same_v<Descriptor, ColLoad<T, true>> ||
                  std::is_same_v<Descriptor, RowLoad<T, true>>);
    return Arguments{data_ptr};
  }
=======
  using ScaleB = cutlass::epilogue::fusion::Sm90RowOrScalarBroadcast<
      0 /*Stages*/, typename EpilogueDescriptor::TileShape, float,
      Stride<Int<0>, Int<1>, Int<0>>>;
>>>>>>> dfb1a15d
};

/*
   This epilogue function defines a quantized GEMM operation similar to
   torch.scaled_mm_.

   A and B may be both either int8 or fp8_e4m3. A can be
   quantized per-tensor or per-row. B can be quantized per-tensor or per-column.
   Any combination of per-tensor and per-row or column is supported.
   A and B must have symmetric quantization (zero point == 0).

   So the GEMM operation is D = (a_scales * A) (b_scales * B), where the
   scales are applied elementwise with numpy-style broadcasting.

   ScaleA and ScaleB define the epilogue functions that apply the scales for
   the A and B operands respectively. These scales may be either per-tensor or
   per row or column.
*/
template <typename ElementAcc, typename ElementD, typename EpilogueDescriptor>
struct ScaledEpilogue
    : private ScaledEpilogueBase<ElementAcc, ElementD, EpilogueDescriptor> {
 private:
  using SUPER = ScaledEpilogueBase<ElementAcc, ElementD, EpilogueDescriptor>;
  using Accum = typename SUPER::Accum;
  using ScaleA = typename SUPER::template ColOrScalarLoad<float>;
  using ScaleB = typename SUPER::template RowOrScalarLoad<float>;

  using Compute0 = cutlass::epilogue::fusion::Sm90Compute<
      cutlass::multiplies, float, float,
      cutlass::FloatRoundStyle::round_to_nearest>;

  using EVTCompute0 =
      cutlass::epilogue::fusion::Sm90EVT<Compute0, ScaleB, Accum>;

  using Compute1 = cutlass::epilogue::fusion::Sm90Compute<
      cutlass::multiplies, ElementD, float,
      cutlass::FloatRoundStyle::round_to_nearest>;

 public:
  using EVTCompute =
      cutlass::epilogue::fusion::Sm90EVT<Compute1, ScaleA, EVTCompute0>;
  using ArgumentType = typename EVTCompute::Arguments;

  static ArgumentType prepare_args(torch::Tensor const& a_scales,
                                   torch::Tensor const& b_scales) {
    auto a_args = SUPER::template args_from_tensor<ScaleA, float>(a_scales);
    auto b_args = SUPER::template args_from_tensor<ScaleB, float>(b_scales);

    typename EVTCompute0::Arguments evt0_args{b_args};
    return ArgumentType{a_args, evt0_args};
  }
};

/*
 * This epilogue performs the same operation as ScaledEpilogue, but adds a bias.
 * This bias can also be used in the per-tensor azp case, where the activation
 * zero point (azp) is used to compute an azp correction term,
 * which is folded into the bias.
 *
 * The bias tensor must be per-output channel.
 * ScaleA and ScaleB can be per-tensor or per-token/per-channel.
 */
template <typename ElementAcc, typename ElementD, typename EpilogueDescriptor>
struct ScaledEpilogueBias
    : private ScaledEpilogueBase<ElementAcc, ElementD, EpilogueDescriptor> {
 private:
  using SUPER = ScaledEpilogueBase<ElementAcc, ElementD, EpilogueDescriptor>;
  using Accum = typename SUPER::Accum;
  using ScaleA = typename SUPER::template ColOrScalarLoad<float>;
  using ScaleB = typename SUPER::template RowOrScalarLoad<float>;
  using Bias = typename SUPER::template RowLoad<ElementD>;

  using Compute0 = cutlass::epilogue::fusion::Sm90Compute<
      cutlass::multiplies, float, float,
      cutlass::FloatRoundStyle::round_to_nearest>;

  using EVTCompute0 =
      cutlass::epilogue::fusion::Sm90EVT<Compute0, ScaleB, Accum>;

  using Compute1 = cutlass::epilogue::fusion::Sm90Compute<
      cutlass::multiply_add, ElementD, float,
      cutlass::FloatRoundStyle::round_to_nearest>;

<<<<<<< HEAD
 public:
  using EVTCompute =
      cutlass::epilogue::fusion::Sm90EVT<Compute1, ScaleA, EVTCompute0, Bias>;

  using ArgumentType = typename EVTCompute::Arguments;
  static ArgumentType prepare_args(torch::Tensor const& a_scales,
                                   torch::Tensor const& b_scales,
                                   torch::Tensor const& bias) {
    auto a_args = SUPER::template args_from_tensor<ScaleA, float>(a_scales);
    auto b_args = SUPER::template args_from_tensor<ScaleB, float>(b_scales);
    auto bias_args = SUPER::template args_from_tensor<Bias, ElementD>(bias);

    typename EVTCompute0::Arguments evt0_args{b_args};
    return ArgumentType{a_args, evt0_args, bias_args};
  }
};

/*
 * This epilogue directly supports per-tensor azp in int32 form.
 * As opposed to the per-token epilogue below, this epilogue only has an azp_adj
 * term, which should already be multiplied with the scalar azp.
 * The azp_adj term is a 1D tensor of shape (1,n), computed as azp * J @ B.
 *
 * This epilogue also supports bias, which remains per-channel.
 */
template <typename ElementAcc, typename ElementD, typename EpilogueDescriptor>
struct ScaledEpilogueBiasAzp
    : private ScaledEpilogueBase<ElementAcc, ElementD, EpilogueDescriptor> {
 private:
  using SUPER = ScaledEpilogueBase<ElementAcc, ElementD, EpilogueDescriptor>;
  using Accum = typename SUPER::Accum;
  using ScaleA = typename SUPER::template ColOrScalarLoad<float>;
  using ScaleB = typename SUPER::template RowOrScalarLoad<float>;
  using Bias = typename SUPER::template RowLoad<ElementD, true>;

  // This is the full AZP term, azp * J @ B, shape (1,n)
  using AzpWithAdj = typename SUPER::template RowLoad<int32_t>;

  // Compute float(accum - azp_adj), both operands are int32_t
  using ComputeAzp = cutlass::epilogue::fusion::Sm90Compute<
      cutlass::minus, float, int32_t,
      cutlass::FloatRoundStyle::round_to_nearest>;

  using EVTComputeAzp =
      cutlass::epilogue::fusion::Sm90EVT<ComputeAzp, Accum, AzpWithAdj>;

  using ComputeScaleB = cutlass::epilogue::fusion::Sm90Compute<
      cutlass::multiplies, float, float,
      cutlass::FloatRoundStyle::round_to_nearest>;

  using EVTComputeScaleB =
      cutlass::epilogue::fusion::Sm90EVT<ComputeScaleB, ScaleB, EVTComputeAzp>;

  using ComputeScaleBiasA = cutlass::epilogue::fusion::Sm90Compute<
      cutlass::multiply_add, ElementD, float,
      cutlass::FloatRoundStyle::round_to_nearest>;
=======
  using Bias = cutlass::epilogue::fusion::Sm90RowBroadcast<
      0 /*Stages*/, typename EpilogueDescriptor::TileShape, ElementD,
      Stride<Int<0>, Int<1>, Int<0>>, 128 / sizeof_bits_v<ElementD>, false>;
>>>>>>> dfb1a15d

 public:
  using EVTCompute =
      cutlass::epilogue::fusion::Sm90EVT<ComputeScaleBiasA, ScaleA,
                                         EVTComputeScaleB, Bias>;
  using ArgumentType = typename EVTCompute::Arguments;

  static ArgumentType prepare_args(torch::Tensor const& a_scales,
                                   torch::Tensor const& b_scales,
                                   torch::Tensor const& azp_adj,
                                   c10::optional<torch::Tensor> const& bias) {
    auto a_args = SUPER::template args_from_tensor<ScaleA, float>(a_scales);
    auto b_args = SUPER::template args_from_tensor<ScaleB, float>(b_scales);
    auto bias_args = SUPER::template args_from_tensor<Bias, ElementD>(bias);
    auto azp_adj_args =
        SUPER::template args_from_tensor<AzpWithAdj, int32_t>(azp_adj);

    typename EVTComputeAzp::Arguments evt_azp_args{{}, azp_adj_args};
    typename EVTComputeScaleB::Arguments evt_scale_b_args{b_args, evt_azp_args};
    return ArgumentType{a_args, evt_scale_b_args, bias_args};
  }
};

/*
 * This epilogue supports per-token azp by computing and applying
 * the correction term using a rank-1 update. If the term were materialized,
 * it would require O(m*n) space, and this way it only requires O(m+n) space.
 * The azp term is a 1D tensor of shape (m,1), and represents the unscaled zero
 * point for each row of A.
 * The azp_adj term is a 1D tensor of shape (1,n), computed as J @ B.
 *
 * This epilogue also supports bias, which remains per-channel.
 */
template <typename ElementAcc, typename ElementD, typename EpilogueDescriptor>
struct ScaledEpilogueBiasAzpToken
    : private ScaledEpilogueBase<ElementAcc, ElementD, EpilogueDescriptor> {
 private:
  using SUPER = ScaledEpilogueBase<ElementAcc, ElementD, EpilogueDescriptor>;
  using Accum = typename SUPER::Accum;
  using ScaleA = typename SUPER::template ColOrScalarLoad<float>;
  using ScaleB = typename SUPER::template RowOrScalarLoad<float>;
  using Bias = typename SUPER::template RowLoad<ElementD, true>;

  // Per-token azp term, shape (m,1)
  using Azp = typename SUPER::template ColLoad<int32_t>;

  // This is the AZP adjustment term, J @ B, shape (1,n)
  using AzpAdj = typename SUPER::template RowLoad<int32_t>;

  // Compute azp * azp_adj
  using ComputeAzp = cutlass::epilogue::fusion::Sm90Compute<
      cutlass::multiplies, int32_t, int32_t,
      cutlass::FloatRoundStyle::round_to_nearest>;

  using EVTComputeAzp =
      cutlass::epilogue::fusion::Sm90EVT<ComputeAzp, Azp, AzpAdj>;

  // Compute float(accum - azp*azp_adj), all operands are int32_t
  using ComputeAcc = cutlass::epilogue::fusion::Sm90Compute<
      cutlass::minus, float, int32_t,
      cutlass::FloatRoundStyle::round_to_nearest>;

  using EVTComputeAcc =
      cutlass::epilogue::fusion::Sm90EVT<ComputeAcc, Accum, EVTComputeAzp>;

  using ComputeScaleB = cutlass::epilogue::fusion::Sm90Compute<
      cutlass::multiplies, float, float,
      cutlass::FloatRoundStyle::round_to_nearest>;

  using EVTComputeScaleB =
      cutlass::epilogue::fusion::Sm90EVT<ComputeScaleB, ScaleB, EVTComputeAcc>;

  using ComputeScaleBiasA = cutlass::epilogue::fusion::Sm90Compute<
      cutlass::multiply_add, ElementD, float,
      cutlass::FloatRoundStyle::round_to_nearest>;

 public:
  using EVTCompute =
      cutlass::epilogue::fusion::Sm90EVT<ComputeScaleBiasA, ScaleA,
                                         EVTComputeScaleB, Bias>;
  using ArgumentType = typename EVTCompute::Arguments;

  static ArgumentType prepare_args(torch::Tensor const& a_scales,
                                   torch::Tensor const& b_scales,
                                   torch::Tensor const& azp_adj,
                                   torch::Tensor const& azp,
                                   c10::optional<torch::Tensor> const& bias) {
    auto a_args = SUPER::template args_from_tensor<ScaleA, float>(a_scales);
    auto b_args = SUPER::template args_from_tensor<ScaleB, float>(b_scales);
    auto bias_args = SUPER::template args_from_tensor<Bias, ElementD>(bias);
    auto azp_args = SUPER::template args_from_tensor<Azp, int32_t>(azp);
    auto azp_adj_args =
        SUPER::template args_from_tensor<AzpAdj, int32_t>(azp_adj);

    typename EVTComputeAzp::Arguments evt_azp_args{azp_args, azp_adj_args};
    typename EVTComputeAcc::Arguments evt_acc_args{{}, evt_azp_args};
    typename EVTComputeScaleB::Arguments evt_scale_b_args{b_args, evt_acc_args};
    return ArgumentType{a_args, evt_scale_b_args, bias_args};
  }
};

template <typename ElementAB_, typename ElementD_,
          template <typename, typename, typename> typename Epilogue_,
          typename TileShape, typename ClusterShape, typename KernelSchedule,
          typename EpilogueSchedule>
struct cutlass_3x_gemm {
  using ElementAB = ElementAB_;
  using ElementD = ElementD_;
  using ElementAcc =
      typename std::conditional<std::is_same_v<ElementAB, int8_t>, int32_t,
                                float>::type;

  using EpilogueDescriptor =
      cutlass::epilogue::collective::detail::EpilogueDescriptor<
          TileShape, cutlass::epilogue::collective::EpilogueTileAuto, ElementD,
          ElementD, EpilogueSchedule>;

  using Epilogue = Epilogue_<ElementAcc, ElementD, EpilogueDescriptor>;

  using StrideD = Stride<int64_t, Int<1>, Int<0>>;
  using ElementC = void;
  using StrideC = StrideD;

  using EVTCompute = typename Epilogue::EVTCompute;

  using CollectiveEpilogue =
      typename cutlass::epilogue::collective::CollectiveBuilder<
          cutlass::arch::Sm90, cutlass::arch::OpClassTensorOp, TileShape,
          ClusterShape, cutlass::epilogue::collective::EpilogueTileAuto,
          ElementAcc, float, ElementC, StrideC, 4, ElementD, StrideD, 4,
          EpilogueSchedule, EVTCompute>::CollectiveOp;

  static constexpr size_t CEStorageSize =
      sizeof(typename CollectiveEpilogue::SharedStorage);
  using Stages = typename cutlass::gemm::collective::StageCountAutoCarveout<
      static_cast<int>(CEStorageSize)>;

  // clang-format off
  using CollectiveMainloop =
      typename cutlass::gemm::collective::CollectiveBuilder<
          cutlass::arch::Sm90, cutlass::arch::OpClassTensorOp, 
          ElementAB, cutlass::layout::RowMajor, 16, 
          ElementAB, cutlass::layout::ColumnMajor, 16, 
          ElementAcc, TileShape, ClusterShape,
          Stages,
          KernelSchedule>::CollectiveOp;
  // clang-format on

  using KernelType = enable_sm90_or_later<cutlass::gemm::kernel::GemmUniversal<
      cute::Shape<int, int, int, int>, CollectiveMainloop, CollectiveEpilogue,
      cutlass::gemm::PersistentScheduler>>;

  struct GemmKernel : public KernelType {};
};

template <typename Gemm, typename... EpilogueArgs>
void cutlass_gemm_caller(torch::Tensor& out, torch::Tensor const& a,
                         torch::Tensor const& b,
                         EpilogueArgs&&... epilogue_params) {
  using ElementAB = typename Gemm::ElementAB;
  using ElementD = typename Gemm::ElementD;

  int32_t m = a.size(0);
  int32_t n = b.size(1);
  int32_t k = a.size(1);

  int64_t lda = a.stride(0);
  int64_t ldb = b.stride(1);
  int64_t ldc = out.stride(0);

  using StrideA = Stride<int64_t, Int<1>, int64_t>;
  using StrideB = Stride<int64_t, Int<1>, int64_t>;
  using StrideC = typename Gemm::StrideC;

  StrideA a_stride{lda, Int<1>{}, 0};
  StrideB b_stride{ldb, Int<1>{}, 0};
  StrideC c_stride{ldc, Int<1>{}, Int<0>{}};

  using GemmKernel = typename Gemm::GemmKernel;
  typename GemmKernel::ProblemShape prob_shape{m, n, k, 1};

  auto a_ptr = static_cast<ElementAB*>(a.data_ptr());
  auto b_ptr = static_cast<ElementAB*>(b.data_ptr());
  typename GemmKernel::MainloopArguments mainloop_args{a_ptr, a_stride, b_ptr,
                                                       b_stride};

  auto c_ptr = static_cast<ElementD*>(out.data_ptr());
  typename GemmKernel::EpilogueArguments epilogue_args{
      Gemm::Epilogue::prepare_args(
          std::forward<EpilogueArgs>(epilogue_params)...),
      c_ptr, c_stride, c_ptr, c_stride};

  typename GemmKernel::Arguments args{cutlass::gemm::GemmUniversalMode::kGemm,
                                      prob_shape, mainloop_args, epilogue_args};

  // Launch the CUTLASS GEMM kernel.
  using GemmOp = cutlass::gemm::device::GemmUniversalAdapter<GemmKernel>;
  GemmOp gemm_op;
  CUTLASS_CHECK(gemm_op.can_implement(args));

  size_t workspace_size = gemm_op.get_workspace_size(args);
  auto const workspace_options =
      torch::TensorOptions().dtype(torch::kUInt8).device(a.device());
  auto workspace = torch::empty(workspace_size, workspace_options);

  auto stream = at::cuda::getCurrentCUDAStream(a.get_device());

  cutlass::Status status = gemm_op.run(args, workspace.data_ptr(), stream);
  CUTLASS_CHECK(status);
}

template <typename InType, typename OutType,
          template <typename, typename, typename> typename Epilogue>
struct sm90_fp8_config_default {
  // M in (128, inf)
  static_assert(std::is_same<InType, cutlass::float_e4m3_t>());
  using KernelSchedule =
      cutlass::gemm::KernelTmaWarpSpecializedPingpongFP8FastAccum;
  using EpilogueSchedule = typename cutlass::epilogue::TmaWarpSpecialized;
  using TileShape = Shape<_128, _128, _128>;
  using ClusterShape = Shape<_2, _1, _1>;
  using Cutlass3xGemm =
      cutlass_3x_gemm<InType, OutType, Epilogue, TileShape, ClusterShape,
                      KernelSchedule, EpilogueSchedule>;
};

template <typename InType, typename OutType,
          template <typename, typename, typename> typename Epilogue>
struct sm90_fp8_config_M128 {
  // M in (64, 128]
  static_assert(std::is_same<InType, cutlass::float_e4m3_t>());
  using KernelSchedule =
      cutlass::gemm::KernelTmaWarpSpecializedPingpongFP8FastAccum;
  using EpilogueSchedule = typename cutlass::epilogue::TmaWarpSpecialized;
  using TileShape = Shape<_64, _128, _128>;
  using ClusterShape = Shape<_2, _1, _1>;
  using Cutlass3xGemm =
      cutlass_3x_gemm<InType, OutType, Epilogue, TileShape, ClusterShape,
                      KernelSchedule, EpilogueSchedule>;
};

template <typename InType, typename OutType,
          template <typename, typename, typename> typename Epilogue>
struct sm90_fp8_config_M64 {
  // M in [1, 64]
  static_assert(std::is_same<InType, cutlass::float_e4m3_t>());
  using KernelSchedule =
      cutlass::gemm::KernelTmaWarpSpecializedPingpongFP8FastAccum;
  using EpilogueSchedule = typename cutlass::epilogue::TmaWarpSpecialized;
  using TileShape = Shape<_64, _64, _128>;
  using ClusterShape = Shape<_1, _8, _1>;

  using Cutlass3xGemm =
      cutlass_3x_gemm<InType, OutType, Epilogue, TileShape, ClusterShape,
                      KernelSchedule, EpilogueSchedule>;
};

template <typename InType, typename OutType,
          template <typename, typename, typename> typename Epilogue>
struct sm90_int8_config_default {
  // For M > 128 and any N
  static_assert(std::is_same<InType, int8_t>());
  using KernelSchedule =
      typename cutlass::gemm::KernelTmaWarpSpecializedPingpong;
  using EpilogueSchedule = typename cutlass::epilogue::TmaWarpSpecialized;
  using TileShape = Shape<_128, _128, _128>;
  using ClusterShape = Shape<_2, _1, _1>;
  using Cutlass3xGemm =
      cutlass_3x_gemm<InType, OutType, Epilogue, TileShape, ClusterShape,
                      KernelSchedule, EpilogueSchedule>;
};

template <typename InType, typename OutType,
          template <typename, typename, typename> typename Epilogue>
struct sm90_int8_config_M128 {
  // For M in (64, 128] and any N
  static_assert(std::is_same<InType, int8_t>());
  using KernelSchedule =
      typename cutlass::gemm::KernelTmaWarpSpecializedPingpong;
  using EpilogueSchedule = typename cutlass::epilogue::TmaWarpSpecialized;
  using TileShape = Shape<_64, _128, _128>;
  using ClusterShape = Shape<_2, _1, _1>;
  using Cutlass3xGemm =
      cutlass_3x_gemm<InType, OutType, Epilogue, TileShape, ClusterShape,
                      KernelSchedule, EpilogueSchedule>;
};

template <typename InType, typename OutType,
          template <typename, typename, typename> typename Epilogue>
struct sm90_int8_config_M64 {
  // For M in (32, 64] and any N
  static_assert(std::is_same<InType, int8_t>());
  using KernelSchedule = typename cutlass::gemm::KernelTmaWarpSpecialized;
  using EpilogueSchedule = typename cutlass::epilogue::TmaWarpSpecialized;
  using TileShape = Shape<_64, _64, _256>;
  using ClusterShape = Shape<_1, _1, _1>;
  using Cutlass3xGemm =
      cutlass_3x_gemm<InType, OutType, Epilogue, TileShape, ClusterShape,
                      KernelSchedule, EpilogueSchedule>;
};

template <typename InType, typename OutType,
          template <typename, typename, typename> typename Epilogue>
struct sm90_int8_config_M32_NBig {
  // For M in [1, 32] and N >= 8192
  static_assert(std::is_same<InType, int8_t>());
  using KernelSchedule = typename cutlass::gemm::KernelTmaWarpSpecialized;
  using EpilogueSchedule = typename cutlass::epilogue::TmaWarpSpecialized;
  using TileShape = Shape<_64, _128, _256>;
  using ClusterShape = Shape<_1, _4, _1>;
  using Cutlass3xGemm =
      cutlass_3x_gemm<InType, OutType, Epilogue, TileShape, ClusterShape,
                      KernelSchedule, EpilogueSchedule>;
};

template <typename InType, typename OutType,
          template <typename, typename, typename> typename Epilogue>
struct sm90_int8_config_M32_NSmall {
  // For M in [1, 32] and N < 8192
  static_assert(std::is_same<InType, int8_t>());
  using KernelSchedule = typename cutlass::gemm::KernelTmaWarpSpecialized;
  using EpilogueSchedule = typename cutlass::epilogue::TmaWarpSpecialized;
  using TileShape = Shape<_64, _64, _256>;
  using ClusterShape = Shape<_1, _8, _1>;
  using Cutlass3xGemm =
      cutlass_3x_gemm<InType, OutType, Epilogue, TileShape, ClusterShape,
                      KernelSchedule, EpilogueSchedule>;
};

}  // namespace

template <typename InType, typename OutType,
          template <typename, typename, typename> typename Epilogue,
          typename... EpilogueArgs>
void cutlass_gemm_sm90_fp8_dispatch(torch::Tensor& out, torch::Tensor const& a,
                                    torch::Tensor const& b,
                                    EpilogueArgs&&... args) {
  static_assert(std::is_same<InType, cutlass::float_e4m3_t>());
  TORCH_CHECK(a.dtype() == torch::kFloat8_e4m3fn);
  TORCH_CHECK(b.dtype() == torch::kFloat8_e4m3fn);

  using Cutlass3xGemmDefault =
      typename sm90_fp8_config_default<InType, OutType,
                                       Epilogue>::Cutlass3xGemm;
  using Cutlass3xGemmM64 =
      typename sm90_fp8_config_M64<InType, OutType, Epilogue>::Cutlass3xGemm;
  using Cutlass3xGemmM128 =
      typename sm90_fp8_config_M128<InType, OutType, Epilogue>::Cutlass3xGemm;

  uint32_t const m = a.size(0);
  uint32_t const mp2 =
      std::max(static_cast<uint32_t>(64), next_pow_2(m));  // next power of 2

  if (mp2 <= 64) {
    // m in [1, 64]
    return cutlass_gemm_caller<Cutlass3xGemmM64>(
        out, a, b, std::forward<EpilogueArgs>(args)...);
  } else if (mp2 <= 128) {
    // m in (64, 128]
    return cutlass_gemm_caller<Cutlass3xGemmM128>(
        out, a, b, std::forward<EpilogueArgs>(args)...);
  } else {
    // m in (128, inf)
    return cutlass_gemm_caller<Cutlass3xGemmDefault>(
        out, a, b, std::forward<EpilogueArgs>(args)...);
  }
}

template <typename InType, typename OutType,
          template <typename, typename, typename> typename Epilogue,
          typename... EpilogueArgs>
void cutlass_gemm_sm90_int8_dispatch(torch::Tensor& out, torch::Tensor const& a,
                                     torch::Tensor const& b,
                                     EpilogueArgs&&... args) {
  static_assert(std::is_same<InType, int8_t>());
  TORCH_CHECK(a.dtype() == torch::kInt8);
  TORCH_CHECK(b.dtype() == torch::kInt8);

  using Cutlass3xGemmDefault =
      typename sm90_int8_config_default<InType, OutType,
                                        Epilogue>::Cutlass3xGemm;
  using Cutlass3xGemmM128 =
      typename sm90_int8_config_M128<InType, OutType, Epilogue>::Cutlass3xGemm;
  using Cutlass3xGemmM64 =
      typename sm90_int8_config_M64<InType, OutType, Epilogue>::Cutlass3xGemm;
  using Cutlass3xGemmM32NBig =
      typename sm90_int8_config_M32_NBig<InType, OutType,
                                         Epilogue>::Cutlass3xGemm;
  using Cutlass3xGemmM32NSmall =
      typename sm90_int8_config_M32_NSmall<InType, OutType,
                                           Epilogue>::Cutlass3xGemm;

  uint32_t const n = out.size(1);
  bool const is_small_n = n < 8192;

  uint32_t const m = a.size(0);
  uint32_t const mp2 =
      std::max(static_cast<uint32_t>(32), next_pow_2(m));  // next power of 2

  if (mp2 <= 32) {
    // m in [1, 32]
    if (is_small_n) {
      return cutlass_gemm_caller<Cutlass3xGemmM32NSmall>(
          out, a, b, std::forward<EpilogueArgs>(args)...);
    } else {
      return cutlass_gemm_caller<Cutlass3xGemmM32NBig>(
          out, a, b, std::forward<EpilogueArgs>(args)...);
    }
  } else if (mp2 <= 64) {
    // m in (32, 64]
    return cutlass_gemm_caller<Cutlass3xGemmM64>(
        out, a, b, std::forward<EpilogueArgs>(args)...);
  } else if (mp2 <= 128) {
    // m in (64, 128]
    return cutlass_gemm_caller<Cutlass3xGemmM128>(
        out, a, b, std::forward<EpilogueArgs>(args)...);
  } else {
    // m in (128, inf)
    return cutlass_gemm_caller<Cutlass3xGemmDefault>(
        out, a, b, std::forward<EpilogueArgs>(args)...);
  }
}

template <template <typename, typename, typename> typename Epilogue,
          typename... EpilogueArgs>
void cutlass_scaled_mm_sm90_epilogue(torch::Tensor& out, torch::Tensor const& a,
                                     torch::Tensor const& b,
                                     EpilogueArgs&&... epilogue_args) {
  if (a.dtype() == torch::kInt8) {
    TORCH_CHECK(b.dtype() == torch::kInt8);

    if (out.dtype() == torch::kBFloat16) {
      return cutlass_gemm_sm90_int8_dispatch<int8_t, cutlass::bfloat16_t,
                                             Epilogue>(
          out, a, b, std::forward<EpilogueArgs>(epilogue_args)...);
    } else {
      TORCH_CHECK(out.dtype() == torch::kFloat16);
      return cutlass_gemm_sm90_int8_dispatch<int8_t, cutlass::half_t, Epilogue>(
          out, a, b, std::forward<EpilogueArgs>(epilogue_args)...);
    }
  } else {
    TORCH_CHECK(a.dtype() == torch::kFloat8_e4m3fn);
    TORCH_CHECK(b.dtype() == torch::kFloat8_e4m3fn);

    if (out.dtype() == torch::kBFloat16) {
      return cutlass_gemm_sm90_fp8_dispatch<cutlass::float_e4m3_t,
                                            cutlass::bfloat16_t, Epilogue>(
          out, a, b, std::forward<EpilogueArgs>(epilogue_args)...);
    } else {
      TORCH_CHECK(out.dtype() == torch::kFloat16);
      return cutlass_gemm_sm90_fp8_dispatch<cutlass::float_e4m3_t,
                                            cutlass::half_t, Epilogue>(
          out, a, b, std::forward<EpilogueArgs>(epilogue_args)...);
    }
  }
}

void cutlass_scaled_mm_sm90(torch::Tensor& c, torch::Tensor const& a,
                            torch::Tensor const& b,
                            torch::Tensor const& a_scales,
                            torch::Tensor const& b_scales,
                            c10::optional<torch::Tensor> const& bias) {
  TORCH_CHECK(a_scales.dtype() == torch::kFloat32);
  TORCH_CHECK(b_scales.dtype() == torch::kFloat32);
  if (bias) {
    TORCH_CHECK(bias->dtype() == c.dtype(),
                "currently bias dtype must match output dtype ", c.dtype());
    return cutlass_scaled_mm_sm90_epilogue<ScaledEpilogueBias>(
        c, a, b, a_scales, b_scales, *bias);
  } else {
    return cutlass_scaled_mm_sm90_epilogue<ScaledEpilogue>(c, a, b, a_scales,
                                                           b_scales);
  }
}

void cutlass_scaled_mm_azp_sm90(torch::Tensor& out, torch::Tensor const& a,
                                torch::Tensor const& b,
                                torch::Tensor const& a_scales,
                                torch::Tensor const& b_scales,
                                torch::Tensor const& azp_adj,
                                c10::optional<torch::Tensor> const& azp,
                                c10::optional<torch::Tensor> const& bias) {
  TORCH_CHECK(a_scales.dtype() == torch::kFloat32);
  TORCH_CHECK(b_scales.dtype() == torch::kFloat32);

  if (azp) {
    return cutlass_scaled_mm_sm90_epilogue<ScaledEpilogueBiasAzpToken>(
        out, a, b, a_scales, b_scales, azp_adj, *azp, bias);
  } else {
    return cutlass_scaled_mm_sm90_epilogue<ScaledEpilogueBiasAzp>(
        out, a, b, a_scales, b_scales, azp_adj, bias);
  }
}

#endif<|MERGE_RESOLUTION|>--- conflicted
+++ resolved
@@ -68,19 +68,13 @@
 
   template <typename T>
   using ColOrScalarLoad = cutlass::epilogue::fusion::Sm90ColOrScalarBroadcast<
-      0 /*Stages*/, typename EpilogueDescriptor::TileShape, float,
+      0 /*Stages*/, typename EpilogueDescriptor::TileShape, T,
       Stride<Int<1>, Int<0>, Int<0>>>;
-
-<<<<<<< HEAD
-  template <typename T>
-  using RowDescriptor =
-      cutlass::epilogue::collective::detail::RowBroadcastDescriptor<
-          EpilogueDescriptor, T>;
 
   template <typename T>
   using RowOrScalarLoad = cutlass::epilogue::fusion::Sm90RowOrScalarBroadcast<
-      RowDescriptor<T>::Stages, typename EpilogueDescriptor::TileShape,
-      typename RowDescriptor<T>::Element, Stride<Int<0>, Int<1>, Int<0>>>;
+      0 /*Stages*/, typename EpilogueDescriptor::TileShape, T,
+      Stride<Int<0>, Int<1>, Int<0>>>;
 
   // Don't want to support nullptr by default
   template <typename T, bool EnableNullPtr = false>
@@ -91,7 +85,7 @@
   // Don't want to support nullptr by default
   template <typename T, bool EnableNullPtr = false>
   using RowLoad = cutlass::epilogue::fusion::Sm90RowBroadcast<
-      RowDescriptor<T>::Stages, typename EpilogueDescriptor::TileShape, T,
+      0 /*Stages*/, typename EpilogueDescriptor::TileShape, T,
       Stride<Int<0>, Int<1>, Int<0>>, 128 / sizeof_bits_v<T>, EnableNullPtr>;
 
   // This utility function constructs the arguments for the load descriptors
@@ -121,11 +115,6 @@
                   std::is_same_v<Descriptor, RowLoad<T, true>>);
     return Arguments{data_ptr};
   }
-=======
-  using ScaleB = cutlass::epilogue::fusion::Sm90RowOrScalarBroadcast<
-      0 /*Stages*/, typename EpilogueDescriptor::TileShape, float,
-      Stride<Int<0>, Int<1>, Int<0>>>;
->>>>>>> dfb1a15d
 };
 
 /*
@@ -209,7 +198,6 @@
       cutlass::multiply_add, ElementD, float,
       cutlass::FloatRoundStyle::round_to_nearest>;
 
-<<<<<<< HEAD
  public:
   using EVTCompute =
       cutlass::epilogue::fusion::Sm90EVT<Compute1, ScaleA, EVTCompute0, Bias>;
@@ -266,11 +254,6 @@
   using ComputeScaleBiasA = cutlass::epilogue::fusion::Sm90Compute<
       cutlass::multiply_add, ElementD, float,
       cutlass::FloatRoundStyle::round_to_nearest>;
-=======
-  using Bias = cutlass::epilogue::fusion::Sm90RowBroadcast<
-      0 /*Stages*/, typename EpilogueDescriptor::TileShape, ElementD,
-      Stride<Int<0>, Int<1>, Int<0>>, 128 / sizeof_bits_v<ElementD>, false>;
->>>>>>> dfb1a15d
 
  public:
   using EVTCompute =
