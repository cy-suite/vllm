--- conflicted
+++ resolved
@@ -9,12 +9,6 @@
                      double scale, torch::Tensor& block_tables,
                      torch::Tensor& context_lens, int64_t block_size,
                      int64_t max_context_len,
-<<<<<<< HEAD
-                     const c10::optional<torch::Tensor>& alibi_slopes,
+                     const std::optional<torch::Tensor>& alibi_slopes,
                      const std::string& kv_cache_dtype, torch::Tensor& k_scale,
-                     torch::Tensor& v_scale);
-=======
-                     const std::optional<torch::Tensor>& alibi_slopes,
-                     const std::string& kv_cache_dtype, double k_scale,
-                     double v_scale);
->>>>>>> 869579a7
+                     torch::Tensor& v_scale);