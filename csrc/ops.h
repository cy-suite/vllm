#pragma once

#include <optional>
#include <torch/library.h>

#include "core/scalar_type.hpp"

void paged_attention_v1(
    torch::Tensor& out, torch::Tensor& query, torch::Tensor& key_cache,
    torch::Tensor& value_cache, int64_t num_kv_heads, double scale,
    torch::Tensor& block_tables, torch::Tensor& seq_lens, int64_t block_size,
    int64_t max_seq_len, const c10::optional<torch::Tensor>& alibi_slopes,
    const std::string& kv_cache_dtype, double k_scale, double v_scale,
    const int64_t tp_rank, const int64_t blocksparse_local_blocks,
    const int64_t blocksparse_vert_stride, const int64_t blocksparse_block_size,
    const int64_t blocksparse_head_sliding_step);

void paged_attention_v2(
    torch::Tensor& out, torch::Tensor& exp_sums, torch::Tensor& max_logits,
    torch::Tensor& tmp_out, torch::Tensor& query, torch::Tensor& key_cache,
    torch::Tensor& value_cache, int64_t num_kv_heads, double scale,
    torch::Tensor& block_tables, torch::Tensor& seq_lens, int64_t block_size,
    int64_t max_seq_len, const c10::optional<torch::Tensor>& alibi_slopes,
    const std::string& kv_cache_dtype, double k_scale, double v_scale,
    const int64_t tp_rank, const int64_t blocksparse_local_blocks,
    const int64_t blocksparse_vert_stride, const int64_t blocksparse_block_size,
    const int64_t blocksparse_head_sliding_step);

void rms_norm(torch::Tensor& out, torch::Tensor& input, torch::Tensor& weight,
              double epsilon);

void fused_add_rms_norm(torch::Tensor& input, torch::Tensor& residual,
                        torch::Tensor& weight, double epsilon);

void rotary_embedding(torch::Tensor& positions, torch::Tensor& query,
                      torch::Tensor& key, int64_t head_size,
                      torch::Tensor& cos_sin_cache, bool is_neox);

void batched_rotary_embedding(torch::Tensor& positions, torch::Tensor& query,
                              torch::Tensor& key, int64_t head_size,
                              torch::Tensor& cos_sin_cache, bool is_neox,
                              int64_t rot_dim,
                              torch::Tensor& cos_sin_cache_offsets);

void silu_and_mul(torch::Tensor& out, torch::Tensor& input);

void gelu_and_mul(torch::Tensor& out, torch::Tensor& input);

void gelu_tanh_and_mul(torch::Tensor& out, torch::Tensor& input);

void gelu_new(torch::Tensor& out, torch::Tensor& input);

void gelu_fast(torch::Tensor& out, torch::Tensor& input);

void gelu_quick(torch::Tensor& out, torch::Tensor& input);

void advance_step(int64_t num_seqs, int64_t num_queries, int64_t block_size,
                  torch::Tensor& input_tokens, torch::Tensor& sampled_token_ids,
                  torch::Tensor& input_positions, torch::Tensor& seq_lens,
                  torch::Tensor& slot_mapping, torch::Tensor& block_tables);

#ifndef USE_ROCM
torch::Tensor aqlm_gemm(const torch::Tensor& input, const torch::Tensor& codes,
                        const torch::Tensor& codebooks,
                        const torch::Tensor& scales,
                        const std::vector<int64_t>& codebook_partition_sizes,
                        const std::optional<torch::Tensor>& bias);

torch::Tensor aqlm_dequant(
    const torch::Tensor& codes, const torch::Tensor& codebooks,
    const std::vector<int64_t>& codebook_partition_sizes);

torch::Tensor aqlm_dequant_meta(const torch::Tensor& codes,
                                const torch::Tensor& codebooks,
                                const torch::Tensor& codebook_partition_sizes);

torch::Tensor awq_gemm(torch::Tensor _in_feats, torch::Tensor _kernel,
                       torch::Tensor _scaling_factors, torch::Tensor _zeros,
                       int64_t split_k_iters);

torch::Tensor awq_gemm_meta(torch::Tensor _in_feats, torch::Tensor _kernel,
                            torch::Tensor _scaling_factors,
                            torch::Tensor _zeros, int64_t split_k_iters);

torch::Tensor awq_dequantize(torch::Tensor _kernel,
                             torch::Tensor _scaling_factors,
                             torch::Tensor _zeros, int64_t split_k_iters,
                             int64_t thx, int64_t thy);

torch::Tensor awq_dequantize_meta(torch::Tensor _kernel,
                                  torch::Tensor _scaling_factors,
                                  torch::Tensor _zeros, int64_t split_k_iters,
                                  int64_t thx, int64_t thy);

torch::Tensor marlin_gemm(torch::Tensor& a, torch::Tensor& b_q_weight,
                          torch::Tensor& b_scales, torch::Tensor& workspace,
                          int64_t size_m, int64_t size_n, int64_t size_k);

namespace machete {

std::vector<std::string> supported_schedules(
    vllm::ScalarTypeTorchPtr const& btype);

torch::Tensor gemm(torch::Tensor const& A, torch::Tensor const& B,
                   vllm::ScalarTypeTorchPtr const& btype,
                   c10::optional<torch::Tensor> const& scales,
                   c10::optional<torch::Tensor> const& zeros,
                   c10::optional<int64_t> group_size,
                   c10::optional<torch::Tensor> const& C,
                   c10::optional<double> alpha, c10::optional<double> beta,
                   c10::optional<std::string> schedule);

torch::Tensor prepack_B(torch::Tensor const& B,
                        vllm::ScalarTypeTorchPtr const& btype);

};  // namespace machete

torch::Tensor gptq_marlin_24_gemm(torch::Tensor& a, torch::Tensor& b_q_weight,
                                  torch::Tensor& b_meta,
                                  torch::Tensor& b_scales,
                                  torch::Tensor& workspace,
                                  vllm::ScalarTypeTorchPtr const& b_q_type,
                                  int64_t size_m, int64_t size_n,
                                  int64_t size_k);

torch::Tensor gptq_marlin_24_gemm_meta(
    torch::Tensor& a, torch::Tensor& b_q_weight, torch::Tensor& b_meta,
    torch::Tensor& b_scales, torch::Tensor& workspace, int64_t num_bits,
    int64_t size_m, int64_t size_n, int64_t size_k);

torch::Tensor gptq_marlin_gemm(torch::Tensor& a, torch::Tensor& b_q_weight,
                               torch::Tensor& b_scales, torch::Tensor& b_zeros,
                               torch::Tensor& g_idx, torch::Tensor& perm,
                               torch::Tensor& workspace,
                               vllm::ScalarTypeTorchPtr const& b_q_type,
                               int64_t size_m, int64_t size_n, int64_t size_k,
                               bool is_k_full, bool has_zp,
                               bool use_fp32_reduce);

torch::Tensor gptq_marlin_gemm_meta(
    torch::Tensor& a, torch::Tensor& b_q_weight, torch::Tensor& b_scales,
    torch::Tensor& b_zeros, torch::Tensor& g_idx, torch::Tensor& perm,
    torch::Tensor& workspace, int64_t num_bits, int64_t size_m, int64_t size_n,
    int64_t size_k, bool is_k_full, bool has_zp);

torch::Tensor gptq_marlin_repack(torch::Tensor& b_q_weight, torch::Tensor& perm,
                                 int64_t size_k, int64_t size_n,
                                 int64_t num_bits);

torch::Tensor gptq_marlin_repack_meta(torch::Tensor& b_q_weight,
<<<<<<< HEAD
                                      torch::Tensor& perm, int64_t size_k,
                                      int64_t size_n, int64_t num_bits);
=======
                                      torch::Tensor& perm, c10::SymInt size_k,
                                      c10::SymInt size_n, int64_t num_bits);
>>>>>>> 0168f9e7

torch::Tensor awq_marlin_repack(torch::Tensor& b_q_weight, int64_t size_k,
                                int64_t size_n, int64_t num_bits);

torch::Tensor awq_marlin_repack_meta(torch::Tensor& b_q_weight,
                                     c10::SymInt size_k, c10::SymInt size_n,
                                     int64_t num_bits);

torch::Tensor ggml_dequantize(torch::Tensor W, int64_t type, int64_t m,
                              int64_t n);

torch::Tensor ggml_mul_mat_vec_a8(torch::Tensor W, torch::Tensor X,
                                  int64_t type, int64_t row);

torch::Tensor ggml_mul_mat_a8(torch::Tensor W, torch::Tensor X, int64_t type,
                              int64_t row);

torch::Tensor fp8_marlin_gemm(torch::Tensor& a, torch::Tensor& b_q_weight,
                              torch::Tensor& b_scales, torch::Tensor& workspace,
                              int64_t num_bits, int64_t size_m, int64_t size_n,
                              int64_t size_k);

torch::Tensor fp8_marlin_gemm_meta(torch::Tensor& a, torch::Tensor& b_q_weight,
                                   torch::Tensor& b_scales,
                                   torch::Tensor& workspace, int64_t num_bits,
                                   int64_t size_m, int64_t size_n,
                                   int64_t size_k);

bool cutlass_scaled_mm_supports_fp8(int64_t cuda_device_capability);

void cutlass_scaled_mm(torch::Tensor& out, torch::Tensor const& a,
                       torch::Tensor const& b, torch::Tensor const& a_scales,
                       torch::Tensor const& b_scales,
                       c10::optional<torch::Tensor> const& bias);

void cutlass_scaled_mm_azp(torch::Tensor& out, torch::Tensor const& a,
                           torch::Tensor const& b,
                           torch::Tensor const& a_scales,
                           torch::Tensor const& b_scales,
                           torch::Tensor const& azp_adj,
                           c10::optional<torch::Tensor> const& azp,
                           c10::optional<torch::Tensor> const& bias);

torch::Tensor marlin_qqq_gemm(torch::Tensor const& a,
                              torch::Tensor const& b_q_weight,
                              torch::Tensor const& s_tok,
                              torch::Tensor const& s_ch,
                              torch::Tensor const& s_group,
                              torch::Tensor& workspace, int64_t size_m,
                              int64_t size_n, int64_t size_k);
#endif

// These are kernels used by qqq
// torch::Tensor qqq_gemm(
//     torch::Tensor& a,
//     torch::Tensor& b_q_weight,
//     torch::Tensor& s1,
//     torch::Tensor& s2,
//     torch::Tensor& s3,
//     torch::Tensor& workspace,
//     int64_t size_m,
//     int64_t size_n,
//     int64_t size_k);

void rms_norm_quant(torch::Tensor& out, torch::Tensor const& input,
                    torch::Tensor& tmp, torch::Tensor const& weight,
                    torch::Tensor& scale, double const epsilon);

void add_residual_rms_norm_quant(torch::Tensor& out, torch::Tensor const& input,
                                 torch::Tensor& residual, torch::Tensor& tmp,
                                 torch::Tensor const& weight,
                                 torch::Tensor& scale, double const epsilon);

void silu_and_mul_quant(torch::Tensor& out, torch::Tensor const& input,
                        torch::Tensor& scale, torch::Tensor& tmp);

// void quant(
//   torch::Tensor& out,
//   torch::Tensor& input,
//   torch::Tensor& scale);

void static_scaled_int8_quant(torch::Tensor& out, torch::Tensor const& input,
                              torch::Tensor const& scale);

void dynamic_scaled_int8_quant(torch::Tensor& out, torch::Tensor const& input,
                               torch::Tensor& scales);

void squeezellm_gemm(torch::Tensor vec, torch::Tensor mat, torch::Tensor mul,
                     torch::Tensor lookup_table);

torch::Tensor gptq_gemm(torch::Tensor a, torch::Tensor b_q_weight,
                        torch::Tensor b_gptq_qzeros,
                        torch::Tensor b_gptq_scales, torch::Tensor b_g_idx,
                        bool use_exllama, int64_t bit);

torch::Tensor gptq_gemm_meta(torch::Tensor a, torch::Tensor b_q_weight,
                             torch::Tensor b_gptq_qzeros,
                             torch::Tensor b_gptq_scales, torch::Tensor b_g_idx,
                             bool use_exllama, int64_t bit);

void gptq_shuffle(torch::Tensor q_weight, torch::Tensor q_perm, int64_t bit);

void static_scaled_fp8_quant(torch::Tensor& out, torch::Tensor const& input,
                             torch::Tensor const& scale);

void dynamic_scaled_fp8_quant(torch::Tensor& out, torch::Tensor const& input,
                              torch::Tensor& scale);

void dynamic_per_token_scaled_fp8_quant(
    torch::Tensor& out, torch::Tensor const& input, torch::Tensor& scale,
    c10::optional<torch::Tensor> const& scale_ub);

void moe_align_block_size(torch::Tensor topk_ids, int64_t num_experts,
                          int64_t block_size, torch::Tensor sorted_token_ids,
                          torch::Tensor experts_ids,
                          torch::Tensor num_tokens_post_pad);

#ifndef USE_ROCM
using fptr_t = int64_t;
fptr_t init_custom_ar(torch::Tensor& meta, torch::Tensor& rank_data,
                      const std::vector<std::string>& handles,
                      const std::vector<int64_t>& offsets, int64_t rank,
                      bool full_nvlink);
bool should_custom_ar(torch::Tensor& inp, int64_t max_size, int64_t world_size,
                      bool full_nvlink);
void all_reduce_reg(fptr_t _fa, torch::Tensor& inp, torch::Tensor& out);
void all_reduce_unreg(fptr_t _fa, torch::Tensor& inp, torch::Tensor& reg_buffer,
                      torch::Tensor& out);
void dispose(fptr_t _fa);
int64_t meta_size();
void register_buffer(fptr_t _fa, torch::Tensor& t,
                     const std::vector<std::string>& handles,
                     const std::vector<int64_t>& offsets);
std::tuple<torch::Tensor, std::vector<int64_t>> get_graph_buffer_ipc_meta(
    fptr_t _fa);
std::tuple<torch::Tensor, std::vector<int64_t>> get_graph_buffer_ipc_meta_meta(
    fptr_t _fa);
void register_graph_buffers(fptr_t _fa, const std::vector<std::string>& handles,
                            const std::vector<std::vector<int64_t>>& offsets);
#endif<|MERGE_RESOLUTION|>--- conflicted
+++ resolved
@@ -70,27 +70,14 @@
     const torch::Tensor& codes, const torch::Tensor& codebooks,
     const std::vector<int64_t>& codebook_partition_sizes);
 
-torch::Tensor aqlm_dequant_meta(const torch::Tensor& codes,
-                                const torch::Tensor& codebooks,
-                                const torch::Tensor& codebook_partition_sizes);
-
 torch::Tensor awq_gemm(torch::Tensor _in_feats, torch::Tensor _kernel,
                        torch::Tensor _scaling_factors, torch::Tensor _zeros,
                        int64_t split_k_iters);
-
-torch::Tensor awq_gemm_meta(torch::Tensor _in_feats, torch::Tensor _kernel,
-                            torch::Tensor _scaling_factors,
-                            torch::Tensor _zeros, int64_t split_k_iters);
 
 torch::Tensor awq_dequantize(torch::Tensor _kernel,
                              torch::Tensor _scaling_factors,
                              torch::Tensor _zeros, int64_t split_k_iters,
                              int64_t thx, int64_t thy);
-
-torch::Tensor awq_dequantize_meta(torch::Tensor _kernel,
-                                  torch::Tensor _scaling_factors,
-                                  torch::Tensor _zeros, int64_t split_k_iters,
-                                  int64_t thx, int64_t thy);
 
 torch::Tensor marlin_gemm(torch::Tensor& a, torch::Tensor& b_q_weight,
                           torch::Tensor& b_scales, torch::Tensor& workspace,
@@ -123,11 +110,6 @@
                                   int64_t size_m, int64_t size_n,
                                   int64_t size_k);
 
-torch::Tensor gptq_marlin_24_gemm_meta(
-    torch::Tensor& a, torch::Tensor& b_q_weight, torch::Tensor& b_meta,
-    torch::Tensor& b_scales, torch::Tensor& workspace, int64_t num_bits,
-    int64_t size_m, int64_t size_n, int64_t size_k);
-
 torch::Tensor gptq_marlin_gemm(torch::Tensor& a, torch::Tensor& b_q_weight,
                                torch::Tensor& b_scales, torch::Tensor& b_zeros,
                                torch::Tensor& g_idx, torch::Tensor& perm,
@@ -137,24 +119,13 @@
                                bool is_k_full, bool has_zp,
                                bool use_fp32_reduce);
 
-torch::Tensor gptq_marlin_gemm_meta(
-    torch::Tensor& a, torch::Tensor& b_q_weight, torch::Tensor& b_scales,
-    torch::Tensor& b_zeros, torch::Tensor& g_idx, torch::Tensor& perm,
-    torch::Tensor& workspace, int64_t num_bits, int64_t size_m, int64_t size_n,
-    int64_t size_k, bool is_k_full, bool has_zp);
-
 torch::Tensor gptq_marlin_repack(torch::Tensor& b_q_weight, torch::Tensor& perm,
                                  int64_t size_k, int64_t size_n,
                                  int64_t num_bits);
 
 torch::Tensor gptq_marlin_repack_meta(torch::Tensor& b_q_weight,
-<<<<<<< HEAD
-                                      torch::Tensor& perm, int64_t size_k,
-                                      int64_t size_n, int64_t num_bits);
-=======
                                       torch::Tensor& perm, c10::SymInt size_k,
                                       c10::SymInt size_n, int64_t num_bits);
->>>>>>> 0168f9e7
 
 torch::Tensor awq_marlin_repack(torch::Tensor& b_q_weight, int64_t size_k,
                                 int64_t size_n, int64_t num_bits);
@@ -176,12 +147,6 @@
                               torch::Tensor& b_scales, torch::Tensor& workspace,
                               int64_t num_bits, int64_t size_m, int64_t size_n,
                               int64_t size_k);
-
-torch::Tensor fp8_marlin_gemm_meta(torch::Tensor& a, torch::Tensor& b_q_weight,
-                                   torch::Tensor& b_scales,
-                                   torch::Tensor& workspace, int64_t num_bits,
-                                   int64_t size_m, int64_t size_n,
-                                   int64_t size_k);
 
 bool cutlass_scaled_mm_supports_fp8(int64_t cuda_device_capability);
 
