--- conflicted
+++ resolved
@@ -82,7 +82,11 @@
     &get_device_attribute,
     "Gets the specified device attribute.");
 
-<<<<<<< HEAD
+  cuda_utils.def(
+    "get_max_shared_memory_per_block_device_attribute",
+    &get_max_shared_memory_per_block_device_attribute,
+    "Gets the maximum shared memory per block device attribute.");
+
 #ifndef USE_ROCM
   // Custom all-reduce kernels
   pybind11::module custom_ar = m.def_submodule("custom_ar", "custom allreduce");
@@ -98,11 +102,5 @@
   custom_ar.def("register_graph_buffers", &register_graph_buffers,
                 "register_graph_buffers");
 #endif
-=======
-  cuda_utils.def(
-    "get_max_shared_memory_per_block_device_attribute",
-    &get_max_shared_memory_per_block_device_attribute,
-    "Gets the maximum shared memory per block device attribute.");
 
->>>>>>> 390b495f
 }