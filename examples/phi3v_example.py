--- conflicted
+++ resolved
@@ -17,10 +17,7 @@
         image_token_id=32044,
         image_input_shape="1,3,1008,1344",
         image_feature_size=1921,
-<<<<<<< HEAD
-=======
         max_model_len=2048,
->>>>>>> 57f09a41
     )
 
     image = Image.open("images/cherry_blossom.jpg")
