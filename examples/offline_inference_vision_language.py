--- conflicted
+++ resolved
@@ -12,15 +12,11 @@
 from vllm.assets.video import VideoAsset
 from vllm.utils import FlexibleArgumentParser
 
-<<<<<<< HEAD
-from functools import partial
 
 # Input image and question
 image = ImageAsset("cherry_blossom").pil_image.convert("RGB")
 question = "What is the content of this image?"
 
-=======
->>>>>>> 9ba0817f
 
 # LLaVA-1.5
 def run_llava(question):
@@ -173,10 +169,6 @@
     stop_token_ids = None
     return llm, prompt, stop_token_ids
 
-def run_llama(question, size: str):
-    checkpoint_dir = "/data/zhang-chen/llama/checkpoints" # update checkpoint path here
-    llm = LLM(model=f"{checkpoint_dir}/Meta-Llama-3.2-{size}-Vision-Early/", enforce_eager=True)
-    raise NotImplementedError
 
 # Qwen
 def run_qwen_vl(question):
@@ -220,13 +212,8 @@
     "minicpmv": run_minicpmv,
     "blip-2": run_blip2,
     "internvl_chat": run_internvl,
-<<<<<<< HEAD
-    "llama-3.2-11b": partial(run_llama, size="11B"),
-    "llama-3.2-90b": partial(run_llama, size="90B"),
-=======
     "qwen_vl": run_qwen_vl,
     "qwen2_vl": run_qwen2_vl,
->>>>>>> 9ba0817f
 }
 
 
