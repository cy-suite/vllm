# enable python only development
# copy compiled files to the current directory directly

import argparse
import os
import shutil
import subprocess
import sys
import warnings

parser = argparse.ArgumentParser(
    description="Development mode for python-only code")
parser.add_argument('-q',
                    '--quit-dev',
                    action='store_true',
                    help='Set the flag to quit development mode')
args = parser.parse_args()

# cannot directly `import vllm` , because it will try to
# import from the current directory
output = subprocess.run([sys.executable, "-m", "pip", "show", "vllm"],
                        capture_output=True)

assert output.returncode == 0, "vllm is not installed"

text = output.stdout.decode("utf-8")

package_path = None
for line in text.split("\n"):
    if line.startswith("Location: "):
        package_path = line.split(": ")[1]
        break

assert package_path is not None, "could not find package path"

cwd = os.getcwd()

assert cwd != package_path, "should not import from the current directory"

files_to_copy = [
    "vllm/_C.abi3.so",
    "vllm/_moe_C.abi3.so",
    "vllm/vllm_flash_attn/vllm_flash_attn_c.abi3.so",
    "vllm/vllm_flash_attn/flash_attn_interface.py",
    "vllm/vllm_flash_attn/__init__.py",
    # "vllm/_version.py", # not available in nightly wheels yet
]

# Try to create _version.py to avoid version related warning
# Refer to https://github.com/vllm-project/vllm/pull/8771
try:
    from setuptools_scm import get_version
    get_version(write_to="vllm/_version.py")
except ImportError:
    warnings.warn(
        "To avoid warnings related to vllm._version, "
        "you should install setuptools-scm by `pip install setuptools-scm`",
        stacklevel=2)

if not args.quit_dev:
    for file in files_to_copy:
        src = os.path.join(package_path, file)
        dst = file
        print(f"Copying {src} to {dst}")
        shutil.copyfile(src, dst)

    pre_built_vllm_path = os.path.join(package_path, "vllm")
    tmp_path = os.path.join(package_path, "vllm_pre_built")
    current_vllm_path = os.path.join(cwd, "vllm")

    print(f"Renaming {pre_built_vllm_path} to {tmp_path} for backup")
    shutil.copytree(pre_built_vllm_path, tmp_path)
    shutil.rmtree(pre_built_vllm_path)

    print(f"Linking {current_vllm_path} to {pre_built_vllm_path}")
    os.symlink(current_vllm_path, pre_built_vllm_path)
else:
    vllm_symlink_path = os.path.join(package_path, "vllm")
    vllm_backup_path = os.path.join(package_path, "vllm_pre_built")
    current_vllm_path = os.path.join(cwd, "vllm")

<<<<<<< HEAD
print(f"Moving {pre_built_vllm_path} to {tmp_path}")
shutil.move(pre_built_vllm_path, tmp_path)
=======
    print(f"Unlinking {current_vllm_path} to {vllm_symlink_path}")
    assert os.path.islink(
        vllm_symlink_path
    ), f"not in dev mode: {vllm_symlink_path} is not a symbolic link"
    assert current_vllm_path == os.readlink(
        vllm_symlink_path
    ), "current directory is not the source code of package"
    os.unlink(vllm_symlink_path)
>>>>>>> 2f77b6cf

    print(f"Recovering backup from {vllm_backup_path} to {vllm_symlink_path}")
    os.rename(vllm_backup_path, vllm_symlink_path)<|MERGE_RESOLUTION|>--- conflicted
+++ resolved
@@ -79,10 +79,6 @@
     vllm_backup_path = os.path.join(package_path, "vllm_pre_built")
     current_vllm_path = os.path.join(cwd, "vllm")
 
-<<<<<<< HEAD
-print(f"Moving {pre_built_vllm_path} to {tmp_path}")
-shutil.move(pre_built_vllm_path, tmp_path)
-=======
     print(f"Unlinking {current_vllm_path} to {vllm_symlink_path}")
     assert os.path.islink(
         vllm_symlink_path
@@ -91,7 +87,6 @@
         vllm_symlink_path
     ), "current directory is not the source code of package"
     os.unlink(vllm_symlink_path)
->>>>>>> 2f77b6cf
 
     print(f"Recovering backup from {vllm_backup_path} to {vllm_symlink_path}")
     os.rename(vllm_backup_path, vllm_symlink_path)