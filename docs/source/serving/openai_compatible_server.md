# OpenAI Compatible Server

vLLM provides an HTTP server that implements OpenAI's [Completions](https://platform.openai.com/docs/api-reference/completions) and [Chat](https://platform.openai.com/docs/api-reference/chat) API.

You can start the server using Python, or using [Docker](deploying_with_docker.rst):
```bash
vllm serve NousResearch/Meta-Llama-3-8B-Instruct --dtype auto --api-key token-abc123
```

To call the server, you can use the official OpenAI Python client library, or any other HTTP client.
```python
from openai import OpenAI
client = OpenAI(
    base_url="http://localhost:8000/v1",
    api_key="token-abc123",
)

completion = client.chat.completions.create(
  model="NousResearch/Meta-Llama-3-8B-Instruct",
  messages=[
    {"role": "user", "content": "Hello!"}
  ]
)

print(completion.choices[0].message)
```

## API Reference
Please see the [OpenAI API Reference](https://platform.openai.com/docs/api-reference) for more information on the API. We support all parameters except:
- Chat: `tools`, and `tool_choice`.
- Completions: `suffix`.

vLLM also provides experimental support for OpenAI Vision API compatible inference. See more details in [Using VLMs](../models/vlm.rst).

## Extra Parameters
vLLM supports a set of parameters that are not part of the OpenAI API.
In order to use them, you can pass them as extra parameters in the OpenAI client.
Or directly merge them into the JSON payload if you are using HTTP call directly.

```python
completion = client.chat.completions.create(
  model="NousResearch/Meta-Llama-3-8B-Instruct",
  messages=[
    {"role": "user", "content": "Classify this sentiment: vLLM is wonderful!"}
  ],
  extra_body={
    "guided_choice": ["positive", "negative"]
  }
)
```

### Extra Parameters for Chat API
The following [sampling parameters (click through to see documentation)](../dev/sampling_params.rst) are supported.

```{literalinclude} ../../../vllm/entrypoints/openai/protocol.py
:language: python
:start-after: begin-chat-completion-sampling-params
:end-before: end-chat-completion-sampling-params
```

The following extra parameters are supported:

```{literalinclude} ../../../vllm/entrypoints/openai/protocol.py
:language: python
:start-after: begin-chat-completion-extra-params
:end-before: end-chat-completion-extra-params
```

### Extra Parameters for Completions API
The following [sampling parameters (click through to see documentation)](../dev/sampling_params.rst) are supported.

```{literalinclude} ../../../vllm/entrypoints/openai/protocol.py
:language: python
:start-after: begin-completion-sampling-params
:end-before: end-completion-sampling-params
```

The following extra parameters are supported:

```{literalinclude} ../../../vllm/entrypoints/openai/protocol.py
:language: python
:start-after: begin-completion-extra-params
:end-before: end-completion-extra-params
```

## Chat Template

In order for the language model to support chat protocol, vLLM requires the model to include
a chat template in its tokenizer configuration. The chat template is a Jinja2 template that
specifies how are roles, messages, and other chat-specific tokens are encoded in the input.

An example chat template for `NousResearch/Meta-Llama-3-8B-Instruct` can be found [here](https://github.com/meta-llama/llama3?tab=readme-ov-file#instruction-tuned-models)

Some models do not provide a chat template even though they are instruction/chat fine-tuned. For those model,
you can manually specify their chat template in the `--chat-template` parameter with the file path to the chat
template, or the template in string form. Without a chat template, the server will not be able to process chat
and all chat requests will error.

```bash
vllm serve <model> --chat-template ./path-to-chat-template.jinja
```

vLLM community provides a set of chat templates for popular models. You can find them in the examples
directory [here](https://github.com/vllm-project/vllm/tree/main/examples/)

## Command line arguments for the server

```{argparse}
:module: vllm.entrypoints.openai.cli_args
:func: create_parser_for_docs
:prog: vllm serve
```
## Tool Calling in the Chat Completion API
### Named Function Calling
vLLM supports only named function calling in the chat completion API by default. It does so using Outlines, so this is 
enabled by default, and will work with any supported model. You are guaranteed a validly-parsable function call - not a 
high-quality one. 

To use a named function, you need to define the functions in the `tools` parameter of the chat completion request, and 
specify the `name` of one of the tools in the `tool_choice` parameter of the chat completion request. 

### Config file

The `serve` module can also accept arguments from a config file in
`yaml` format. The arguments in the yaml must be specified using the 
long form of the argument outlined [here](https://docs.vllm.ai/en/latest/serving/openai_compatible_server.html#command-line-arguments-for-the-server): 

For example:

```yaml
# config.yaml

host: "127.0.0.1"
port: 6379
uvicorn-log-level: "info"
```

```bash
$ vllm serve SOME_MODEL --config config.yaml
```
---
**NOTE**  
In case an argument is supplied using command line and the config file, the value from the commandline will take precedence.
The order of priorities is `command line > config file values > defaults`.

---

## Tool calling in the chat completion API
vLLM supports only named function calling in the chat completion API. The `tool_choice` options `auto` and `required` are **not yet supported** but on the roadmap.

It is the callers responsibility to prompt the model with the tool information, vLLM will not automatically manipulate the prompt.

vLLM will use guided decoding to ensure the response matches the tool parameter object defined by the JSON schema in the `tools` parameter.


### Automatic Function Calling
To enable this feature, you should set the following flags:
* `--enable-auto-tool-choice` -- **mandatory** Auto tool choice. tells vLLM that you want to enable the model to generate its own tool calls when it 
deems appropriate.
<<<<<<< HEAD
* `--tool-call-parser` -- select the tool parser to use - currently either `hermes`, `mistral` or `granite`. Additional tool parsers 
=======
* `--tool-call-parser` -- select the tool parser to use - currently either `hermes`, `mistral` or `llama3_json`. Additional tool parsers 
>>>>>>> a9b15c60
will continue to be added in the future.
* `--chat-template` -- **optional** for auto tool choice. the path to the chat template which handles `tool`-role messages and `assistant`-role messages 
that contain previously generated tool calls. Hermes, Mistral and Llama models have tool-compatible chat templates in their 
`tokenizer_config.json` files, but you can specify a custom template. This argument can be set to `tool_use` if your model has a tool use-specific chat 
template configured in the `tokenizer_config.json`. In this case, it will be used per the `transformers` specification. More on this [here](https://huggingface.co/docs/transformers/en/chat_templating#why-do-some-models-have-multiple-templates)
from HuggingFace; and you can find an example of this in a `tokenizer_config.json` [here](https://huggingface.co/NousResearch/Hermes-2-Pro-Llama-3-8B/blob/main/tokenizer_config.json)

If your favorite tool-calling model is not supported, please feel free to contribute a parser & tool use chat template! 

### Supported Models

#### Hermes
All Nous Research Hermes-series models newer than Hermes 2 Pro should be supported.
* `NousResearch/Hermes-2-Pro-*`
* `NousResearch/Hermes-2-Theta-*`
* `NousResearch/Hermes-3-*`


_Note that the Hermes 2 **Theta** models are known to have degraded tool call quality & capabilities due to the merge 
step in their creation_. 

Flags: `--tool-call-parser hermes`

#### Mistral
Supported models:
* `mistralai/Mistral-7B-Instruct-v0.3` (confirmed)
* Additional mistral function-calling models are compatible as well.

Known issues:
1. Mistral 7B struggles to generate parallel tool calls correctly. 
2. Mistral's `tokenizer_config.json` chat template requires tool call IDs that are exactly 9 digits, which is 
much shorter than what vLLM generates. Since an exception is thrown when this condition 
is not met, the following additional chat templates are provided:

* `examples/tool_chat_template_mistral.jinja` - this is the "official" Mistral chat template, but tweaked so that
it works with vLLM's tool call IDs (provided `tool_call_id` fields are truncated to the last 9 digits)
* `examples/tool_chat_template_mistral_parallel.jinja` - this is a "better" version that adds a tool-use system prompt
when tools are provided, that results in much better reliability when working with parallel tool calling.


Recommended flags: `--tool-call-parser mistral --chat-template examples/tool_chat_template_mistral_parallel.jinja`

<<<<<<< HEAD
#### IBM Granite

Supported models:
* `ibm-granite/granite-20b-functioncalling`

Flags: `--tool-call-parser granite`

Known issues:
1. Tool call parsing is not yet supported in streaming mode.

* `examples/tool_chat_template_granite_response.jinja` - this is a modified chat template from the original on Huggingface, which is not vLLM compatible. It blends function description elements from the Hermes template and follows the same system prompt as "Response Generation" mode from [the paper](https://arxiv.org/abs/2407.00121). Parallel function calls are supported.
=======
#### Llama Models
Supported models:
* `meta-llama/Meta-Llama-3.1-8B-Instruct`
* `meta-llama/Meta-Llama-3.1-70B-Instruct`
* `meta-llama/Meta-Llama-3.1-405B-Instruct`
* `meta-llama/Meta-Llama-3.1-405B-Instruct-FP8`

The tool calling that is supported is the [JSON based tool calling](https://llama.meta.com/docs/model-cards-and-prompt-formats/llama3_1/#json-based-tool-calling).
Other tool calling formats like the built in python tool calling or custom tool calling are not supported.

Known issues:
1. Parallel tool calls are not supported. 
2. The model can generate parameters with a wrong format, such as generating
   an array serialized as string instead of an array.

The `tool_chat_template_llama3_json.jinja` file contains the "official" Llama chat template, but tweaked so that
it works better with vLLM.

Recommended flags: `--tool-call-parser llama3_json --chat-template examples/tool_chat_template_llama3_json.jinja`

>>>>>>> a9b15c60
<|MERGE_RESOLUTION|>--- conflicted
+++ resolved
@@ -157,11 +157,7 @@
 To enable this feature, you should set the following flags:
 * `--enable-auto-tool-choice` -- **mandatory** Auto tool choice. tells vLLM that you want to enable the model to generate its own tool calls when it 
 deems appropriate.
-<<<<<<< HEAD
-* `--tool-call-parser` -- select the tool parser to use - currently either `hermes`, `mistral` or `granite`. Additional tool parsers 
-=======
-* `--tool-call-parser` -- select the tool parser to use - currently either `hermes`, `mistral` or `llama3_json`. Additional tool parsers 
->>>>>>> a9b15c60
+* `--tool-call-parser` -- select the tool parser to use - currently either `hermes`, `mistral`, `llama3_json` or `granite`. Additional tool parsers 
 will continue to be added in the future.
 * `--chat-template` -- **optional** for auto tool choice. the path to the chat template which handles `tool`-role messages and `assistant`-role messages 
 that contain previously generated tool calls. Hermes, Mistral and Llama models have tool-compatible chat templates in their 
@@ -204,19 +200,7 @@
 
 Recommended flags: `--tool-call-parser mistral --chat-template examples/tool_chat_template_mistral_parallel.jinja`
 
-<<<<<<< HEAD
-#### IBM Granite
-
-Supported models:
-* `ibm-granite/granite-20b-functioncalling`
-
-Flags: `--tool-call-parser granite`
-
-Known issues:
-1. Tool call parsing is not yet supported in streaming mode.
-
-* `examples/tool_chat_template_granite_response.jinja` - this is a modified chat template from the original on Huggingface, which is not vLLM compatible. It blends function description elements from the Hermes template and follows the same system prompt as "Response Generation" mode from [the paper](https://arxiv.org/abs/2407.00121). Parallel function calls are supported.
-=======
+
 #### Llama Models
 Supported models:
 * `meta-llama/Meta-Llama-3.1-8B-Instruct`
@@ -237,4 +221,14 @@
 
 Recommended flags: `--tool-call-parser llama3_json --chat-template examples/tool_chat_template_llama3_json.jinja`
 
->>>>>>> a9b15c60
+#### IBM Granite
+
+Supported models:
+* `ibm-granite/granite-20b-functioncalling`
+
+Flags: `--tool-call-parser granite`
+
+Known issues:
+1. Tool call parsing is not yet supported in streaming mode.
+
+* `examples/tool_chat_template_granite_response.jinja` - this is a modified chat template from the original on Huggingface, which is not vLLM compatible. It blends function description elements from the Hermes template and follows the same system prompt as "Response Generation" mode from [the paper](https://arxiv.org/abs/2407.00121). Parallel function calls are supported.