cmake_minimum_required(VERSION 3.26)

# When building directly using CMake, make sure you run the install step
# (it places the .so files in the correct location).
#
# Example:
# mkdir build && cd build
# cmake -G Ninja -DVLLM_PYTHON_EXECUTABLE=`which python3` -DCMAKE_INSTALL_PREFIX=.. ..
# cmake --build . --target install
#
# If you want to only build one target, make sure to install it manually:
# cmake --build . --target _C
# cmake --install . --component _C
project(vllm_extensions LANGUAGES CXX)

# CUDA by default, can be overridden by using -DVLLM_TARGET_DEVICE=... (used by setup.py)
set(VLLM_TARGET_DEVICE "cuda" CACHE STRING "Target device backend for vLLM")

message(STATUS "Build type: ${CMAKE_BUILD_TYPE}")
message(STATUS "Target device: ${VLLM_TARGET_DEVICE}")

include(${CMAKE_CURRENT_LIST_DIR}/cmake/utils.cmake)

# Suppress potential warnings about unused manually-specified variables
set(ignoreMe "${VLLM_PYTHON_PATH}")

# Prevent installation of dependencies (cutlass) by default.
install(CODE "set(CMAKE_INSTALL_LOCAL_ONLY TRUE)" ALL_COMPONENTS)

#
# Supported python versions.  These versions will be searched in order, the
# first match will be selected.  These should be kept in sync with setup.py.
#
set(PYTHON_SUPPORTED_VERSIONS "3.8" "3.9" "3.10" "3.11" "3.12")

# Supported NVIDIA architectures.
set(CUDA_SUPPORTED_ARCHS "7.0;7.5;8.0;8.6;8.9;9.0")

# Supported AMD GPU architectures.
set(HIP_SUPPORTED_ARCHS "gfx906;gfx908;gfx90a;gfx940;gfx941;gfx942;gfx1030;gfx1100")

#
# Supported/expected torch versions for CUDA/ROCm.
#
# Currently, having an incorrect pytorch version results in a warning
# rather than an error.
#
# Note: the CUDA torch version is derived from pyproject.toml and various
# requirements.txt files and should be kept consistent.  The ROCm torch
# versions are derived from Dockerfile.rocm
#
set(TORCH_SUPPORTED_VERSION_CUDA "2.5.1")
set(TORCH_SUPPORTED_VERSION_ROCM "2.5.1")

#
# Try to find python package with an executable that exactly matches
# `VLLM_PYTHON_EXECUTABLE` and is one of the supported versions.
#
if (VLLM_PYTHON_EXECUTABLE)
  find_python_from_executable(${VLLM_PYTHON_EXECUTABLE} "${PYTHON_SUPPORTED_VERSIONS}")
else()
  message(FATAL_ERROR
    "Please set VLLM_PYTHON_EXECUTABLE to the path of the desired python version"
    " before running cmake configure.")
endif()

#
# Update cmake's `CMAKE_PREFIX_PATH` with torch location.
#
append_cmake_prefix_path("torch" "torch.utils.cmake_prefix_path")

# Ensure the 'nvcc' command is in the PATH
find_program(NVCC_EXECUTABLE nvcc)
if (CUDA_FOUND AND NOT NVCC_EXECUTABLE)
    message(FATAL_ERROR "nvcc not found")
endif()

#
# Import torch cmake configuration.
# Torch also imports CUDA (and partially HIP) languages with some customizations,
# so there is no need to do this explicitly with check_language/enable_language,
# etc.
#
find_package(Torch REQUIRED)

#
# Forward the non-CUDA device extensions to external CMake scripts.
#
if (NOT VLLM_TARGET_DEVICE STREQUAL "cuda" AND
    NOT VLLM_TARGET_DEVICE STREQUAL "rocm")
    if (VLLM_TARGET_DEVICE STREQUAL "cpu")
        include(${CMAKE_CURRENT_LIST_DIR}/cmake/cpu_extension.cmake)
    else()
        return()
    endif()
    return()
endif()

#
# Set up GPU language and check the torch version and warn if it isn't
# what is expected.
#
if (NOT HIP_FOUND AND CUDA_FOUND)
  set(VLLM_GPU_LANG "CUDA")

  if (NOT Torch_VERSION VERSION_EQUAL ${TORCH_SUPPORTED_VERSION_CUDA})
    message(WARNING "Pytorch version ${TORCH_SUPPORTED_VERSION_CUDA} "
      "expected for CUDA build, saw ${Torch_VERSION} instead.")
  endif()
elseif(HIP_FOUND)
  set(VLLM_GPU_LANG "HIP")

  # Importing torch recognizes and sets up some HIP/ROCm configuration but does
  # not let cmake recognize .hip files. In order to get cmake to understand the
  # .hip extension automatically, HIP must be enabled explicitly.
  enable_language(HIP)

  # ROCm 5.X and 6.X
  if (ROCM_VERSION_DEV_MAJOR GREATER_EQUAL 5 AND
      NOT Torch_VERSION VERSION_EQUAL ${TORCH_SUPPORTED_VERSION_ROCM})
    message(WARNING "Pytorch version >= ${TORCH_SUPPORTED_VERSION_ROCM} "
      "expected for ROCm build, saw ${Torch_VERSION} instead.")
  endif()
else()
  message(FATAL_ERROR "Can't find CUDA or HIP installation.")
endif()


if(VLLM_GPU_LANG STREQUAL "CUDA")
  #
  # For cuda we want to be able to control which architectures we compile for on 
  # a per-file basis in order to cut down on compile time. So here we extract
  # the set of architectures we want to compile for and remove the from the 
  # CMAKE_CUDA_FLAGS so that they are not applied globally.
  #
  clear_cuda_arches(CUDA_ARCH_FLAGS)
  extract_unique_cuda_archs_ascending(CUDA_ARCHS "${CUDA_ARCH_FLAGS}")
  message(STATUS "CUDA target architectures: ${CUDA_ARCHS}")
  # Filter the target architectures by the supported supported archs
  # since for some files we will build for all CUDA_ARCHS.
  cuda_archs_loose_intersection(CUDA_ARCHS 
    "${CUDA_SUPPORTED_ARCHS}" "${CUDA_ARCHS}")
  message(STATUS "CUDA supported target architectures: ${CUDA_ARCHS}")
else()
  #
  # For other GPU targets override the GPU architectures detected by cmake/torch
  # and filter them by the supported versions for the current language.
  # The final set of arches is stored in `VLLM_GPU_ARCHES`.
  #
  override_gpu_arches(VLLM_GPU_ARCHES
    ${VLLM_GPU_LANG}
    "${${VLLM_GPU_LANG}_SUPPORTED_ARCHS}")
endif()

#
# Query torch for additional GPU compilation flags for the given
# `VLLM_GPU_LANG`.
# The final set of arches is stored in `VLLM_GPU_FLAGS`.
#
get_torch_gpu_compiler_flags(VLLM_GPU_FLAGS ${VLLM_GPU_LANG})

#
# Set nvcc parallelism.
#
if(NVCC_THREADS AND VLLM_GPU_LANG STREQUAL "CUDA")
  list(APPEND VLLM_GPU_FLAGS "--threads=${NVCC_THREADS}")
endif()


#
# Use FetchContent for C++ dependencies that are compiled as part of vLLM's build process.
# setup.py will override FETCHCONTENT_BASE_DIR to play nicely with sccache.
# Each dependency that produces build artifacts should override its BINARY_DIR to avoid
# conflicts between build types. It should instead be set to ${CMAKE_BINARY_DIR}/<dependency>.
#
include(FetchContent)
file(MAKE_DIRECTORY ${FETCHCONTENT_BASE_DIR}) # Ensure the directory exists
message(STATUS "FetchContent base directory: ${FETCHCONTENT_BASE_DIR}")

#
# Define other extension targets
#

#
# _C extension
#

set(VLLM_EXT_SRC
  "csrc/cache_kernels.cu"
  "csrc/attention/attention_kernels.cu"
  "csrc/pos_encoding_kernels.cu"
  "csrc/activation_kernels.cu"
  "csrc/layernorm_kernels.cu"
  "csrc/quantization/gptq/q_gemm.cu"
  "csrc/quantization/compressed_tensors/int8_quant_kernels.cu"
  "csrc/quantization/fp8/common.cu"
  "csrc/cuda_utils_kernels.cu"
  "csrc/prepare_inputs/advance_step.cu"
  "csrc/quantization/fp8_semi_structured/cusparseLt.cpp"
  "csrc/torch_bindings.cpp")

if(VLLM_GPU_LANG STREQUAL "CUDA")
  SET(CUTLASS_ENABLE_HEADERS_ONLY ON CACHE BOOL "Enable only the header library")

  # Set CUTLASS_REVISION manually -- its revision detection doesn't work in this case.
  set(CUTLASS_REVISION "v3.6.0" CACHE STRING "CUTLASS revision to use")

  FetchContent_Declare(
        cutlass
        GIT_REPOSITORY https://github.com/nvidia/cutlass.git
        GIT_TAG 8aa95dbb888be6d81c6fbf7169718c5244b53227
        GIT_PROGRESS TRUE

        # Speed up CUTLASS download by retrieving only the specified GIT_TAG instead of the history.
        # Important: If GIT_SHALLOW is enabled then GIT_TAG works only with branch names and tags.
        # So if the GIT_TAG above is updated to a commit hash, GIT_SHALLOW must be set to FALSE
        # GIT_SHALLOW FALSE
  )
  FetchContent_MakeAvailable(cutlass)

  list(APPEND VLLM_EXT_SRC
    "csrc/mamba/mamba_ssm/selective_scan_fwd.cu"
    "csrc/mamba/causal_conv1d/causal_conv1d.cu"
    "csrc/quantization/aqlm/gemm_kernels.cu"
    "csrc/quantization/awq/gemm_kernels.cu"
    "csrc/quantization/gguf/gguf_kernel.cu"
    "csrc/custom_all_reduce.cu"
    "csrc/permute_cols.cu"
    "csrc/quantization/cutlass_w8a8/scaled_mm_entry.cu"
    "csrc/sparse/cutlass/sparse_scaled_mm_entry.cu"
    "csrc/sparse/cutlass/sparse_compressor.cu")

  set_gencode_flags_for_srcs(
    SRCS "${VLLM_EXT_SRC}"
    CUDA_ARCHS "${CUDA_ARCHS}")

  # Only build Marlin kernels if we are building for at least some compatible archs.
  # Keep building Marlin for 9.0 as there are some group sizes and shapes that
  # are not supported by Machete yet.
  cuda_archs_loose_intersection(MARLIN_ARCHS "8.0;8.6;8.9;9.0" ${CUDA_ARCHS})
  if (MARLIN_ARCHS)
    set(MARLIN_SRCS 
       "csrc/quantization/fp8/fp8_marlin.cu"
       "csrc/quantization/marlin/dense/marlin_cuda_kernel.cu"
       "csrc/quantization/marlin/sparse/marlin_24_cuda_kernel.cu"
       "csrc/quantization/marlin/qqq/marlin_qqq_gemm_kernel.cu"
       "csrc/quantization/gptq_marlin/gptq_marlin.cu"
       "csrc/quantization/gptq_marlin/gptq_marlin_repack.cu"
       "csrc/quantization/gptq_marlin/awq_marlin_repack.cu")
    set_gencode_flags_for_srcs(
      SRCS "${MARLIN_SRCS}"
      CUDA_ARCHS "${MARLIN_ARCHS}")
    list(APPEND VLLM_EXT_SRC "${MARLIN_SRCS}")
    message(STATUS "Building Marlin kernels for archs: ${MARLIN_ARCHS}")
  else()
    message(STATUS "Not building Marlin kernels as no compatible archs found"
                   " in CUDA target architectures")
  endif()

  #
  # The cutlass_scaled_mm cutlass_scaled_sparse_mm, and cutlass_compressor kernels
  # For Hopper (c3x, i.e. CUTLASS 3.x) require
  # CUDA 12.0 or later (and only work on Hopper, 9.0/9.0a for now).
  cuda_archs_loose_intersection(SCALED_MM_3X_ARCHS "9.0;9.0a" "${CUDA_ARCHS}")
  if(${CMAKE_CUDA_COMPILER_VERSION} VERSION_GREATER 12.0 AND SCALED_MM_3X_ARCHS)
    set(SRCS "csrc/quantization/cutlass_w8a8/scaled_mm_c3x.cu"
             "csrc/sparse/cutlass/sparse_compressor.cu"
             "csrc/sparse/cutlass/sparse_scaled_mm_c3x.cu")
    set_gencode_flags_for_srcs(
      SRCS "${SRCS}"
      CUDA_ARCHS "${SCALED_MM_3X_ARCHS}")
    list(APPEND VLLM_EXT_SRC "${SRCS}")
    list(APPEND VLLM_GPU_FLAGS "-DENABLE_SCALED_MM_C3X=1")
    message(STATUS "Building scaled_mm_c3x for archs: ${SCALED_MM_3X_ARCHS}")
  else()
    if (NOT ${CMAKE_CUDA_COMPILER_VERSION} VERSION_GREATER 12.0 AND SCALED_MM_3X_ARCHS)
      message(STATUS "Not building cutlass_c3x kernels as CUDA Compiler version is "
                     "not >= 12.0, we recommend upgrading to CUDA 12.0 or "
                     "later if you intend on running FP8 quantized models or sparse on "
                     "Hopper.")
    else()
      message(STATUS "Not building cutlass_c3x as no compatible archs found "
                     "in CUDA target architectures")
    endif()

    # clear SCALED_MM_3X_ARCHS so the scaled_mm_c2x kernels know we didn't 
    # build any 3x kernels
    set(SCALED_MM_3X_ARCHS)
  endif()

  #
  # For the cutlass_scaled_mm kernels we want to build the c2x (CUTLASS 2.x)
  # kernels for the remaining archs that are not already built for 3x.
  cuda_archs_loose_intersection(SCALED_MM_2X_ARCHS 
    "7.5;8.0;8.6;8.9;9.0" "${CUDA_ARCHS}")
  # subtract out the archs that are already built for 3x
  list(REMOVE_ITEM SCALED_MM_2X_ARCHS ${SCALED_MM_3X_ARCHS})
  if (SCALED_MM_2X_ARCHS)
    set(SRCS "csrc/quantization/cutlass_w8a8/scaled_mm_c2x.cu")
    set_gencode_flags_for_srcs(
      SRCS "${SRCS}"
      CUDA_ARCHS "${SCALED_MM_2X_ARCHS}")
    list(APPEND VLLM_EXT_SRC "${SRCS}")
    list(APPEND VLLM_GPU_FLAGS "-DENABLE_SCALED_MM_C2X=1")
    message(STATUS "Building scaled_mm_c2x for archs: ${SCALED_MM_2X_ARCHS}")
  else()
    if (SCALED_MM_3X_ARCHS)
      message(STATUS "Not building scaled_mm_c2x as all archs are already built"
                     " for and covered by scaled_mm_c3x")
    else()
      message(STATUS "Not building scaled_mm_c2x as no compatible archs found "
                    "in CUDA target architectures")
    endif()
  endif()


  #
  # Machete kernels

  # The machete kernels only work on hopper and require CUDA 12.0 or later.
  # Only build Machete kernels if we are building for something compatible with sm90a
  cuda_archs_loose_intersection(MACHETE_ARCHS "9.0a" "${CUDA_ARCHS}")
  if(${CMAKE_CUDA_COMPILER_VERSION} VERSION_GREATER 12.0 AND MACHETE_ARCHS)
    #
    # For the Machete kernels we automatically generate sources for various 
    # preselected input type pairs and schedules.
    # Generate sources:
    set(MACHETE_GEN_SCRIPT 
      ${CMAKE_CURRENT_SOURCE_DIR}/csrc/quantization/machete/generate.py)
    file(MD5 ${MACHETE_GEN_SCRIPT} MACHETE_GEN_SCRIPT_HASH)

    message(STATUS "Machete generation script hash: ${MACHETE_GEN_SCRIPT_HASH}")
    message(STATUS "Last run machete generate script hash: $CACHE{MACHETE_GEN_SCRIPT_HASH}")

    if (NOT DEFINED CACHE{MACHETE_GEN_SCRIPT_HASH}
        OR NOT $CACHE{MACHETE_GEN_SCRIPT_HASH} STREQUAL ${MACHETE_GEN_SCRIPT_HASH})
      execute_process(
        COMMAND ${CMAKE_COMMAND} -E env 
        PYTHONPATH=${CMAKE_CURRENT_SOURCE_DIR}/csrc/cutlass_extensions/:${CUTLASS_DIR}/python/:${VLLM_PYTHON_PATH}:$PYTHONPATH 
          ${Python_EXECUTABLE} ${MACHETE_GEN_SCRIPT}
        RESULT_VARIABLE machete_generation_result
        OUTPUT_VARIABLE machete_generation_output
        OUTPUT_FILE ${CMAKE_CURRENT_BINARY_DIR}/machete_generation.log
        ERROR_FILE ${CMAKE_CURRENT_BINARY_DIR}/machete_generation.log
      )

      if (NOT machete_generation_result EQUAL 0)
        message(FATAL_ERROR "Machete generation failed."
                            " Result: \"${machete_generation_result}\"" 
                            "\nCheck the log for details: "
                            "${CMAKE_CURRENT_BINARY_DIR}/machete_generation.log")
      else()
        set(MACHETE_GEN_SCRIPT_HASH ${MACHETE_GEN_SCRIPT_HASH} 
            CACHE STRING "Last run machete generate script hash" FORCE)
        message(STATUS "Machete generation completed successfully.")
      endif()
    else()
      message(STATUS "Machete generation script has not changed, skipping generation.")
    endif()

    # Add machete generated sources
    file(GLOB MACHETE_GEN_SOURCES "csrc/quantization/machete/generated/*.cu")
    list(APPEND VLLM_EXT_SRC ${MACHETE_GEN_SOURCES})

    # forward compatible
    set_gencode_flags_for_srcs(
      SRCS "${MACHETE_GEN_SOURCES}"
      CUDA_ARCHS "${MACHETE_ARCHS}")

    list(APPEND VLLM_EXT_SRC
      csrc/quantization/machete/machete_pytorch.cu)

    message(STATUS "Building Machete kernels for archs: ${MACHETE_ARCHS}")
  else()
    if (NOT ${CMAKE_CUDA_COMPILER_VERSION} VERSION_GREATER 12.0 
        AND MACHETE_ARCHS)
      message(STATUS "Not building Machete kernels as CUDA Compiler version is "
                     "not >= 12.0, we recommend upgrading to CUDA 12.0 or "
                     "later if you intend on running w4a16 quantized models on "
                     "Hopper.")
    else()
      message(STATUS "Not building Machete kernels as no compatible archs "
                     "found in CUDA target architectures")
    endif()
  endif()
# if CUDA endif
endif()

message(STATUS "Enabling C extension.")
define_gpu_extension_target(
  _C
  DESTINATION vllm
  LANGUAGE ${VLLM_GPU_LANG}
  SOURCES ${VLLM_EXT_SRC}
  COMPILE_FLAGS ${VLLM_GPU_FLAGS}
  ARCHITECTURES ${VLLM_GPU_ARCHES}
  INCLUDE_DIRECTORIES ${CUTLASS_INCLUDE_DIR}
  USE_SABI 3
  WITH_SOABI)

# If CUTLASS is compiled on NVCC >= 12.5, it by default uses 
# cudaGetDriverEntryPointByVersion as a wrapper to avoid directly calling the 
# driver API. This causes problems when linking with earlier versions of CUDA.
# Setting this variable sidesteps the issue by calling the driver directly.
target_compile_definitions(_C PRIVATE CUTLASS_ENABLE_DIRECT_CUDA_DRIVER_CALL=1)

<<<<<<< HEAD
# If cuSparseLt is not installed we skip 2:4 optimizations
CHECK_INCLUDE_FILE_CXX("cusparseLt.h" HAVE_CUSPARSELT)
message(STATUS "Result of include cusparseLt ${HAVE_CUSPARSELT}")
target_compile_definitions(_C PRIVATE VLLM_CUSPARSELT_ENABLED=1)

# if(HAVE_CUSPARSELT)
#   target_compile_definitions(_C PRIVATE VLLM_CUSPARSELT_ENABLED=1)
# endif()
=======
# include(nm_cutlass_c.cmake)
# build_nm_cutlass_c()

>>>>>>> e9439ccc
#
# _moe_C extension
#

set(VLLM_MOE_EXT_SRC
  "csrc/moe/torch_bindings.cpp"
  "csrc/moe/moe_align_sum_kernels.cu"
  "csrc/moe/topk_softmax_kernels.cu")

set_gencode_flags_for_srcs(
  SRCS "${VLLM_MOE_EXT_SRC}"
  CUDA_ARCHS "${CUDA_ARCHS}")

if(VLLM_GPU_LANG STREQUAL "CUDA")
  cuda_archs_loose_intersection(MARLIN_MOE_ARCHS "8.0;8.6;8.9;9.0" "${CUDA_ARCHS}")
  if (MARLIN_MOE_ARCHS)
    set(MARLIN_MOE_SRC
        "csrc/moe/marlin_kernels/marlin_moe_kernel.h"
        "csrc/moe/marlin_kernels/marlin_moe_kernel_ku4b8.h"
        "csrc/moe/marlin_kernels/marlin_moe_kernel_ku4b8.cu"
        "csrc/moe/marlin_kernels/marlin_moe_kernel_ku8b128.h"
        "csrc/moe/marlin_kernels/marlin_moe_kernel_ku8b128.cu"
        "csrc/moe/marlin_kernels/marlin_moe_kernel_ku4.h"
        "csrc/moe/marlin_kernels/marlin_moe_kernel_ku4.cu"
        "csrc/moe/marlin_moe_ops.cu")

    set_gencode_flags_for_srcs(
      SRCS "${MARLIN_MOE_SRC}"
      CUDA_ARCHS "${MARLIN_MOE_ARCHS}")

    list(APPEND VLLM_MOE_EXT_SRC "${MARLIN_MOE_SRC}")
    message(STATUS "Building Marlin MOE kernels for archs: ${MARLIN_MOE_ARCHS}")
  else()
    message(STATUS "Not building Marlin MOE kernels as no compatible archs found"
                   " in CUDA target architectures")
  endif()
endif()

message(STATUS "Enabling moe extension.")
define_gpu_extension_target(
  _moe_C
  DESTINATION vllm
  LANGUAGE ${VLLM_GPU_LANG}
  SOURCES ${VLLM_MOE_EXT_SRC}
  COMPILE_FLAGS ${VLLM_GPU_FLAGS}
  ARCHITECTURES ${VLLM_GPU_ARCHES}
  USE_SABI 3
  WITH_SOABI)

if(VLLM_GPU_LANG STREQUAL "HIP")
  #
  # _rocm_C extension
  #
  set(VLLM_ROCM_EXT_SRC
    "csrc/rocm/torch_bindings.cpp"
    "csrc/rocm/attention.cu")

  define_gpu_extension_target(
    _rocm_C
    DESTINATION vllm
    LANGUAGE ${VLLM_GPU_LANG}
    SOURCES ${VLLM_ROCM_EXT_SRC}
    COMPILE_FLAGS ${VLLM_GPU_FLAGS}
    ARCHITECTURES ${VLLM_GPU_ARCHES}
    USE_SABI 3
    WITH_SOABI)
endif()

# vllm-flash-attn currently only supported on CUDA
if (NOT VLLM_TARGET_DEVICE STREQUAL "cuda")
  return()
endif ()

# vLLM flash attention requires VLLM_GPU_ARCHES to contain the set of target  
# arches in the CMake syntax (75-real, 89-virtual, etc), since we clear the 
# arches in the CUDA case (and instead set the gencodes on a per file basis) 
# we need to manually set VLLM_GPU_ARCHES here.
if(VLLM_GPU_LANG STREQUAL "CUDA")
  foreach(_ARCH ${CUDA_ARCHS})
    string(REPLACE "." "" _ARCH "${_ARCH}")
    list(APPEND VLLM_GPU_ARCHES "${_ARCH}-real")
  endforeach()
endif()

#
# Build vLLM flash attention from source
#
# IMPORTANT: This has to be the last thing we do, because vllm-flash-attn uses the same macros/functions as vLLM.
# Because functions all belong to the global scope, vllm-flash-attn's functions overwrite vLLMs.
# They should be identical but if they aren't, this is a massive footgun.
#
# The vllm-flash-attn install rules are nested under vllm to make sure the library gets installed in the correct place.
# To only install vllm-flash-attn, use --component vllm_flash_attn_c.
# If no component is specified, vllm-flash-attn is still installed.

# If VLLM_FLASH_ATTN_SRC_DIR is set, vllm-flash-attn is installed from that directory instead of downloading.
# This is to enable local development of vllm-flash-attn within vLLM.
# It can be set as an environment variable or passed as a cmake argument.
# The environment variable takes precedence.
if (DEFINED ENV{VLLM_FLASH_ATTN_SRC_DIR})
  set(VLLM_FLASH_ATTN_SRC_DIR $ENV{VLLM_FLASH_ATTN_SRC_DIR})
endif()

if(VLLM_FLASH_ATTN_SRC_DIR)
  FetchContent_Declare(vllm-flash-attn SOURCE_DIR ${VLLM_FLASH_ATTN_SRC_DIR})
else()
  FetchContent_Declare(
          vllm-flash-attn
          GIT_REPOSITORY https://github.com/vllm-project/flash-attention.git
          GIT_TAG 5259c586c403a4e4d8bf69973c159b40cc346fb9
          GIT_PROGRESS TRUE
          # Don't share the vllm-flash-attn build between build types
          BINARY_DIR ${CMAKE_BINARY_DIR}/vllm-flash-attn
  )
endif()

# Set the parent build flag so that the vllm-flash-attn library does not redo compile flag and arch initialization.
set(VLLM_PARENT_BUILD ON)

# Ensure the vllm/vllm_flash_attn directory exists before installation
install(CODE "file(MAKE_DIRECTORY \"\${CMAKE_INSTALL_PREFIX}/vllm/vllm_flash_attn\")" COMPONENT vllm_flash_attn_c)

# Make sure vllm-flash-attn install rules are nested under vllm/
install(CODE "set(CMAKE_INSTALL_LOCAL_ONLY FALSE)" COMPONENT vllm_flash_attn_c)
install(CODE "set(OLD_CMAKE_INSTALL_PREFIX \"\${CMAKE_INSTALL_PREFIX}\")" COMPONENT vllm_flash_attn_c)
install(CODE "set(CMAKE_INSTALL_PREFIX \"\${CMAKE_INSTALL_PREFIX}/vllm/\")" COMPONENT vllm_flash_attn_c)

# Fetch the vllm-flash-attn library
FetchContent_MakeAvailable(vllm-flash-attn)
message(STATUS "vllm-flash-attn is available at ${vllm-flash-attn_SOURCE_DIR}")

# Restore the install prefix
install(CODE "set(CMAKE_INSTALL_PREFIX \"\${OLD_CMAKE_INSTALL_PREFIX}\")" COMPONENT vllm_flash_attn_c)
install(CODE "set(CMAKE_INSTALL_LOCAL_ONLY TRUE)" COMPONENT vllm_flash_attn_c)

# Copy over the vllm-flash-attn python files
install(
        DIRECTORY ${vllm-flash-attn_SOURCE_DIR}/vllm_flash_attn/
        DESTINATION vllm/vllm_flash_attn
        COMPONENT vllm_flash_attn_c
        FILES_MATCHING PATTERN "*.py"
)

# Nothing after vllm-flash-attn, see comment about macros above<|MERGE_RESOLUTION|>--- conflicted
+++ resolved
@@ -404,20 +404,9 @@
 # Setting this variable sidesteps the issue by calling the driver directly.
 target_compile_definitions(_C PRIVATE CUTLASS_ENABLE_DIRECT_CUDA_DRIVER_CALL=1)
 
-<<<<<<< HEAD
-# If cuSparseLt is not installed we skip 2:4 optimizations
-CHECK_INCLUDE_FILE_CXX("cusparseLt.h" HAVE_CUSPARSELT)
-message(STATUS "Result of include cusparseLt ${HAVE_CUSPARSELT}")
-target_compile_definitions(_C PRIVATE VLLM_CUSPARSELT_ENABLED=1)
-
-# if(HAVE_CUSPARSELT)
-#   target_compile_definitions(_C PRIVATE VLLM_CUSPARSELT_ENABLED=1)
-# endif()
-=======
 # include(nm_cutlass_c.cmake)
 # build_nm_cutlass_c()
 
->>>>>>> e9439ccc
 #
 # _moe_C extension
 #
