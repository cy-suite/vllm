--- conflicted
+++ resolved
@@ -21,23 +21,15 @@
 docker exec cpu-test-avx2 bash -c "python3 examples/offline_inference.py"
 
 # Run basic model test
-<<<<<<< HEAD
-docker exec cpu-test bash -c "cd tests;
-  pip install pytest Pillow protobuf
-  pip install torchvision --index-url https://download.pytorch.org/whl/cpu
-  bash ../.buildkite/download-images.sh
-  cd ../
-  pytest -v -s tests/models --ignore=tests/models/test_embedding.py --ignore=tests/models/test_registry.py"
-=======
 docker exec cpu-test bash -c "
   pip install pytest matplotlib einops transformers_stream_generator datamodel_code_generator
+  pip install Pillow
+  pip install torchvision --index-url https://download.pytorch.org/whl/cpu
+  pytest -v -s tests/models/embedding/language
   pytest -v -s tests/models/encoder_decoder/language
-  pytest -v -s tests/models/decoder_only/language \
-    --ignore=tests/models/test_fp8.py \
-    --ignore=tests/models/decoder_only/language/test_jamba.py \
-    --ignore=tests/models/decoder_only/language/test_mamba.py \
-    --ignore=tests/models/decoder_only/language/test_granitemoe.py \
-    --ignore=tests/models/decoder_only/language/test_danube3_4b.py" # Mamba and Danube3-4B on CPU is not supported
+  pytest -v -s tests/models/decoder_only/language/test_models.py
+  pytest -v -s tests/models/decoder_only/audio_language -m core_model
+  pytest -v -s tests/models/decoder_only/vision_language -m core_model"
 
 # Run compressed-tensor test
 docker exec cpu-test bash -c "
@@ -62,5 +54,4 @@
     --model facebook/opt-125m \
     --num-prompts 20 \
     --endpoint /v1/completions \
-    --tokenizer facebook/opt-125m"
->>>>>>> 16b8f7a8
+    --tokenizer facebook/opt-125m"