--- conflicted
+++ resolved
@@ -174,20 +174,14 @@
   commands:
     - pytest -v -s prefix_caching
 
-<<<<<<< HEAD
-- label: Samplers Test
-  #mirror_hardwares: [amd]
-  commands:
-    - pytest -v -s samplers
-    - VLLM_NO_FLASHINFER_SAMPLER=1 pytest -v -s samplers
-=======
 - label: Samplers Test # 18min
   source_file_dependencies:
   - vllm/model_executor/layers
   - vllm/sampling_metadata.py
   - tests/samplers
-  command: pytest -v -s samplers
->>>>>>> 1f26efbb
+  commands:
+    - pytest -v -s samplers
+    - VLLM_NO_FLASHINFER_SAMPLER=1 pytest -v -s samplers
 
 - label: LogitsProcessor Test # 5min
   mirror_hardwares: [amd]
