--- conflicted
+++ resolved
@@ -218,12 +218,8 @@
     - pytest -v -s -x lora/test_long_context.py
 
 - label: Tensorizer Test
-<<<<<<< HEAD
-  mirror_hardwares: [amd]
-=======
-  #mirror_hardwares: [amd]
-  fast_check: true
->>>>>>> 052b6f8c
+  mirror_hardwares: [amd]
+  fast_check: true
   commands:
     - apt-get install -y curl libsodium23
     - export VLLM_WORKER_MULTIPROC_METHOD=spawn
