# In this file, you can add more tests to run either by adding a new step or
# adding a new command to an existing step. See different options here for examples.

# This script will be feed into Jinja template in `test-template-aws.j2` at
# https://github.com/vllm-project/buildkite-ci/blob/main/scripts/test-template-aws.j2 
# to generate the final pipeline yaml file.

# Documentation
# label(str): the name of the test. emoji allowed.
# fast_check(bool): whether to run this on each commit on fastcheck pipeline.
# fast_check_only(bool): run this test on fastcheck pipeline only
# command(str): the single command to run for tests. incompatible with commands.
# commands(list): the list of commands to run for test. incompatbile with command.
# mirror_hardwares(list): the list of hardwares to run the test on as well. currently only supports [amd]
# gpu(str): override the GPU selection for the test. default is on L4 GPUs. currently only supports a100
# num_gpus(int): override the number of GPUs for the test. default to 1 GPU. currently support 2,4.
# num_nodes(int): whether to simulate multi-node setup by launch multiple containers on one host, 
#     in this case, commands must be specified. the first command runs on first host, the second
#     command runs on the second host.
# working_dir(str): specify the place where command should execute, default to /vllm-workspace/tests
# source_file_dependencies(list): the list of prefix to opt-in the test for, if empty, the test will always run.

# When adding a test
# - If the test belong to an existing group, add it there
# - If the test is short, add to any existing step
# - If the test takes more than 10min, then it is okay to create a new step. 
#   Note that all steps execute in parallel. 

steps:
##### fast check tests  #####

- label: Documentation Build # 2min
  working_dir: "/vllm-workspace/test_docs/docs"
  fast_check: true
  no_gpu: True
  commands:
  - pip install -r requirements-docs.txt
  - SPHINXOPTS=\"-W\" make html
  # Check API reference (if it fails, you may have missing mock imports)
  - grep \"sig sig-object py\" build/html/dev/sampling_params.html

- label: Async Engine, Inputs, Utils, Worker Test # 15min
  fast_check: true
  source_file_dependencies:
  - vllm/
  - tests/mq_llm_engine
  - tests/async_engine
  - tests/test_inputs
  - tests/multimodal
  - tests/test_utils
  - tests/worker
  commands:
<<<<<<< HEAD
  - pytest -v -s mq_llm_engine # MQLLMEngine
  - pytest -v -s async_engine # AsyncLLMEngine
=======
  - pytest -v -s async_engine # Async Engine
  - NUM_SCHEDULER_STEPS=4 pytest -v -s async_engine/test_async_llm_engine.py
>>>>>>> 1ef0d2ef
  - pytest -v -s test_inputs.py
  - pytest -v -s multimodal
  - pytest -v -s test_utils.py # Utils
  - pytest -v -s worker # Worker

- label: Basic Correctness Test # 30min
  #mirror_hardwares: [amd]
  fast_check: true
  source_file_dependencies:
  - vllm/
  - tests/basic_correctness
  commands:
  - pytest -v -s basic_correctness/test_basic_correctness.py
  - pytest -v -s basic_correctness/test_cpu_offload.py
  - VLLM_ATTENTION_BACKEND=XFORMERS pytest -v -s basic_correctness/test_chunked_prefill.py
  - VLLM_ATTENTION_BACKEND=FLASH_ATTN pytest -v -s basic_correctness/test_chunked_prefill.py
  - VLLM_TEST_ENABLE_ARTIFICIAL_PREEMPT=1 pytest -v -s basic_correctness/test_preemption.py
  
- label: Core Test # 10min
  mirror_hardwares: [amd]
  fast_check: true
  source_file_dependencies:
  - vllm/core
  - vllm/distributed
  - tests/core
  commands:
  - pytest -v -s core

- label: Entrypoints Test # 20min
  working_dir: "/vllm-workspace/tests"
  fast_check: true
  #mirror_hardwares: [amd]
  source_file_dependencies:
  - vllm/
  commands:
  - pip install -e ./plugins/vllm_add_dummy_model
  - pip install git+https://github.com/EleutherAI/lm-evaluation-harness.git@a4987bba6e9e9b3f22bd3a6c1ecf0abd04fd5622#egg=lm_eval[api]
  - pytest -v -s entrypoints/llm --ignore=entrypoints/llm/test_lazy_outlines.py
  - pytest -v -s entrypoints/llm/test_lazy_outlines.py # it needs a clean process
  - pytest -v -s entrypoints/openai
  - pytest -v -s entrypoints/test_chat_utils.py
  - pytest -v -s entrypoints/offline_mode # Needs to avoid interference with other tests

- label: Distributed Tests (4 GPUs) # 10min
  working_dir: "/vllm-workspace/tests"
  num_gpus: 4
  fast_check: true
  source_file_dependencies:
  - vllm/distributed/
  - vllm/core/
  - tests/distributed
  - tests/spec_decode/e2e/test_integration_dist_tp4
  commands:
  - pytest -v -s distributed/test_pynccl.py
  - pytest -v -s spec_decode/e2e/test_integration_dist_tp4.py

- label: Metrics, Tracing Test # 10min
  num_gpus: 2 
  fast_check: true
  source_file_dependencies:
  - vllm/
  - tests/metrics
  - tests/tracing
  commands:
  - pytest -v -s metrics 
  - "pip install \
      'opentelemetry-sdk>=1.26.0,<1.27.0' \
      'opentelemetry-api>=1.26.0,<1.27.0' \
      'opentelemetry-exporter-otlp>=1.26.0,<1.27.0' \
      'opentelemetry-semantic-conventions-ai>=0.4.1,<0.5.0'"
  - pytest -v -s tracing

##### fast check tests  #####
#####  1 GPU test  #####

- label: Regression Test # 5min
  mirror_hardwares: [amd]
  source_file_dependencies:
  - vllm/
  - tests/test_regression
  command: pytest -v -s test_regression.py
  working_dir: "/vllm-workspace/tests" # optional

- label: Engine Test # 10min
  mirror_hardwares: [amd]
  source_file_dependencies:
  - vllm/
  - tests/engine
  - tests/tokenization
  commands:
  - pytest -v -s engine test_sequence.py test_config.py test_logger.py
  # OOM in the CI unless we run this separately
  - pytest -v -s tokenization

- label: Examples Test # 12min
  working_dir: "/vllm-workspace/examples"
  #mirror_hardwares: [amd]
  source_file_dependencies:
  - vllm/entrypoints
  - examples/
  commands:
    - pip install awscli tensorizer # for llava example and tensorizer test
    - python3 offline_inference.py
    - python3 cpu_offload.py
    - python3 offline_inference_chat.py
    - python3 offline_inference_with_prefix.py
    - python3 llm_engine_example.py
    - python3 offline_inference_vision_language.py
    - python3 offline_inference_vision_language_multi_image.py
    - python3 tensorize_vllm_model.py --model facebook/opt-125m serialize --serialized-directory /tmp/ --suffix v1 && python3 tensorize_vllm_model.py --model facebook/opt-125m deserialize --path-to-tensors /tmp/vllm/facebook/opt-125m/v1/model.tensors
    - python3 offline_inference_encoder_decoder.py

- label: torch compile integration test
  source_file_dependencies:
  - vllm/
  commands:
    - pytest -v -s ./compile/test_full_graph.py
    - pytest -v -s ./compile/test_wrapper.py

- label: Prefix Caching Test # 7min
  #mirror_hardwares: [amd]
  source_file_dependencies:
  - vllm/
  - tests/prefix_caching
  commands:
    - pytest -v -s prefix_caching

- label: Samplers Test # 18min
  source_file_dependencies:
  - vllm/model_executor/layers
  - vllm/sampling_metadata.py
  - tests/samplers
  commands:
    - pytest -v -s samplers
    - VLLM_USE_FLASHINFER_SAMPLER=1 pytest -v -s samplers

- label: LogitsProcessor Test # 5min
  mirror_hardwares: [amd]
  source_file_dependencies:
  - vllm/model_executor/layers
  - tests/test_logits_processor
  command: pytest -v -s test_logits_processor.py

- label: Speculative decoding tests # 22min
  source_file_dependencies:
  - vllm/spec_decode
  - tests/spec_decode
  commands:
    # See https://github.com/vllm-project/vllm/issues/5152
    - export VLLM_ATTENTION_BACKEND=XFORMERS
    - pytest -v -s spec_decode/e2e/test_multistep_correctness.py
    - pytest -v -s spec_decode --ignore=spec_decode/e2e/test_multistep_correctness.py

- label: LoRA Test %N # 30min each
  mirror_hardwares: [amd]
  source_file_dependencies:
  - vllm/lora
  - tests/lora
  command: pytest -v -s lora --shard-id=$$BUILDKITE_PARALLEL_JOB --num-shards=$$BUILDKITE_PARALLEL_JOB_COUNT --ignore=lora/test_long_context.py
  parallelism: 4

- label: Kernels Test %N # 30min each
  mirror_hardwares: [amd]
  source_file_dependencies:
  - csrc/
  - vllm/attention
  - tests/kernels
  commands:
    - pytest -v -s kernels --shard-id=$$BUILDKITE_PARALLEL_JOB --num-shards=$$BUILDKITE_PARALLEL_JOB_COUNT
  parallelism: 4

- label: Tensorizer Test # 11min
  mirror_hardwares: [amd]
  soft_fail: true
  source_file_dependencies:
  - vllm/model_executor/model_loader
  - tests/tensorizer_loader
  commands:
    - apt-get update && apt-get install -y curl libsodium23
    - export VLLM_WORKER_MULTIPROC_METHOD=spawn
    - pytest -v -s tensorizer_loader

- label: Benchmarks # 9min
  working_dir: "/vllm-workspace/.buildkite"
  mirror_hardwares: [amd]
  source_file_dependencies:
  - benchmarks/
  commands:
  - pip install aiohttp
  - bash run-benchmarks.sh

- label: Quantization Test # 15min
  source_file_dependencies:
  - csrc/
  - vllm/model_executor/layers/quantization
  - tests/quantization
  command: pytest -v -s quantization

- label: LM Eval Small Models # 53min
  working_dir: "/vllm-workspace/.buildkite/lm-eval-harness"
  source_file_dependencies:
  - csrc/
  - vllm/model_executor/layers/quantization
  commands:
  - pip install lm-eval
  - export VLLM_WORKER_MULTIPROC_METHOD=spawn
  - bash ./run-tests.sh -c configs/models-small.txt -t 1

- label: OpenAI-Compatible Tool Use # 20 min
  fast_check: false
  mirror_hardwares: [ amd ]
  source_file_dependencies:
    - vllm/
    - tests/tool_use
  commands:
    - pytest -v -s tool_use

#####  models test  #####

- label: Basic Models Test # 3min
  source_file_dependencies:
  - vllm/
  - tests/models
  commands:
    - pip install -e ./plugins/vllm_add_dummy_model
    - pytest -v -s models/test_oot_registration.py # it needs a clean process
    - pytest -v -s models/*.py --ignore=models/test_oot_registration.py

- label: Decoder-only Language Models Test # 1h3min
  #mirror_hardwares: [amd]
  source_file_dependencies:
  - vllm/
  - tests/models/decoder_only/language
  commands:
    - pytest -v -s models/decoder_only/language

- label: Decoder-only Multi-Modal Models Test # 56min
  #mirror_hardwares: [amd]
  source_file_dependencies:
  - vllm/
  - tests/models/decoder_only/audio_language
  - tests/models/decoder_only/vision_language
  commands:
    - pytest -v -s models/decoder_only/audio_language
    - pytest -v -s models/decoder_only/vision_language

- label: Other Models Test # 5min
  #mirror_hardwares: [amd]
  source_file_dependencies:
  - vllm/
  - tests/models/embedding/language
  - tests/models/encoder_decoder/language
  commands:
    - pytest -v -s models/embedding/language
    - pytest -v -s models/encoder_decoder/language

#####  1 GPU test  #####
#####  multi gpus test  #####

- label: Distributed Comm Ops Test # 7min
  working_dir: "/vllm-workspace/tests"
  num_gpus: 2
  source_file_dependencies:
  - vllm/distributed
  - tests/distributed
  commands:
  - pytest -v -s distributed/test_comm_ops.py
  - pytest -v -s distributed/test_shm_broadcast.py

- label: 2 Node Tests (4 GPUs in total) # 16min
  working_dir: "/vllm-workspace/tests"
  num_gpus: 2
  num_nodes: 2
  source_file_dependencies:
  - vllm/distributed/
  - vllm/engine/
  - vllm/executor/
  - vllm/model_executor/models/
  - tests/distributed/
  commands:
  - # the following commands are for the first node, with ip 192.168.10.10 (ray environment already set up)
    - VLLM_TEST_SAME_HOST=0 torchrun --nnodes 2 --nproc-per-node=2 --rdzv_backend=c10d --rdzv_endpoint=192.168.10.10 distributed/test_same_node.py | grep -q 'Same node test passed'
    - VLLM_MULTI_NODE=1 pytest -v -s distributed/test_multi_node_assignment.py
    - VLLM_MULTI_NODE=1 pytest -v -s distributed/test_pipeline_parallel.py
  - # the following commands are for the second node, with ip 192.168.10.11 (ray environment already set up)
    - VLLM_TEST_SAME_HOST=0 torchrun --nnodes 2 --nproc-per-node=2 --rdzv_backend=c10d --rdzv_endpoint=192.168.10.10 distributed/test_same_node.py | grep -q 'Same node test passed'

- label: Distributed Tests (2 GPUs) # 28min
  #mirror_hardwares: [amd]
  working_dir: "/vllm-workspace/tests"
  num_gpus: 2
  source_file_dependencies:
  - vllm/distributed/
  - vllm/engine/
  - vllm/executor/
  - vllm/model_executor/models/
  - tests/distributed/
  commands:
  - VLLM_TEST_SAME_HOST=1 torchrun --nproc-per-node=4 distributed/test_same_node.py | grep -q 'Same node test passed'
  - TARGET_TEST_SUITE=L4 pytest basic_correctness/ -v -s -m distributed_2_gpus
  # Avoid importing model tests that cause CUDA reinitialization error
  - pytest models/encoder_decoder/language/test_bart.py models/decoder_only/vision_language/test_broadcast.py -v -s -m distributed_2_gpus
  - pytest -v -s spec_decode/e2e/test_integration_dist_tp2.py
  - pip install -e ./plugins/vllm_add_dummy_model
  - pytest -v -s distributed/test_distributed_oot.py
  - CUDA_VISIBLE_DEVICES=0,1 pytest -v -s test_sharded_state_loader.py
  - CUDA_VISIBLE_DEVICES=0,1 pytest -v -s distributed/test_utils.py

- label: Multi-step Tests (4 GPUs) # 21min
  working_dir: "/vllm-workspace/tests"
  num_gpus: 4
  source_file_dependencies:
  - vllm/model_executor/layers/sampler.py
  - vllm/sequence.py
  - vllm/worker/worker_base.py
  - vllm/worker/worker.py
  - vllm/worker/multi_step_worker.py
  - vllm/worker/model_runner_base.py
  - vllm/worker/model_runner.py
  - vllm/worker/multi_step_model_runner.py
  - vllm/engine
  - tests/multi_step
  commands:
  - pytest -v -s multi_step/test_correctness_async_llm.py
  - pytest -v -s multi_step/test_correctness_llm.py

- label: Pipeline Parallelism Test # 23min
  working_dir: "/vllm-workspace/tests"
  num_gpus: 4
  source_file_dependencies:
  - vllm/distributed/
  - vllm/engine/
  - vllm/executor/
  - vllm/model_executor/models/
  - tests/distributed/
  commands:
  - pytest -v -s distributed/test_pp_cudagraph.py
  - pytest -v -s distributed/test_pipeline_parallel.py

- label: LoRA Long Context (Distributed) # 11min
  # This test runs llama 13B, so it is required to run on 4 GPUs.
  num_gpus: 4
  soft_fail: true
  source_file_dependencies:
  - vllm/lora
  - tests/lora/test_long_context
  commands:
    # FIXIT: find out which code initialize cuda before running the test
    # before the fix, we need to use spawn to test it
    - export VLLM_WORKER_MULTIPROC_METHOD=spawn
    - pytest -v -s -x lora/test_long_context.py

- label: Weight Loading Multiple GPU Test
  working_dir: "/vllm-workspace/tests"
  num_gpus: 2
  source_file_dependencies:
  - vllm/
  - tests/weight_loading
  commands:
    - bash weight_loading/run_model_weight_loading_test.sh -c weight_loading/models.txt

- label: Weight Loading Multiple GPU Test - Large Models # optional
  working_dir: "/vllm-workspace/tests"
  num_gpus: 2
  gpu: a100
  optional: true
  source_file_dependencies:
  - vllm/
  - tests/weight_loading
  commands:
    - bash weight_loading/run_model_weight_loading_test.sh -c weight_loading/models-large.txt 


##### multi gpus test #####
##### A100 test #####

- label: Distributed Tests (A100) # optional
  gpu: a100
  num_gpus: 4
  source_file_dependencies:
  - vllm/
  commands: 
  # NOTE: don't test llama model here, it seems hf implementation is buggy
  # see https://github.com/vllm-project/vllm/pull/5689 for details
  - pytest -v -s distributed/test_custom_all_reduce.py
  - TARGET_TEST_SUITE=A100 pytest -v -s distributed/test_basic_distributed_correctness.py
  - pytest -v -s -x lora/test_mixtral.py

- label: LM Eval Large Models # optional
  gpu: a100
  num_gpus: 4
  working_dir: "/vllm-workspace/.buildkite/lm-eval-harness"
  source_file_dependencies:
  - csrc/
  - vllm/model_executor/layers/quantization
  commands:
  - pip install lm-eval
  - export VLLM_WORKER_MULTIPROC_METHOD=spawn
  - bash ./run-tests.sh -c configs/models-large.txt -t 4<|MERGE_RESOLUTION|>--- conflicted
+++ resolved
@@ -50,13 +50,9 @@
   - tests/test_utils
   - tests/worker
   commands:
-<<<<<<< HEAD
   - pytest -v -s mq_llm_engine # MQLLMEngine
   - pytest -v -s async_engine # AsyncLLMEngine
-=======
-  - pytest -v -s async_engine # Async Engine
   - NUM_SCHEDULER_STEPS=4 pytest -v -s async_engine/test_async_llm_engine.py
->>>>>>> 1ef0d2ef
   - pytest -v -s test_inputs.py
   - pytest -v -s multimodal
   - pytest -v -s test_utils.py # Utils
