--- conflicted
+++ resolved
@@ -38,10 +38,6 @@
         prompt: str,
         prompt_token_ids: List[int],
         outputs: List[CompletionOutput],
-<<<<<<< HEAD
-=======
-        done: bool,
->>>>>>> 3f942acf
     ) -> None:
         self.request_id = request_id
         self.prompt = prompt
@@ -82,13 +78,7 @@
         # Every sequence in the sequence group should have the same prompt.
         prompt = top_n_seqs[0].prompt
         prompt_token_ids = top_n_seqs[0].data.prompt_token_ids
-<<<<<<< HEAD
-        return RequestOutput(seq_group.request_id, prompt, prompt_token_ids,
-                             outputs)
-=======
-        return cls(seq_group.request_id, prompt, prompt_token_ids, outputs,
-                   seq_group.is_finished())
->>>>>>> 3f942acf
+        return cls(seq_group.request_id, prompt, prompt_token_ids, outputs)
 
     def __repr__(self) -> str:
         return (f"RequestOutput(request_id={self.request_id}, "
