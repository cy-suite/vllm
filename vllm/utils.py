import enum
import socket
import uuid
from platform import uname

import psutil
import torch
import asyncio
from functools import partial
from typing import (
    Awaitable,
    Callable,
    TypeVar,
)
from collections import OrderedDict
from typing import Any, Hashable, Optional

from vllm._C import cuda_utils

T = TypeVar("T")


class Device(enum.Enum):
    GPU = enum.auto()
    CPU = enum.auto()


class Counter:

    def __init__(self, start: int = 0) -> None:
        self.counter = start

    def __next__(self) -> int:
        i = self.counter
        self.counter += 1
        return i

    def reset(self) -> None:
        self.counter = 0


class LRUCache:

    def __init__(self, capacity: int):
        self.cache = OrderedDict()
        self.capacity = capacity

    def __contains__(self, key: Hashable) -> bool:
        return key in self.cache

    def __len__(self) -> int:
        return len(self.cache)

    def __getitem__(self, key: Hashable) -> Any:
        return self.get(key)

    def __setitem__(self, key: Hashable, value: Any) -> None:
        self.put(key, value)

    def __delitem__(self, key: Hashable) -> None:
        self.pop(key)

    def touch(self, key: Hashable) -> None:
        self.cache.move_to_end(key)

    def get(self, key: Hashable, default_value: Optional[Any] = None) -> int:
        if key in self.cache:
            value = self.cache[key]
            self.cache.move_to_end(key)
        else:
            value = default_value
        return value

    def put(self, key: Hashable, value: Any) -> None:
        self.cache[key] = value
        self.cache.move_to_end(key)
        self._remove_old_if_needed()

    def _on_remove(self, key: Hashable, value: Any):
        pass

    def remove_oldest(self):
        if not self.cache:
            return
        key, value = self.cache.popitem(last=False)
        self._on_remove(key, value)

    def _remove_old_if_needed(self) -> None:
        while len(self.cache) > self.capacity:
            self.remove_oldest()

    def pop(self, key: int, default_value: Optional[Any] = None) -> Any:
        run_on_remove = key in self.cache
        value = self.cache.pop(key, default_value)
        if run_on_remove:
            self._on_remove(key, value)
        return value

    def clear(self):
        while len(self.cache) > 0:
            self.remove_oldest()
        self.cache.clear()


def is_hip() -> bool:
    return torch.version.hip is not None


def get_max_shared_memory_bytes(gpu: int = 0) -> int:
    """Returns the maximum shared memory per thread block in bytes."""
    # https://docs.nvidia.com/cuda/cuda-runtime-api/group__CUDART__TYPES.html
    cudaDevAttrMaxSharedMemoryPerBlockOptin = 97 if not is_hip() else 74
    max_shared_mem = cuda_utils.get_device_attribute(
        cudaDevAttrMaxSharedMemoryPerBlockOptin, gpu)
    return int(max_shared_mem)


def get_cpu_memory() -> int:
    """Returns the total CPU memory of the node in bytes."""
    return psutil.virtual_memory().total


def random_uuid() -> str:
    return str(uuid.uuid4().hex)


def in_wsl() -> bool:
    # Reference: https://github.com/microsoft/WSL/issues/4071
    return "microsoft" in " ".join(uname()).lower()


<<<<<<< HEAD
def make_async(func: Callable[..., T]) -> Callable[..., Awaitable[T]]:
    """Take a blocking function, and run it on in an executor thread.

    This function prevents the blocking function from blocking the
    asyncio event loop.
    The code in this function needs to be thread safe.
    """

    def _async_wrapper(*args, **kwargs) -> asyncio.Future:
        loop = asyncio.get_event_loop()
        p_func = partial(func, *args, **kwargs)
        return loop.run_in_executor(executor=None, func=p_func)

    return _async_wrapper
=======
def get_open_port():
    with socket.socket(socket.AF_INET, socket.SOCK_STREAM) as s:
        s.bind(("", 0))
        return s.getsockname()[1]
>>>>>>> a1b9cb2a
<|MERGE_RESOLUTION|>--- conflicted
+++ resolved
@@ -129,7 +129,6 @@
     return "microsoft" in " ".join(uname()).lower()
 
 
-<<<<<<< HEAD
 def make_async(func: Callable[..., T]) -> Callable[..., Awaitable[T]]:
     """Take a blocking function, and run it on in an executor thread.
 
@@ -144,9 +143,9 @@
         return loop.run_in_executor(executor=None, func=p_func)
 
     return _async_wrapper
-=======
+
+
 def get_open_port():
     with socket.socket(socket.AF_INET, socket.SOCK_STREAM) as s:
         s.bind(("", 0))
-        return s.getsockname()[1]
->>>>>>> a1b9cb2a
+        return s.getsockname()[1]