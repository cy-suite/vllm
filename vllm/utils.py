import argparse
import asyncio
import contextlib
import datetime
import enum
import gc
import os
import socket
import subprocess
import sys
import tempfile
import threading
import uuid
import warnings
<<<<<<< HEAD
from functools import lru_cache, partial, wraps
from platform import uname
from typing import (Any, AsyncIterator, Awaitable, Callable, Dict, Generic,
                    Hashable, List, Literal, Optional, OrderedDict, Set, Tuple,
                    Type, TypeVar, Union, overload)
=======
from asyncio import FIRST_COMPLETED, ensure_future
from collections import defaultdict
from functools import lru_cache, partial, wraps
from platform import uname
from typing import (Any, AsyncGenerator, Awaitable, Callable, Dict, Generic,
                    Hashable, List, Optional, OrderedDict, Set, Tuple, TypeVar,
                    Union, overload)
>>>>>>> 66d617e3

import numpy as np
import numpy.typing as npt
import psutil
import torch
import torch.types
from typing_extensions import ParamSpec, TypeGuard, assert_never

import vllm.envs as envs
from vllm import _custom_ops as ops
from vllm.inputs import (ExplicitEncoderDecoderPrompt, PromptInputs,
                         SingletonPromptInputs)
from vllm.logger import enable_trace_function_call, init_logger

logger = init_logger(__name__)

# Exception strings for non-implemented encoder/decoder scenarios

STR_NOT_IMPL_ENC_DEC_SWA = \
    "Sliding window attention for encoder/decoder models " + \
                    "is not currently supported."

STR_NOT_IMPL_ENC_DEC_PREFIX_CACHE = \
    "Prefix caching for encoder/decoder models " + \
                    "is not currently supported."

STR_NOT_IMPL_ENC_DEC_CHUNKED_PREFILL = \
    "Chunked prefill for encoder/decoder models " + \
                    "is not currently supported."

STR_NOT_IMPL_ENC_DEC_LOGIT_SOFTCAP = (
    "Models with logits_soft_cap "
    "require FlashInfer backend, which is "
    "currently not supported for encoder/decoder "
    "models.")

STR_NOT_IMPL_ENC_DEC_LORA = ("LoRA is currently not currently "
                             "supported with encoder/decoder "
                             "models.")

STR_NOT_IMPL_ENC_DEC_PP = ("Pipeline parallelism is not "
                           "currently supported with "
                           "encoder/decoder models.")

STR_NOT_IMPL_ENC_DEC_MM = ("Multimodal is not currently "
                           "supported with encoder/decoder "
                           "models.")

STR_NOT_IMPL_ENC_DEC_SPEC_DEC = ("Speculative decoding is not "
                                 "currently supported with encoder/"
                                 "decoder models.")

STR_NOT_IMPL_ENC_DEC_CUDAGRAPH = ("CUDAGraph is not "
                                  "currently supported with encoder/"
                                  "decoder models.")

STR_NOT_IMPL_ENC_DEC_BACKEND = ("XFormers is the only backend "
                                "currently supported with encoder/"
                                "decoder models.")

STR_NOT_IMPL_ENC_DEC_PROMPT_ADAPTER = ("Prompt adapters are not "
                                       "currently supported with encoder/"
                                       "decoder models.")

# Efficiently import all enc/dec error strings
# rather than having to import all of the above
STR_NOT_IMPL_ENC_DEC_ERR_STRS = {
    "STR_NOT_IMPL_ENC_DEC_SWA": STR_NOT_IMPL_ENC_DEC_SWA,
    "STR_NOT_IMPL_ENC_DEC_PREFIX_CACHE": STR_NOT_IMPL_ENC_DEC_PREFIX_CACHE,
    "STR_NOT_IMPL_ENC_DEC_CHUNKED_PREFILL":
    STR_NOT_IMPL_ENC_DEC_CHUNKED_PREFILL,
    "STR_NOT_IMPL_ENC_DEC_LOGIT_SOFTCAP": STR_NOT_IMPL_ENC_DEC_LOGIT_SOFTCAP,
    "STR_NOT_IMPL_ENC_DEC_LORA": STR_NOT_IMPL_ENC_DEC_LORA,
    "STR_NOT_IMPL_ENC_DEC_PP": STR_NOT_IMPL_ENC_DEC_PP,
    "STR_NOT_IMPL_ENC_DEC_MM": STR_NOT_IMPL_ENC_DEC_MM,
    "STR_NOT_IMPL_ENC_DEC_SPEC_DEC": STR_NOT_IMPL_ENC_DEC_SPEC_DEC,
    "STR_NOT_IMPL_ENC_DEC_CUDA_GRAPH": STR_NOT_IMPL_ENC_DEC_CUDAGRAPH,
    "STR_NOT_IMPL_ENC_DEC_BACKEND": STR_NOT_IMPL_ENC_DEC_BACKEND,
    "STR_NOT_IMPL_ENC_DEC_PROMPT_ADAPTER": STR_NOT_IMPL_ENC_DEC_PROMPT_ADAPTER,
}

# Constants related to forcing the attention backend selection

# String name of register which may be set in order to
# force auto-selection of attention backend by Attention
# wrapper
STR_BACKEND_ENV_VAR: str = "VLLM_ATTENTION_BACKEND"

# Possible string values of STR_BACKEND_ENV_VAR
# register, corresponding to possible backends
STR_FLASHINFER_ATTN_VAL: str = "FLASHINFER"
STR_TORCH_SDPA_ATTN_VAL: str = "TORCH_SDPA"
STR_ROCM_FLASH_ATTN_VAL: str = "ROCM_FLASH"
STR_XFORMERS_ATTN_VAL: str = "XFORMERS"
STR_FLASH_ATTN_VAL: str = "FLASH_ATTN"
STR_INVALID_VAL: str = "INVALID"

STR_DTYPE_TO_TORCH_DTYPE = {
    "half": torch.half,
    "bfloat16": torch.bfloat16,
    "float": torch.float,
    "fp8": torch.uint8,
    "fp8_e4m3": torch.uint8,
    "fp8_e5m2": torch.uint8,
}

TORCH_DTYPE_TO_NUMPY_DTYPE = {
    torch.float16: np.float16,
    torch.float32: np.float32,
    torch.float64: np.float64,
    torch.uint8: np.uint8,
    torch.int32: np.int32,
    torch.int64: np.int64,
}

P = ParamSpec('P')
K = TypeVar("K")
T = TypeVar("T")
U = TypeVar("U")


class _Sentinel:
    ...


ALL_PINNED_SENTINEL = _Sentinel()


class Device(enum.Enum):
    GPU = enum.auto()
    CPU = enum.auto()


class Counter:

    def __init__(self, start: int = 0) -> None:
        self.counter = start

    def __next__(self) -> int:
        i = self.counter
        self.counter += 1
        return i

    def reset(self) -> None:
        self.counter = 0


class LRUCache(Generic[T]):

    def __init__(self, capacity: int):
        self.cache: OrderedDict[Hashable, T] = OrderedDict()
        self.pinned_items: Set[Hashable] = set()
        self.capacity = capacity

    def __contains__(self, key: Hashable) -> bool:
        return key in self.cache

    def __len__(self) -> int:
        return len(self.cache)

    def __getitem__(self, key: Hashable) -> T:
        value = self.cache[key]  # Raise KeyError if not exists
        self.cache.move_to_end(key)
        return value

    def __setitem__(self, key: Hashable, value: T) -> None:
        self.put(key, value)

    def __delitem__(self, key: Hashable) -> None:
        self.pop(key)

    def touch(self, key: Hashable) -> None:
        self.cache.move_to_end(key)

    def get(self,
            key: Hashable,
            default_value: Optional[T] = None) -> Optional[T]:
        value: Optional[T]
        if key in self.cache:
            value = self.cache[key]
            self.cache.move_to_end(key)
        else:
            value = default_value
        return value

    def put(self, key: Hashable, value: T) -> None:
        self.cache[key] = value
        self.cache.move_to_end(key)
        self._remove_old_if_needed()

    def pin(self, key: Hashable) -> None:
        """
        Pins a key in the cache preventing it from being
        evicted in the LRU order.
        """
        if key not in self.cache:
            raise ValueError(f"Cannot pin key: {key} not in cache.")
        self.pinned_items.add(key)

    def _unpin(self, key: Hashable) -> None:
        self.pinned_items.remove(key)

    def _on_remove(self, key: Hashable, value: Optional[T]):
        pass

    def remove_oldest(self, remove_pinned=False):
        if not self.cache:
            return

        if not remove_pinned:
            # pop the oldest item in the cache that is not pinned
            lru_key = next(
                (key for key in self.cache if key not in self.pinned_items),
                ALL_PINNED_SENTINEL)
            if lru_key is ALL_PINNED_SENTINEL:
                raise RuntimeError("All items are pinned, "
                                   "cannot remove oldest from the cache.")
        else:
            lru_key = next(iter(self.cache))
        self.pop(lru_key)

    def _remove_old_if_needed(self) -> None:
        while len(self.cache) > self.capacity:
            self.remove_oldest()

    def pop(self,
            key: Hashable,
            default_value: Optional[T] = None) -> Optional[T]:
        run_on_remove = key in self.cache
        value: Optional[T] = self.cache.pop(key, default_value)
        # remove from pinned items
        if key in self.pinned_items:
            self._unpin(key)
        if run_on_remove:
            self._on_remove(key, value)
        return value

    def clear(self):
        while len(self.cache) > 0:
            self.remove_oldest(remove_pinned=True)
        self.cache.clear()


def is_hip() -> bool:
    return torch.version.hip is not None


@lru_cache(maxsize=None)
def is_cpu() -> bool:
    from importlib.metadata import PackageNotFoundError, version
    try:
        return "cpu" in version("vllm")
    except PackageNotFoundError:
        return False


@lru_cache(maxsize=None)
def is_openvino() -> bool:
    from importlib.metadata import PackageNotFoundError, version
    try:
        return "openvino" in version("vllm")
    except PackageNotFoundError:
        return False


@lru_cache(maxsize=None)
def is_neuron() -> bool:
    try:
        import transformers_neuronx
    except ImportError:
        transformers_neuronx = None
    return transformers_neuronx is not None


@lru_cache(maxsize=None)
def is_tpu() -> bool:
    try:
        import libtpu
    except ImportError:
        libtpu = None
    return libtpu is not None


@lru_cache(maxsize=None)
def is_xpu() -> bool:
    from importlib.metadata import version
    is_xpu_flag = "xpu" in version("vllm")
    # vllm is not build with xpu
    if not is_xpu_flag:
        return False
    try:
        import intel_extension_for_pytorch as ipex  # noqa: F401
        _import_ipex = True
    except ImportError as e:
        logger.warning("Import Error for IPEX: %s", e.msg)
        _import_ipex = False
    # ipex dependency is not ready
    if not _import_ipex:
        logger.warning("not found ipex lib")
        return False
    return hasattr(torch, "xpu") and torch.xpu.is_available()


@lru_cache(maxsize=None)
def get_max_shared_memory_bytes(gpu: int = 0) -> int:
    """Returns the maximum shared memory per thread block in bytes."""
    max_shared_mem = (
        ops.get_max_shared_memory_per_block_device_attribute(gpu))
    # value 0 will cause MAX_SEQ_LEN become negative and test_attention.py
    # will fail
    assert max_shared_mem > 0, "max_shared_mem can not be zero"
    return int(max_shared_mem)


def get_cpu_memory() -> int:
    """Returns the total CPU memory of the node in bytes."""
    return psutil.virtual_memory().total


def random_uuid() -> str:
    return str(uuid.uuid4().hex)


@lru_cache(maxsize=None)
def get_vllm_instance_id() -> str:
    """
    If the environment variable VLLM_INSTANCE_ID is set, return it.
    Otherwise, return a random UUID.
    Instance id represents an instance of the VLLM. All processes in the same
    instance should have the same instance id.
    """
    return envs.VLLM_INSTANCE_ID or f"vllm-instance-{random_uuid()}"


@lru_cache(maxsize=None)
def in_wsl() -> bool:
    # Reference: https://github.com/microsoft/WSL/issues/4071
    return "microsoft" in " ".join(uname()).lower()


def make_async(func: Callable[P, T]) -> Callable[P, Awaitable[T]]:
    """Take a blocking function, and run it on in an executor thread.

    This function prevents the blocking function from blocking the
    asyncio event loop.
    The code in this function needs to be thread safe.
    """

    def _async_wrapper(*args: P.args, **kwargs: P.kwargs) -> asyncio.Future:
        loop = asyncio.get_event_loop()
        p_func = partial(func, *args, **kwargs)
        return loop.run_in_executor(executor=None, func=p_func)

    return _async_wrapper


async def iterate_with_cancellation(
    iterator: AsyncGenerator[T, None],
    is_cancelled: Callable[[], Awaitable[bool]],
) -> AsyncGenerator[T, None]:
    """Convert async iterator into one that polls the provided function
    at least once per second to check for client cancellation.
    """

    # Can use anext() in python >= 3.10
    awaits = [ensure_future(iterator.__anext__())]
    while True:
        done, pending = await asyncio.wait(awaits, timeout=1)
        if await is_cancelled():
            with contextlib.suppress(BaseException):
                awaits[0].cancel()
                await iterator.aclose()
            raise asyncio.CancelledError("client cancelled")
        if done:
            try:
                item = await awaits[0]
                awaits[0] = ensure_future(iterator.__anext__())
                yield item
            except StopAsyncIteration:
                # we are done
                return


async def merge_async_iterators(
    *iterators: AsyncGenerator[T, None],
    is_cancelled: Callable[[], Awaitable[bool]],
) -> AsyncGenerator[Tuple[int, T], None]:
    """Merge multiple asynchronous iterators into a single iterator.

    This method handle the case where some iterators finish before others.
    When it yields, it yields a tuple (i, item) where i is the index of the
    iterator that yields the item.

    It also polls the provided function at least once per second to check
    for client cancellation.
    """

    # Can use anext() in python >= 3.10
    awaits = {
        ensure_future(pair[1].__anext__()): pair
        for pair in enumerate(iterators)
    }
    try:
        while awaits:
            done, pending = await asyncio.wait(awaits.keys(),
                                               return_when=FIRST_COMPLETED,
                                               timeout=1)
            if await is_cancelled():
                raise asyncio.CancelledError("client cancelled")
            for d in done:
                pair = awaits.pop(d)
                try:
                    item = await d
                    i, it = pair
                    awaits[ensure_future(it.__anext__())] = pair
                    yield i, item
                except StopAsyncIteration:
                    pass
    finally:
        # Cancel any remaining iterators
        for f, (_, it) in awaits.items():
            with contextlib.suppress(BaseException):
                f.cancel()
                await it.aclose()


def get_ip() -> str:
    host_ip = envs.VLLM_HOST_IP
    if host_ip:
        return host_ip

    # IP is not set, try to get it from the network interface

    # try ipv4
    s = socket.socket(socket.AF_INET, socket.SOCK_DGRAM)
    try:
        s.connect(("8.8.8.8", 80))  # Doesn't need to be reachable
        return s.getsockname()[0]
    except Exception:
        pass

    # try ipv6
    try:
        s = socket.socket(socket.AF_INET6, socket.SOCK_DGRAM)
        # Google's public DNS server, see
        # https://developers.google.com/speed/public-dns/docs/using#addresses
        s.connect(("2001:4860:4860::8888", 80))  # Doesn't need to be reachable
        return s.getsockname()[0]
    except Exception:
        pass

    warnings.warn(
        "Failed to get the IP address, using 0.0.0.0 by default."
        "The value can be set by the environment variable"
        " VLLM_HOST_IP or HOST_IP.",
        stacklevel=2)
    return "0.0.0.0"


def get_distributed_init_method(ip: str, port: int) -> str:
    # Brackets are not permitted in ipv4 addresses,
    # see https://github.com/python/cpython/issues/103848
    return f"tcp://[{ip}]:{port}" if ":" in ip else f"tcp://{ip}:{port}"


def get_open_port(port: Optional[int] = None) -> int:
    if port is None:
        # Default behavior here is to return a port for multi-gpu communication
        port = envs.VLLM_PORT
    if port is not None:
        while True:
            try:
                with socket.socket(socket.AF_INET, socket.SOCK_STREAM) as s:
                    s.bind(("", port))
                    return port
            except OSError:
                port += 1  # Increment port number if already in use
                logger.info("Port %d is already in use, trying port %d",
                            port - 1, port)
    # try ipv4
    try:
        with socket.socket(socket.AF_INET, socket.SOCK_STREAM) as s:
            s.bind(("", 0))
            return s.getsockname()[1]
    except OSError:
        # try ipv6
        with socket.socket(socket.AF_INET6, socket.SOCK_STREAM) as s:
            s.bind(("", 0))
            return s.getsockname()[1]


def update_environment_variables(envs: Dict[str, str]):
    for k, v in envs.items():
        if k in os.environ and os.environ[k] != v:
            logger.warning(
                "Overwriting environment variable %s "
                "from '%s' to '%s'", k, os.environ[k], v)
        os.environ[k] = v


def chunk_list(lst: List[T], chunk_size: int):
    """Yield successive chunk_size chunks from lst."""
    for i in range(0, len(lst), chunk_size):
        yield lst[i:i + chunk_size]


def cdiv(a: int, b: int) -> int:
    """Ceiling division."""
    return -(a // -b)


def _generate_random_fp8(
    tensor: torch.Tensor,
    low: float,
    high: float,
) -> None:
    # NOTE(zhaoyang): Due to NaN and Inf representation for fp8 data type,
    # it may occur Inf or NaN if we directly use torch.randint
    # to generate random data for fp8 data.
    # For example, s.11111.00 in fp8e5m2 format represents Inf.
    #     | E4M3        | E5M2
    #-----|-------------|-------------------
    # Inf | N/A         | s.11111.00
    # NaN | s.1111.111  | s.11111.{01,10,11}
    from vllm import _custom_ops as ops
    tensor_tmp = torch.empty_like(tensor, dtype=torch.float16)
    tensor_tmp.uniform_(low, high)
    ops.convert_fp8(tensor, tensor_tmp)
    del tensor_tmp


def get_kv_cache_torch_dtype(
        cache_dtype: Optional[Union[str, torch.dtype]],
        model_dtype: Optional[Union[str, torch.dtype]] = None) -> torch.dtype:
    if isinstance(cache_dtype, str):
        if cache_dtype == "auto":
            if isinstance(model_dtype, str):
                torch_dtype = STR_DTYPE_TO_TORCH_DTYPE[model_dtype]
            elif isinstance(model_dtype, torch.dtype):
                torch_dtype = model_dtype
            else:
                raise ValueError(f"Invalid model dtype: {model_dtype}")
        elif cache_dtype in ["half", "bfloat16", "float"]:
            torch_dtype = STR_DTYPE_TO_TORCH_DTYPE[cache_dtype]
        elif cache_dtype == "fp8":
            torch_dtype = torch.uint8
        else:
            raise ValueError(f"Invalid kv cache dtype: {cache_dtype}")
    elif isinstance(cache_dtype, torch.dtype):
        torch_dtype = cache_dtype
    else:
        raise ValueError(f"Invalid kv cache dtype: {cache_dtype}")
    return torch_dtype


def create_kv_caches_with_random_flash(
    num_blocks: int,
    block_size: int,
    num_layers: int,
    num_heads: int,
    head_size: int,
    cache_dtype: Optional[Union[str, torch.dtype]],
    model_dtype: Optional[Union[str, torch.dtype]] = None,
    seed: int = 0,
    device: Optional[str] = "cuda",
) -> Tuple[List[torch.Tensor], List[torch.Tensor]]:
    torch.random.manual_seed(seed)
    if torch.cuda.is_available():
        torch.cuda.manual_seed(seed)

    torch_dtype = get_kv_cache_torch_dtype(cache_dtype, model_dtype)
    key_value_cache_shape = (num_blocks, 2, block_size, num_heads, head_size)
    scale = head_size**-0.5

    key_caches: List[torch.Tensor] = []
    value_caches: List[torch.Tensor] = []

    for _ in range(num_layers):
        key_value_cache = torch.empty(size=key_value_cache_shape,
                                      dtype=torch_dtype,
                                      device=device)
        if cache_dtype in ["auto", "half", "bfloat16", "float"]:
            key_value_cache.uniform_(-scale, scale)
        elif cache_dtype == 'fp8':
            _generate_random_fp8(key_value_cache, -scale, scale)
        else:
            raise ValueError(
                f"Does not support key cache of type {cache_dtype}")
        key_caches.append(key_value_cache[:, 0])
        value_caches.append(key_value_cache[:, 1])
    return key_caches, value_caches


def create_kv_caches_with_random(
    num_blocks: int,
    block_size: int,
    num_layers: int,
    num_heads: int,
    head_size: int,
    cache_dtype: Optional[Union[str, torch.dtype]],
    model_dtype: Optional[Union[str, torch.dtype]] = None,
    seed: int = 0,
    device: Optional[str] = "cuda",
) -> Tuple[List[torch.Tensor], List[torch.Tensor]]:

    if cache_dtype == "fp8" and head_size % 16:
        raise ValueError(
            f"Does not support key cache of type fp8 with head_size {head_size}"
        )

    torch.random.manual_seed(seed)
    if torch.cuda.is_available():
        torch.cuda.manual_seed(seed)

    torch_dtype = get_kv_cache_torch_dtype(cache_dtype, model_dtype)

    scale = head_size**-0.5
    x = 16 // torch.tensor([], dtype=torch_dtype).element_size()
    key_cache_shape = (num_blocks, num_heads, head_size // x, block_size, x)
    key_caches: List[torch.Tensor] = []
    for _ in range(num_layers):
        key_cache = torch.empty(size=key_cache_shape,
                                dtype=torch_dtype,
                                device=device)
        if cache_dtype in ["auto", "half", "bfloat16", "float"]:
            key_cache.uniform_(-scale, scale)
        elif cache_dtype == 'fp8':
            _generate_random_fp8(key_cache, -scale, scale)
        else:
            raise ValueError(
                f"Does not support key cache of type {cache_dtype}")
        key_caches.append(key_cache)

    value_cache_shape = (num_blocks, num_heads, head_size, block_size)
    value_caches: List[torch.Tensor] = []
    for _ in range(num_layers):
        value_cache = torch.empty(size=value_cache_shape,
                                  dtype=torch_dtype,
                                  device=device)
        if cache_dtype in ["auto", "half", "bfloat16", "float"]:
            value_cache.uniform_(-scale, scale)
        elif cache_dtype == 'fp8':
            _generate_random_fp8(value_cache, -scale, scale)
        else:
            raise ValueError(
                f"Does not support value cache of type {cache_dtype}")
        value_caches.append(value_cache)
    return key_caches, value_caches


@lru_cache
def print_warning_once(msg: str) -> None:
    logger.warning(msg)


@lru_cache(maxsize=None)
def is_pin_memory_available() -> bool:

    if in_wsl():
        # Pinning memory in WSL is not supported.
        # https://docs.nvidia.com/cuda/wsl-user-guide/index.html#known-limitations-for-linux-cuda-applications
        print_warning_once("Using 'pin_memory=False' as WSL is detected. "
                           "This may slow down the performance.")
        return False
    elif is_xpu():
        print_warning_once("Pin memory is not supported on XPU.")
        return False
    elif is_neuron():
        print_warning_once("Pin memory is not supported on Neuron.")
        return False
    elif is_cpu() or is_openvino():
        return False
    return True


class CudaMemoryProfiler:

    def __init__(self, device: Optional[torch.types.Device] = None):
        self.device = device

    def current_memory_usage(self) -> float:
        # Return the memory usage in bytes.
        if torch.cuda.is_available():
            torch.cuda.reset_peak_memory_stats(self.device)
            mem = torch.cuda.max_memory_allocated(self.device)
        elif is_xpu():
            torch.xpu.reset_peak_memory_stats(self.device)  # type: ignore
            mem = torch.xpu.max_memory_allocated(self.device)  # type: ignore
        return mem

    def __enter__(self):
        self.initial_memory = self.current_memory_usage()
        # This allows us to call methods of the context manager if needed
        return self

    def __exit__(self, exc_type, exc_val, exc_tb):
        self.final_memory = self.current_memory_usage()
        self.consumed_memory = self.final_memory - self.initial_memory

        # Force garbage collection
        gc.collect()


def make_ndarray_with_pad(
    x: List[List[T]],
    pad: T,
    dtype: npt.DTypeLike,
    *,
    max_len: Optional[int] = None,
) -> npt.NDArray:
    """
    Make a padded array from 2D inputs.

    The padding is applied to the end of each inner list until it reaches
    `max_len`.
    """
    if max_len is None:
        # Unlike for most functions, map is faster than a genexpr over `len`
        max_len = max(map(len, x), default=0)

    padded_x = np.full((len(x), max_len), pad, dtype=dtype)
    for ind, blocktb in enumerate(x):
        assert len(blocktb) <= max_len
        padded_x[ind, :len(blocktb)] = blocktb

    return padded_x


def make_tensor_with_pad(
    x: List[List[T]],
    pad: T,
    dtype: torch.dtype,
    *,
    max_len: Optional[int] = None,
    device: Optional[Union[str, torch.device]] = None,
    pin_memory: bool = False,
) -> torch.Tensor:
    """
    Make a padded tensor from 2D inputs.

    The padding is applied to the end of each inner list until it reaches
    `max_len`.
    """
    np_dtype = TORCH_DTYPE_TO_NUMPY_DTYPE[dtype]
    padded_x = make_ndarray_with_pad(x, pad, np_dtype, max_len=max_len)

    tensor = torch.from_numpy(padded_x).to(device)
    if pin_memory:
        tensor = tensor.pin_memory()

    return tensor


def async_tensor_h2d(
    data: list,
    dtype: torch.dtype,
    target_device: Union[str, torch.device],
    pin_memory: bool,
) -> torch.Tensor:
    """Asynchronously create a tensor and copy it from host to device."""
    t = torch.tensor(data, dtype=dtype, pin_memory=pin_memory, device="cpu")
    return t.to(device=target_device, non_blocking=True)


def maybe_expand_dim(tensor: torch.Tensor,
                     target_dims: int,
                     size: int = 1) -> torch.Tensor:
    """Expand the tensor to the target_dims."""
    if tensor.ndim < target_dims:
        tensor = tensor.view(-1, *([size] * (target_dims - tensor.ndim)))
    return tensor


def get_dtype_size(dtype: torch.dtype) -> int:
    """Get the size of the data type in bytes."""
    return torch.tensor([], dtype=dtype).element_size()


# `collections` helpers
def is_list_of(
    value: object,
    typ: Type[T],
    *,
    check: Literal["first", "all"] = "first",
) -> TypeGuard[List[T]]:
    if not isinstance(value, list):
        return False

    if check == "first":
        return len(value) == 0 or isinstance(value[0], typ)
    elif check == "all":
        return all(isinstance(v, typ) for v in value)

    assert_never(check)


JSONTree = Union[Dict[str, "JSONTree[T]"], List["JSONTree[T]"],
                 Tuple["JSONTree[T]", ...], T]
"""A nested JSON structure where the leaves need not be JSON-serializable."""


@overload
def json_map_leaves(
    func: Callable[[T], U],
    value: Dict[str, JSONTree[T]],
) -> Dict[str, JSONTree[U]]:
    ...


@overload
def json_map_leaves(
    func: Callable[[T], U],
    value: List[JSONTree[T]],
) -> List[JSONTree[U]]:
    ...


@overload
def json_map_leaves(
    func: Callable[[T], U],
    value: Tuple[JSONTree[T], ...],
) -> Tuple[JSONTree[U], ...]:
    ...


@overload
def json_map_leaves(
    func: Callable[[T], U],
    value: JSONTree[T],
) -> JSONTree[U]:
    ...


def json_map_leaves(func: Callable[[T], U], value: JSONTree[T]) -> JSONTree[U]:
    if isinstance(value, dict):
        return {k: json_map_leaves(func, v) for k, v in value.items()}
    elif isinstance(value, list):
        return [json_map_leaves(func, v) for v in value]
    elif isinstance(value, tuple):
        return tuple(json_map_leaves(func, v) for v in value)
    else:
        return func(value)


def flatten_2d_lists(lists: List[List[T]]) -> List[T]:
    """Flatten a list of lists to a single list."""
    return [item for sublist in lists for item in sublist]


def init_cached_hf_modules() -> None:
    """
    Lazy initialization of the Hugging Face modules.
    """
    from transformers.dynamic_module_utils import init_hf_modules
    init_hf_modules()


@lru_cache(maxsize=None)
def find_library(lib_name: str) -> str:
    """
    Find the library file in the system.
    `lib_name` is full filename, with both prefix and suffix.
    This function resolves `lib_name` to the full path of the library.
    """
    # Adapted from https://github.com/openai/triton/blob/main/third_party/nvidia/backend/driver.py#L19 # noqa
    # According to https://en.wikipedia.org/wiki/Filesystem_Hierarchy_Standard
    # `/sbin/ldconfig` should exist in all Linux systems.
    # `/sbin/ldconfig` searches the library in the system
    libs = subprocess.check_output(["/sbin/ldconfig", "-p"]).decode()
    # each line looks like the following:
    # libcuda.so.1 (libc6,x86-64) => /lib/x86_64-linux-gnu/libcuda.so.1
    locs = [line.split()[-1] for line in libs.splitlines() if lib_name in line]
    # `LD_LIBRARY_PATH` searches the library in the user-defined paths
    env_ld_library_path = envs.LD_LIBRARY_PATH
    if not locs and env_ld_library_path:
        locs = [
            os.path.join(dir, lib_name)
            for dir in env_ld_library_path.split(":")
            if os.path.exists(os.path.join(dir, lib_name))
        ]
    if not locs:
        raise ValueError(f"Cannot find {lib_name} in the system.")
    return locs[0]


def find_nccl_library() -> str:
    """
    We either use the library file specified by the `VLLM_NCCL_SO_PATH`
    environment variable, or we find the library file brought by PyTorch.
    After importing `torch`, `libnccl.so.2` or `librccl.so.1` can be
    found by `ctypes` automatically.
    """
    so_file = envs.VLLM_NCCL_SO_PATH

    # manually load the nccl library
    if so_file:
        logger.info(
            "Found nccl from environment variable VLLM_NCCL_SO_PATH=%s",
            so_file)
    else:
        if torch.version.cuda is not None:
            so_file = "libnccl.so.2"
        elif torch.version.hip is not None:
            so_file = "librccl.so.1"
        else:
            raise ValueError("NCCL only supports CUDA and ROCm backends.")
        logger.info("Found nccl from library %s", so_file)
    return so_file


def enable_trace_function_call_for_thread() -> None:
    """Set up function tracing for the current thread,
    if enabled via the VLLM_TRACE_FUNCTION environment variable
    """

    if envs.VLLM_TRACE_FUNCTION:
        tmp_dir = tempfile.gettempdir()
        filename = (f"VLLM_TRACE_FUNCTION_for_process_{os.getpid()}"
                    f"_thread_{threading.get_ident()}_"
                    f"at_{datetime.datetime.now()}.log").replace(" ", "_")
        log_path = os.path.join(tmp_dir, "vllm", get_vllm_instance_id(),
                                filename)
        os.makedirs(os.path.dirname(log_path), exist_ok=True)
        enable_trace_function_call(log_path)


# `functools` helpers
def identity(value: T) -> T:
    return value


F = TypeVar('F', bound=Callable[..., Any])


def deprecate_kwargs(
        *kws: str,
        is_deprecated: Union[bool, Callable[[], bool]] = True,
        additional_message: Optional[str] = None) -> Callable[[F], F]:
    deprecated_kws = set(kws)

    if not callable(is_deprecated):
        is_deprecated = partial(identity, is_deprecated)

    def wrapper(fn: F) -> F:

        @wraps(fn)
        def inner(*args, **kwargs):
            if is_deprecated():
                deprecated_kwargs = kwargs.keys() & deprecated_kws
                if deprecated_kwargs:
                    msg = (
                        f"The keyword arguments {deprecated_kwargs} are "
                        "deprecated and will be removed in a future update.")
                    if additional_message is not None:
                        msg += f" {additional_message}"

                    warnings.warn(
                        DeprecationWarning(msg),
                        stacklevel=3,  # The inner function takes up one level
                    )

            return fn(*args, **kwargs)

        return inner  # type: ignore

    return wrapper


@lru_cache(maxsize=8)
def _cuda_device_count_stateless(
        cuda_visible_devices: Optional[str] = None) -> int:
    # Note: cuda_visible_devices is not used, but we keep it as an argument for
    # LRU Cache purposes.

    # Code below is based on
    # https://github.com/pytorch/pytorch/blob/
    # c1cd946818442aca8c7f812b16d187ce1586c3bc/
    # torch/cuda/__init__.py#L831C1-L831C17
    import torch.cuda
    import torch.version

    if not torch.cuda._is_compiled():
        return 0
    if is_hip():
        # ROCm uses amdsmi instead of nvml for stateless device count
        # This requires a sufficiently modern version of Torch 2.4.0
        raw_count = torch.cuda._device_count_amdsmi() if (hasattr(
            torch.cuda, "_device_count_amdsmi")) else -1
    else:
        raw_count = torch.cuda._device_count_nvml()
    r = torch._C._cuda_getDeviceCount() if raw_count < 0 else raw_count
    return r


def cuda_device_count_stateless() -> int:
    """Get number of CUDA devices, caching based on the value of
    CUDA_VISIBLE_DEVICES at the time of call.
    
    This should be used instead of torch.cuda.device_count()
    unless CUDA_VISIBLE_DEVICES has already been set to the desired
    value."""

    # This can be removed and simply replaced with torch.cuda.get_device_count
    # after https://github.com/pytorch/pytorch/pull/122815 is released.
    return _cuda_device_count_stateless(envs.CUDA_VISIBLE_DEVICES)


# NVML utils
# Note that NVML is not affected by `CUDA_VISIBLE_DEVICES`,
# all the related functions work on real physical device ids.
# the major benefit of using NVML is that it will not initialize CUDA

try:
    import pynvml
except ImportError:
    # For non-NV devices
    pynvml = None


def with_nvml_context(fn):

    @wraps(fn)
    def wrapper(*args, **kwargs):
        if pynvml is not None:
            pynvml.nvmlInit()
        try:
            return fn(*args, **kwargs)
        finally:
            if pynvml is not None:
                pynvml.nvmlShutdown()

    return wrapper


@with_nvml_context
def is_full_nvlink(device_ids: List[int]) -> bool:
    """
    query if the set of gpus are fully connected by nvlink (1 hop)
    """
    handles = [pynvml.nvmlDeviceGetHandleByIndex(i) for i in device_ids]
    for i, handle in enumerate(handles):
        for j, peer_handle in enumerate(handles):
            if i < j:
                try:
                    p2p_status = pynvml.nvmlDeviceGetP2PStatus(
                        handle, peer_handle, pynvml.NVML_P2P_CAPS_INDEX_NVLINK)
                    if p2p_status != pynvml.NVML_P2P_STATUS_OK:
                        return False
                except pynvml.NVMLError as error:
                    logger.error(
                        "NVLink detection failed. This is normal if your"
                        " machine has no NVLink equipped.",
                        exc_info=error)
                    return False
    return True


#From: https://stackoverflow.com/a/4104188/2749989
def run_once(f):

    def wrapper(*args, **kwargs) -> Any:
        if not wrapper.has_run:  # type: ignore[attr-defined]
            wrapper.has_run = True  # type: ignore[attr-defined]
            return f(*args, **kwargs)

    wrapper.has_run = False  # type: ignore[attr-defined]
    return wrapper


class FlexibleArgumentParser(argparse.ArgumentParser):
    """ArgumentParser that allows both underscore and dash in names."""

    def parse_args(self, args=None, namespace=None):
        if args is None:
            args = sys.argv[1:]

        # Convert underscores to dashes and vice versa in argument names
        processed_args = []
        for arg in args:
            if arg.startswith('--'):
                if '=' in arg:
                    key, value = arg.split('=', 1)
                    key = '--' + key[len('--'):].replace('_', '-')
                    processed_args.append(f'{key}={value}')
                else:
                    processed_args.append('--' +
                                          arg[len('--'):].replace('_', '-'))
            else:
                processed_args.append(arg)

        return super().parse_args(processed_args, namespace)


async def _run_task_with_lock(task: Callable, lock: asyncio.Lock, *args,
                              **kwargs):
    """Utility function to run async task in a lock"""
    async with lock:
        return await task(*args, **kwargs)


def is_encoder_decoder_model_config(model_config) -> bool:
    '''
    Extract the HF encoder/decoder model flag from the ModelConfig instance.
    Return False if model_config is None.
    '''
    return model_config is not None and \
                getattr(model_config.hf_config,
                        "is_encoder_decoder",
                        False)


def is_embedding_model_config(model_config) -> bool:
    '''
    Extract the embedding model flag from the ModelConfig instance.
    Return False if model_config is None.
    '''
    return model_config is not None and \
                model_config.embedding_mode


def build_explicit_enc_dec_prompt(
    encoder_prompt: SingletonPromptInputs,
    decoder_prompt: SingletonPromptInputs,
) -> ExplicitEncoderDecoderPrompt:
    return ExplicitEncoderDecoderPrompt(encoder_prompt=encoder_prompt,
                                        decoder_prompt=decoder_prompt)


def zip_enc_dec_prompt_lists(
    enc_prompt_list: List[SingletonPromptInputs],
    dec_prompt_list: List[SingletonPromptInputs],
) -> List[ExplicitEncoderDecoderPrompt]:
    return [
        build_explicit_enc_dec_prompt(encoder_prompt, decoder_prompt)
        for (encoder_prompt,
             decoder_prompt) in zip(enc_prompt_list, dec_prompt_list)
    ]


def to_enc_dec_tuple_list(
    enc_dec_prompts: List[ExplicitEncoderDecoderPrompt],
) -> List[Tuple[PromptInputs, PromptInputs]]:
    return [(enc_dec_prompt['encoder_prompt'],
             enc_dec_prompt['decoder_prompt'])
            for enc_dec_prompt in enc_dec_prompts]<|MERGE_RESOLUTION|>--- conflicted
+++ resolved
@@ -12,21 +12,12 @@
 import threading
 import uuid
 import warnings
-<<<<<<< HEAD
-from functools import lru_cache, partial, wraps
-from platform import uname
-from typing import (Any, AsyncIterator, Awaitable, Callable, Dict, Generic,
-                    Hashable, List, Literal, Optional, OrderedDict, Set, Tuple,
-                    Type, TypeVar, Union, overload)
-=======
 from asyncio import FIRST_COMPLETED, ensure_future
-from collections import defaultdict
 from functools import lru_cache, partial, wraps
 from platform import uname
 from typing import (Any, AsyncGenerator, Awaitable, Callable, Dict, Generic,
-                    Hashable, List, Optional, OrderedDict, Set, Tuple, TypeVar,
-                    Union, overload)
->>>>>>> 66d617e3
+                    Hashable, List, Literal, Optional, OrderedDict, Set, Tuple,
+                    Type, TypeVar, Union, overload)
 
 import numpy as np
 import numpy.typing as npt
