import os
from typing import TYPE_CHECKING, Any, Callable, Dict, Optional

if TYPE_CHECKING:
    VLLM_HOST_IP: str = ""
    VLLM_PORT: Optional[int] = None
    VLLM_RPC_PORT: int = 5570
    VLLM_USE_MODELSCOPE: bool = False
    VLLM_RINGBUFFER_WARNING_INTERVAL: int = 60
    VLLM_INSTANCE_ID: Optional[str] = None
    VLLM_NCCL_SO_PATH: Optional[str] = None
    LD_LIBRARY_PATH: Optional[str] = None
    VLLM_USE_TRITON_FLASH_ATTN: bool = False
    LOCAL_RANK: int = 0
    CUDA_VISIBLE_DEVICES: Optional[str] = None
    VLLM_ENGINE_ITERATION_TIMEOUT_S: int = 60
    VLLM_API_KEY: Optional[str] = None
    S3_ACCESS_KEY_ID: Optional[str] = None
    S3_SECRET_ACCESS_KEY: Optional[str] = None
    S3_ENDPOINT_URL: Optional[str] = None
    VLLM_CACHE_ROOT: str = os.path.expanduser("~/.cache/vllm")
    VLLM_CONFIG_ROOT: str = os.path.expanduser("~/.config/vllm")
    VLLM_USAGE_STATS_SERVER: str = "https://stats.vllm.ai"
    VLLM_NO_USAGE_STATS: bool = False
    VLLM_DO_NOT_TRACK: bool = False
    VLLM_USAGE_SOURCE: str = ""
    VLLM_CONFIGURE_LOGGING: int = 1
    VLLM_LOGGING_LEVEL: str = "INFO"
    VLLM_LOGGING_CONFIG_PATH: Optional[str] = None
    VLLM_TRACE_FUNCTION: int = 0
    VLLM_ATTENTION_BACKEND: Optional[str] = None
    VLLM_PP_LAYER_PARTITION: Optional[str] = None
    VLLM_CPU_KVCACHE_SPACE: int = 0
    VLLM_CPU_OMP_THREADS_BIND: str = ""
    VLLM_OPENVINO_KVCACHE_SPACE: int = 0
    VLLM_OPENVINO_CPU_KV_CACHE_PRECISION: Optional[str] = None
    VLLM_OPENVINO_ENABLE_QUANTIZED_WEIGHTS: bool = False
    VLLM_XLA_CACHE_PATH: str = os.path.join(VLLM_CACHE_ROOT, "xla_cache")
    VLLM_FUSED_MOE_CHUNK_SIZE: int = 64 * 1024
    VLLM_USE_RAY_SPMD_WORKER: bool = False
    VLLM_USE_RAY_COMPILED_DAG: bool = False
    VLLM_USE_RAY_COMPILED_DAG_NCCL_CHANNEL: bool = True
    VLLM_WORKER_MULTIPROC_METHOD: str = "fork"
    VLLM_ASSETS_CACHE: str = os.path.join(VLLM_CACHE_ROOT, "assets")
    VLLM_IMAGE_FETCH_TIMEOUT: int = 5
    VLLM_TARGET_DEVICE: str = "cuda"
    MAX_JOBS: Optional[str] = None
    NVCC_THREADS: Optional[str] = None
    VLLM_USE_PRECOMPILED: bool = False
    VLLM_NO_DEPRECATION_WARNING: bool = False
    CMAKE_BUILD_TYPE: Optional[str] = None
    VERBOSE: bool = False
    VLLM_ALLOW_LONG_MAX_MODEL_LEN: bool = False


def get_default_cache_root():
    return os.getenv(
        "XDG_CACHE_HOME",
        os.path.join(os.path.expanduser("~"), ".cache"),
    )


def get_default_config_root():
    return os.getenv(
        "XDG_CONFIG_HOME",
        os.path.join(os.path.expanduser("~"), ".config"),
    )


# The begin-* and end* here are used by the documentation generator
# to extract the used env vars.

# begin-env-vars-definition

environment_variables: Dict[str, Callable[[], Any]] = {

    # ================== Installation Time Env Vars ==================

    # Target device of vLLM, supporting [cuda (by default),
    # rocm, neuron, cpu, openvino]
    "VLLM_TARGET_DEVICE":
    lambda: os.getenv("VLLM_TARGET_DEVICE", "cuda"),

    # Maximum number of compilation jobs to run in parallel.
    # By default this is the number of CPUs
    "MAX_JOBS":
    lambda: os.getenv("MAX_JOBS", None),

    # Number of threads to use for nvcc
    # By default this is 1.
    # If set, `MAX_JOBS` will be reduced to avoid oversubscribing the CPU.
    "NVCC_THREADS":
    lambda: os.getenv("NVCC_THREADS", None),

    # If set, vllm will use precompiled binaries (*.so)
    "VLLM_USE_PRECOMPILED":
    lambda: bool(os.environ.get("VLLM_USE_PRECOMPILED")),

    # CMake build type
    # If not set, defaults to "Debug" or "RelWithDebInfo"
    # Available options: "Debug", "Release", "RelWithDebInfo"
    "CMAKE_BUILD_TYPE":
    lambda: os.getenv("CMAKE_BUILD_TYPE"),

    # If set, vllm will print verbose logs during installation
    "VERBOSE":
    lambda: bool(int(os.getenv('VERBOSE', '0'))),

    # Root directory for VLLM configuration files
    # Defaults to `~/.config/vllm` unless `XDG_CONFIG_HOME` is set
    # Note that this not only affects how vllm finds its configuration files
    # during runtime, but also affects how vllm installs its configuration
    # files during **installation**.
    "VLLM_CONFIG_ROOT":
    lambda: os.path.expanduser(
        os.getenv(
            "VLLM_CONFIG_ROOT",
            os.path.join(get_default_config_root(), "vllm"),
        )),

    # ================== Runtime Env Vars ==================

    # Root directory for VLLM cache files
    # Defaults to `~/.cache/vllm` unless `XDG_CACHE_HOME` is set
    "VLLM_CACHE_ROOT":
    lambda: os.path.expanduser(
        os.getenv(
            "VLLM_CACHE_ROOT",
            os.path.join(get_default_cache_root(), "vllm"),
        )),

    # used in distributed environment to determine the master address
    'VLLM_HOST_IP':
    lambda: os.getenv('VLLM_HOST_IP', "") or os.getenv("HOST_IP", ""),

    # used in distributed environment to manually set the communication port
    # Note: if VLLM_PORT is set, and some code asks for multiple ports, the
    # VLLM_PORT will be used as the first port, and the rest will be generated
    # by incrementing the VLLM_PORT value.
    # '0' is used to make mypy happy
    'VLLM_PORT':
    lambda: int(os.getenv('VLLM_PORT', '0'))
    if 'VLLM_PORT' in os.environ else None,

    # used when the frontend api server is running in multi-processing mode,
    # to communicate with the backend engine process over ZMQ.
    'VLLM_RPC_PORT':
    lambda: int(os.getenv('VLLM_PORT', '5570')),

    # If true, will load models from ModelScope instead of Hugging Face Hub.
    # note that the value is true or false, not numbers
    "VLLM_USE_MODELSCOPE":
    lambda: os.environ.get("VLLM_USE_MODELSCOPE", "False").lower() == "true",

    # Instance id represents an instance of the VLLM. All processes in the same
    # instance should have the same instance id.
    "VLLM_INSTANCE_ID":
    lambda: os.environ.get("VLLM_INSTANCE_ID", None),

    # Interval in seconds to log a warning message when the ring buffer is full
    "VLLM_RINGBUFFER_WARNING_INTERVAL":
    lambda: int(os.environ.get("VLLM_RINGBUFFER_WARNING_INTERVAL", "60")),

    # path to cudatoolkit home directory, under which should be bin, include,
    # and lib directories.
    "CUDA_HOME":
    lambda: os.environ.get("CUDA_HOME", None),

    # Path to the NCCL library file. It is needed because nccl>=2.19 brought
    # by PyTorch contains a bug: https://github.com/NVIDIA/nccl/issues/1234
    "VLLM_NCCL_SO_PATH":
    lambda: os.environ.get("VLLM_NCCL_SO_PATH", None),

    # when `VLLM_NCCL_SO_PATH` is not set, vllm will try to find the nccl
    # library file in the locations specified by `LD_LIBRARY_PATH`
    "LD_LIBRARY_PATH":
    lambda: os.environ.get("LD_LIBRARY_PATH", None),

    # flag to control if vllm should use triton flash attention
    "VLLM_USE_TRITON_FLASH_ATTN":
    lambda: (os.environ.get("VLLM_USE_TRITON_FLASH_ATTN", "True").lower() in
             ("true", "1")),

    # Internal flag to enable Dynamo graph capture
    "VLLM_TEST_DYNAMO_GRAPH_CAPTURE":
    lambda: int(os.environ.get("VLLM_TEST_DYNAMO_GRAPH_CAPTURE", "0")),

    # local rank of the process in the distributed setting, used to determine
    # the GPU device id
    "LOCAL_RANK":
    lambda: int(os.environ.get("LOCAL_RANK", "0")),

    # used to control the visible devices in the distributed setting
    "CUDA_VISIBLE_DEVICES":
    lambda: os.environ.get("CUDA_VISIBLE_DEVICES", None),

    # timeout for each iteration in the engine
    "VLLM_ENGINE_ITERATION_TIMEOUT_S":
    lambda: int(os.environ.get("VLLM_ENGINE_ITERATION_TIMEOUT_S", "60")),

    # API key for VLLM API server
    "VLLM_API_KEY":
    lambda: os.environ.get("VLLM_API_KEY", None),

    # S3 access information, used for tensorizer to load model from S3
    "S3_ACCESS_KEY_ID":
    lambda: os.environ.get("S3_ACCESS_KEY_ID", None),
    "S3_SECRET_ACCESS_KEY":
    lambda: os.environ.get("S3_SECRET_ACCESS_KEY", None),
    "S3_ENDPOINT_URL":
    lambda: os.environ.get("S3_ENDPOINT_URL", None),

    # Usage stats collection
    "VLLM_USAGE_STATS_SERVER":
    lambda: os.environ.get("VLLM_USAGE_STATS_SERVER", "https://stats.vllm.ai"),
    "VLLM_NO_USAGE_STATS":
    lambda: os.environ.get("VLLM_NO_USAGE_STATS", "0") == "1",
    "VLLM_DO_NOT_TRACK":
    lambda: (os.environ.get("VLLM_DO_NOT_TRACK", None) or os.environ.get(
        "DO_NOT_TRACK", None) or "0") == "1",
    "VLLM_USAGE_SOURCE":
    lambda: os.environ.get("VLLM_USAGE_SOURCE", "production"),

    # Logging configuration
    # If set to 0, vllm will not configure logging
    # If set to 1, vllm will configure logging using the default configuration
    #    or the configuration file specified by VLLM_LOGGING_CONFIG_PATH
    "VLLM_CONFIGURE_LOGGING":
    lambda: int(os.getenv("VLLM_CONFIGURE_LOGGING", "1")),
    "VLLM_LOGGING_CONFIG_PATH":
    lambda: os.getenv("VLLM_LOGGING_CONFIG_PATH"),

    # this is used for configuring the default logging level
    "VLLM_LOGGING_LEVEL":
    lambda: os.getenv("VLLM_LOGGING_LEVEL", "INFO"),

    # Trace function calls
    # If set to 1, vllm will trace function calls
    # Useful for debugging
    "VLLM_TRACE_FUNCTION":
    lambda: int(os.getenv("VLLM_TRACE_FUNCTION", "0")),

    # Backend for attention computation
    # Available options:
    # - "TORCH_SDPA": use torch.nn.MultiheadAttention
    # - "FLASH_ATTN": use FlashAttention
    # - "XFORMERS": use XFormers
    # - "ROCM_FLASH": use ROCmFlashAttention
    # - "FLASHINFER": use flashinfer
    "VLLM_ATTENTION_BACKEND":
    lambda: os.getenv("VLLM_ATTENTION_BACKEND", None),

    # Pipeline stage partition strategy
    "VLLM_PP_LAYER_PARTITION":
    lambda: os.getenv("VLLM_PP_LAYER_PARTITION", None),

    # (CPU backend only) CPU key-value cache space.
    # default is 4GB
    "VLLM_CPU_KVCACHE_SPACE":
    lambda: int(os.getenv("VLLM_CPU_KVCACHE_SPACE", "0")),

    # (CPU backend only) CPU core ids bound by OpenMP threads, e.g., "0-31",
    # "0,1,2", "0-31,33". CPU cores of different ranks are separated by '|'.
    "VLLM_CPU_OMP_THREADS_BIND":
    lambda: os.getenv("VLLM_CPU_OMP_THREADS_BIND", "all"),

    # OpenVINO key-value cache space
    # default is 4GB
    "VLLM_OPENVINO_KVCACHE_SPACE":
    lambda: int(os.getenv("VLLM_OPENVINO_KVCACHE_SPACE", "0")),

    # OpenVINO KV cache precision
    # default is bf16 if natively supported by platform, otherwise f16
    # To enable KV cache compression, please, explicitly specify u8
    "VLLM_OPENVINO_CPU_KV_CACHE_PRECISION":
    lambda: os.getenv("VLLM_OPENVINO_CPU_KV_CACHE_PRECISION", None),

    # Enables weights compression during model export via HF Optimum
    # default is False
    "VLLM_OPENVINO_ENABLE_QUANTIZED_WEIGHTS":
    lambda: bool(os.getenv("VLLM_OPENVINO_ENABLE_QUANTIZED_WEIGHTS", False)),

    # If the env var is set, then all workers will execute as separate
    # processes from the engine, and we use the same mechanism to trigger
    # execution on all workers.
    # Run vLLM with VLLM_USE_RAY_SPMD_WORKER=1 to enable it.
    "VLLM_USE_RAY_SPMD_WORKER":
    lambda: bool(int(os.getenv("VLLM_USE_RAY_SPMD_WORKER", "0"))),

    # If the env var is set, it uses the Ray's compiled DAG API
    # which optimizes the control plane overhead.
    # Run vLLM with VLLM_USE_RAY_COMPILED_DAG=1 to enable it.
    "VLLM_USE_RAY_COMPILED_DAG":
    lambda: bool(int(os.getenv("VLLM_USE_RAY_COMPILED_DAG", "0"))),

    # If the env var is set, it uses NCCL for communication in
    # Ray's compiled DAG. This flag is ignored if
    # VLLM_USE_RAY_COMPILED_DAG is not set.
    "VLLM_USE_RAY_COMPILED_DAG_NCCL_CHANNEL":
    lambda: bool(int(os.getenv("VLLM_USE_RAY_COMPILED_DAG_NCCL_CHANNEL", "1"))
                 ),

    # Use dedicated multiprocess context for workers.
    # Both spawn and fork work
    "VLLM_WORKER_MULTIPROC_METHOD":
    lambda: os.getenv("VLLM_WORKER_MULTIPROC_METHOD", "fork"),

    # Path to the cache for storing downloaded assets
    "VLLM_ASSETS_CACHE":
    lambda: os.path.expanduser(
        os.getenv(
            "VLLM_ASSETS_CACHE",
            os.path.join(get_default_cache_root(), "vllm", "assets"),
        )),

    # Timeout for fetching images when serving multimodal models
    # Default is 5 seconds
    "VLLM_IMAGE_FETCH_TIMEOUT":
    lambda: int(os.getenv("VLLM_IMAGE_FETCH_TIMEOUT", "5")),

    # Path to the XLA persistent cache directory.
    # Only used for XLA devices such as TPUs.
    "VLLM_XLA_CACHE_PATH":
    lambda: os.path.expanduser(
        os.getenv(
            "VLLM_ASSETS_CACHE",
            os.path.join(get_default_cache_root(), "vllm", "xla_cache"),
        )),
    "VLLM_FUSED_MOE_CHUNK_SIZE":
    lambda: int(os.getenv("VLLM_FUSED_MOE_CHUNK_SIZE", "65536")),

    # Specify the role of current vllm instance
    # Value can be "prefill", "decode".
    "VLLM_DISAGG_PREFILL_ROLE":
    lambda: os.getenv("VLLM_DISAGG_PREFILL_ROLE", None),

    # If set, vllm will skip the deprecation warnings.
    "VLLM_NO_DEPRECATION_WARNING":
    lambda: bool(int(os.getenv("VLLM_NO_DEPRECATION_WARNING", "0"))),

<<<<<<< HEAD
=======
    # If the env var VLLM_ALLOW_LONG_MAX_MODEL_LEN is set, it allows
    # the user to specify a max sequence length greater than
    # the max length derived from the model's config.json.
    # To enable this, set VLLM_ALLOW_LONG_MAX_MODEL_LEN=1.
    "VLLM_ALLOW_LONG_MAX_MODEL_LEN":
    lambda:
    (os.environ.get("VLLM_ALLOW_LONG_MAX_MODEL_LEN", "0").strip().lower() in
     ("1", "true")),
>>>>>>> 83c644fe
}

# end-env-vars-definition


def __getattr__(name: str):
    # lazy evaluation of environment variables
    if name in environment_variables:
        return environment_variables[name]()
    raise AttributeError(f"module {__name__!r} has no attribute {name!r}")


def __dir__():
    return list(environment_variables.keys())<|MERGE_RESOLUTION|>--- conflicted
+++ resolved
@@ -338,8 +338,6 @@
     "VLLM_NO_DEPRECATION_WARNING":
     lambda: bool(int(os.getenv("VLLM_NO_DEPRECATION_WARNING", "0"))),
 
-<<<<<<< HEAD
-=======
     # If the env var VLLM_ALLOW_LONG_MAX_MODEL_LEN is set, it allows
     # the user to specify a max sequence length greater than
     # the max length derived from the model's config.json.
@@ -348,7 +346,6 @@
     lambda:
     (os.environ.get("VLLM_ALLOW_LONG_MAX_MODEL_LEN", "0").strip().lower() in
      ("1", "true")),
->>>>>>> 83c644fe
 }
 
 # end-env-vars-definition
