"""Sequence and its related classes."""
import copy
import enum
from abc import ABC, abstractmethod
from dataclasses import dataclass, field
from typing import TYPE_CHECKING, Dict, List, Optional, Tuple, Union

import torch

from vllm.block import LogicalTokenBlock
from vllm.inputs import LLMInputs
from vllm.lora.request import LoRARequest
from vllm.pooling_params import PoolingParams
from vllm.sampling_params import SamplingParams

if TYPE_CHECKING:
    from vllm.multimodal import MultiModalData
    from vllm.spec_decode.metrics import SpecDecodeWorkerMetrics


@dataclass
class Logprob:
    """Infos for supporting OpenAI compatible logprobs and token ranks.

    Attributes:
        logprob: The logprob of chosen token
        rank: The vocab rank of chosen token (>=1)
        decoded_token: The decoded chosen token index
    """
    logprob: float
    rank: Optional[int] = None
    decoded_token: Optional[str] = None


# {token_id -> logprob} per each sequence group. None if the corresponding
# sequence group doesn't require prompt logprob.
PromptLogprobs = List[Optional[Dict[int, Logprob]]]
# {token_id -> logprob} for each sequence group.
SampleLogprobs = List[Dict[int, Logprob]]


class SequenceStatus(enum.Enum):
    """Status of a sequence."""
    WAITING = enum.auto()
    RUNNING = enum.auto()
    SWAPPED = enum.auto()
    FINISHED_STOPPED = enum.auto()
    FINISHED_LENGTH_CAPPED = enum.auto()
    FINISHED_ABORTED = enum.auto()
    FINISHED_IGNORED = enum.auto()

    @staticmethod
    def is_finished(status: "SequenceStatus") -> bool:
        return status in [
            SequenceStatus.FINISHED_STOPPED,
            SequenceStatus.FINISHED_LENGTH_CAPPED,
            SequenceStatus.FINISHED_ABORTED,
            SequenceStatus.FINISHED_IGNORED,
        ]

    @staticmethod
    def get_finished_reason(status: "SequenceStatus") -> Union[str, None]:
        if status == SequenceStatus.FINISHED_STOPPED:
            finish_reason = "stop"
        elif status == SequenceStatus.FINISHED_LENGTH_CAPPED:
            finish_reason = "length"
        elif status == SequenceStatus.FINISHED_ABORTED:
            finish_reason = "abort"
        elif status == SequenceStatus.FINISHED_IGNORED:
            # The ignored sequences are the sequences whose prompt lengths
            # are longer than the model's length cap. Therefore, the stop
            # reason should also be "length" as in OpenAI API.
            finish_reason = "length"
        else:
            finish_reason = None
        return finish_reason


class SequenceStage(enum.Enum):
    PREFILL = enum.auto()
    DECODE = enum.auto()


@dataclass
class RequestMetrics:
    """Metrics associated with a request.

    Attributes:
        arrival_time: The time when the request arrived.
        first_scheduled_time: The time when the request was first scheduled.
        first_token_time: The time when the first token was generated.
        time_in_queue: The time the request spent in the queue.
        finished_time: The time when the request was finished.
    """
    arrival_time: float
    last_token_time: float
    first_scheduled_time: Optional[float]
    first_token_time: Optional[float]
    time_in_queue: Optional[float]
    finished_time: Optional[float] = None


class SequenceData:
    """Data associated with a sequence.

    Args:
        prompt_token_ids: The token IDs of the prompt.
        output_token_ids: The token IDs of the output. Set to an empty list if
            None.

    Attributes:
        prompt_token_ids: The token IDs of the prompt.
        output_token_ids: The token IDs of the output.
        cumulative_logprob: The cumulative log probability of the output.
    """

    def __init__(
        self,
        prompt_token_ids: List[int],
        output_token_ids: Optional[List[int]] = None,
    ) -> None:
        if output_token_ids is None:
            output_token_ids = []

        self.prompt_token_ids = prompt_token_ids
        self._prompt_token_ids_tuple = tuple(prompt_token_ids)
        self.output_token_ids = output_token_ids
        self.cumulative_logprob = 0.0
        # The number of tokens that are computed (that run against the model).
        self._num_computed_tokens = 0
        self._stage: SequenceStage = SequenceStage.PREFILL

    def append_token_id(self, token_id: int, logprob: float) -> None:
        self.output_token_ids.append(token_id)
        self.cumulative_logprob += logprob

    def get_len(self) -> int:
        return len(self.output_token_ids) + len(self.prompt_token_ids)

    def get_prompt_len(self) -> int:
        return len(self.prompt_token_ids)

    def get_output_len(self) -> int:
        return len(self.output_token_ids)

    def get_token_ids(self) -> List[int]:
        return self.prompt_token_ids + self.output_token_ids

    def get_prefix_token_ids(
            self, num_tokens: int
    ) -> Tuple[Tuple[int, ...], Optional[Tuple[int, ...]]]:
        """Get prefix tokens, and make the return value hashable"""
        prompt_length = len(self.prompt_token_ids)
        if num_tokens > prompt_length:
            return (self._prompt_token_ids_tuple,
                    tuple(self.output_token_ids[:num_tokens - prompt_length]))
        else:
            return (self._prompt_token_ids_tuple[:num_tokens], None)

    def get_num_computed_tokens(self) -> int:
        """Return the number of prefill tokens that are already computed."""
        return self._num_computed_tokens

    def update_num_computed_tokens(self, num_new_computed_tokens: int):
        """Update number of tokens computed so far."""
        self._num_computed_tokens += num_new_computed_tokens
        assert self._num_computed_tokens <= self.get_len(), (
            self._num_computed_tokens, self.get_len())
        # If all tokens are computed, it means it is in decoding phase.
        if self.get_num_uncomputed_tokens() == 0:
            self._stage = SequenceStage.DECODE

    def reset_state_for_recompute(self) -> None:
        """Reset the number of computed tokens from this sequence. It is
        supposed to be called when a sequence needs to be started from
        the beginning again (e.g., sequence is preempted).
        """
        self._num_computed_tokens = 0
        self._stage = SequenceStage.PREFILL

    def get_num_uncomputed_tokens(self) -> int:
        """Return the number of prefill tokens that are not computed."""
        # we use `get_len()` which includes prompt_len + output_len instead
        # of prompt_len here. This is because during recompute we need to
        # prefill for both prompt and output.
        return self.get_len() - self.get_num_computed_tokens()

    def get_last_token_id(self) -> int:
        if not self.output_token_ids:
            return self.prompt_token_ids[-1]
        return self.output_token_ids[-1]

    def get_prompt_token_ids(self) -> List[int]:
        return self.prompt_token_ids

    def get_output_token_ids(self) -> List[int]:
        return self.output_token_ids

    @property
    def stage(self) -> SequenceStage:
        return self._stage

    def __repr__(self) -> str:
        return (f"SequenceData("
                f"prompt_token_ids={self.prompt_token_ids}, "
                f"output_token_ids={self.output_token_ids}, "
                f"cumulative_logprob={self.cumulative_logprob})")


class Sequence:
    """Stores the data, status, and block information of a sequence.

    Args:
        seq_id: The ID of the sequence.
        inputs: The inputs of the sequence.
        block_size: The block size of the sequence. Should be the same as the
            block size used by the block manager and cache engine.
        lora_request: LoRA request.
    """

    def __init__(
        self,
        seq_id: int,
        inputs: LLMInputs,
        block_size: int,
        eos_token_id: Optional[int] = None,
        lora_request: Optional[LoRARequest] = None,
    ) -> None:
        self.seq_id = seq_id
        self.inputs = inputs
        self.block_size = block_size
        self.eos_token_id = eos_token_id
        self.lora_request = lora_request

        self.data = SequenceData(self.prompt_token_ids)
        self.output_logprobs: SampleLogprobs = []
        self.output_text = ""

        self.logical_token_blocks: List[LogicalTokenBlock] = []
        # Initialize the logical token blocks with the prompt token ids.
        self._append_tokens_to_blocks(self.prompt_token_ids)
        self.status = SequenceStatus.WAITING
        self.stop_reason: Union[int, str, None] = None

        # Used for incremental detokenization
        self.prefix_offset = 0
        self.read_offset = 0
        # Input + output tokens
        self.tokens: Optional[List[str]] = None

    @property
    def prompt(self) -> Optional[str]:
        return self.inputs.get("prompt")

    @property
    def prompt_token_ids(self) -> List[int]:
        return self.inputs["prompt_token_ids"]

    @property
    def multi_modal_data(self) -> Optional["MultiModalData"]:
        return self.inputs.get("multi_modal_data")

    @property
    def lora_int_id(self) -> int:
        return self.lora_request.lora_int_id if self.lora_request else 0

    def get_output_text_to_return(self, buffer_length: int):
        # We return the full output text if the sequence is finished.
        truncate = buffer_length and not self.is_finished()
        return self.output_text[:-buffer_length] if truncate else (
            self.output_text)

    def hash_of_block(self, logical_idx: int) -> int:
        # TODO This can produce incorrect hash when block size > prompt size

        # Compute the number of tokens in the sequence
        # TODO: The current hashing function is O(L^2). We should optimize
        # this in the future.
        num_tokens = self.num_hashed_tokens_of_block(logical_idx)
        hashed_tokens = self.data.get_prefix_token_ids(num_tokens)
        return hash((hashed_tokens, self.lora_int_id))

    def num_hashed_tokens_of_block(self, logical_idx: int):
        return logical_idx * self.block_size + self.block_size

    def reset_state_for_recompute(self):
        """Reset the sequence states for recomputation."""
        self.data.reset_state_for_recompute()

    def _append_logical_block(self) -> None:
        block = LogicalTokenBlock(
            block_number=len(self.logical_token_blocks),
            block_size=self.block_size,
        )
        self.logical_token_blocks.append(block)

    def _append_tokens_to_blocks(self, token_ids: List[int]) -> None:
        cursor = 0
        while cursor < len(token_ids):
            if not self.logical_token_blocks:
                self._append_logical_block()

            last_block = self.logical_token_blocks[-1]
            if last_block.is_full():
                self._append_logical_block()
                last_block = self.logical_token_blocks[-1]

            num_empty_slots = last_block.get_num_empty_slots()
            last_block.append_tokens(token_ids[cursor:cursor +
                                               num_empty_slots])
            cursor += num_empty_slots

    def append_token_id(
        self,
        token_id: int,
        logprobs: Dict[int, Logprob],
    ) -> None:
        assert token_id in logprobs
        self._append_tokens_to_blocks([token_id])
        self.output_logprobs.append(logprobs)
        self.data.append_token_id(token_id, logprobs[token_id].logprob)

    def get_len(self) -> int:
        return self.data.get_len()

    def get_prompt_len(self) -> int:
        return self.data.get_prompt_len()

    def get_output_len(self) -> int:
        return self.data.get_output_len()

    def get_token_ids(self) -> List[int]:
        return self.data.get_token_ids()

    def get_prompt_token_ids(self) -> List[int]:
        return self.data.get_prompt_token_ids()

    def get_last_token_id(self) -> int:
        return self.data.get_last_token_id()

    def get_output_token_ids(self) -> List[int]:
        return self.data.output_token_ids

    def get_cumulative_logprob(self) -> float:
        return self.data.cumulative_logprob

    def get_beam_search_score(self,
                              length_penalty: float = 1.0,
                              seq_len: Optional[int] = None,
                              eos_token_id: Optional[int] = None) -> float:
        """Calculate the beam search score with length penalty.

        Adapted from

        https://github.com/huggingface/transformers/blob/ccb92be23def445f2afdea94c31286f84b89eb5b/src/transformers/generation/beam_search.py#L938
        """
        if seq_len is None:
            seq_len = self.get_len()
            # NOTE: HF implementation does not count the EOS token
            # towards the length, we align with that here for testing.
            if (eos_token_id is not None
                    and self.get_last_token_id() == eos_token_id):
                seq_len -= 1
        return self.get_cumulative_logprob() / (seq_len**length_penalty)

    def is_finished(self) -> bool:
        return SequenceStatus.is_finished(self.status)

    def fork(self, new_seq_id: int) -> "Sequence":
        new_seq = copy.deepcopy(self)
        new_seq.seq_id = new_seq_id
        return new_seq

    def get_num_new_tokens(self) -> int:
        """Get the number of new tokens to be computed.

        Returns:
            The new number of tokens to be computed. I.e., 1 for decode, or
            the remaining prompt size for prefill.
        """
        if self.data.stage == SequenceStage.DECODE:
            return 1
        return self.data.get_num_uncomputed_tokens()

    def is_prefill(self) -> bool:
        return self.data.stage == SequenceStage.PREFILL

    def __repr__(self) -> str:
        return (f"Sequence(seq_id={self.seq_id}, "
                f"status={self.status.name}, "
                f"num_blocks={len(self.logical_token_blocks)})")


@dataclass
class SequenceGroupState:
    """Mutable state tied to a specific sequence group"""

    # torch.Generator used in seeded sampling
    generator: Optional = None  # type: ignore


class SequenceGroup:
    """A group of sequences that are generated from the same prompt.

    Args:
        request_id: The ID of the request.
        seqs: The list of sequences.
        sampling_params: The sampling parameters used to generate the outputs.
        arrival_time: The arrival time of the request.
        lora_request: LoRA request.
        embeddings: The embeddings vectors of the prompt of the sequence group
            for an embedding model.
        pooling_params: The pooling parameters used to generate the pooling
            for an embedding model.
        encoder_seq: Optional, the single encoder sequence. Should be None
                     unless you are working with an encoder/decoder model.
        trace_headers: OpenTelemetry trace headers.
    """

    def __init__(
        self,
        request_id: str,
        seqs: List[Sequence],
        arrival_time: float,
        sampling_params: Optional[SamplingParams] = None,
        lora_request: Optional[LoRARequest] = None,
        embeddings: Optional[List[float]] = None,
        pooling_params: Optional[PoolingParams] = None,
        encoder_seq: Optional[Sequence] = None,
        trace_headers: Optional[Dict[str, str]] = None,
    ) -> None:
        self.request_id = request_id
        self.seqs_dict = {seq.seq_id: seq for seq in seqs}
        self.sampling_params = sampling_params
        self.metrics = RequestMetrics(arrival_time=arrival_time,
                                      last_token_time=arrival_time,
                                      first_scheduled_time=None,
                                      first_token_time=None,
                                      time_in_queue=None)
        self.lora_request = lora_request
        self.prompt_logprobs: Optional[PromptLogprobs] = None
        self.state = SequenceGroupState()
        self.embeddings = embeddings
        self.pooling_params = pooling_params
        self.encoder_seq = encoder_seq
        self.trace_headers = trace_headers

    @property
    def prompt(self) -> Optional[str]:
        # All sequences in the group should have the same prompt.
        # We use the prompt of an arbitrary sequence.
        return next(iter(self.seqs_dict.values())).prompt

    @property
    def prompt_token_ids(self) -> List[int]:
        # All sequences in the group should have the same prompt.
        # We use the prompt of an arbitrary sequence.
        return next(iter(self.seqs_dict.values())).prompt_token_ids

    @property
    def multi_modal_data(self) -> Optional["MultiModalData"]:
        # All sequences in the group should have the same multi-modal data.
        # We use the multi-modal data of an arbitrary sequence.
        return next(iter(self.seqs_dict.values())).multi_modal_data

    @property
    def lora_int_id(self) -> int:
        return self.lora_request.lora_int_id if self.lora_request else 0

    def get_last_latency(self, now: float) -> Optional[float]:
        """Sets the last token time for Request level timings."""
        # If still in prefill phase, raise Error.
        if self.is_prefill():
            raise ValueError(
                "seq_group.get_last_latency() should not be called "
                "if the seq_group is in prefill phase.")

        # Otherwise return token latency.
        latency = now - self.metrics.last_token_time
        self.metrics.last_token_time = now
        return latency

    def maybe_set_first_token_time(self, time: float) -> None:
        """Sets the first token time for Request level timings."""
        # Note: in a case where a sequence_group is swapped and
        #   recomputed, the time between iterations is counted
        #   in TPOT, rather than recalculating TTFT (since from the )
        #   POV of the user, there is simply a long generation delay.
        if (self.metrics.first_token_time is None
                and self.get_seqs()[0].get_output_len() == 1):
            self.metrics.first_token_time = time

    def maybe_set_first_scheduled_time(self, time: float) -> None:
        """Sets the first scheduled time and time in queue for Request
        level timings."""
        if self.metrics.first_scheduled_time is None:
            self.metrics.first_scheduled_time = time
            self.metrics.time_in_queue = time - self.metrics.arrival_time

    def set_finished_time(self, time: Optional[float]) -> None:
        """Sets the finished time for Request level timings."""
        self.metrics.finished_time = time

    def get_max_num_running_seqs(self) -> int:
        """The maximum number of sequences running in parallel in the remaining
        lifetime of the request."""
        if self.sampling_params and self.sampling_params.use_beam_search:
            # For beam search, maximally there will always be `best_of` beam
            # candidates running in the future.
            return self.sampling_params.best_of
        else:
            if (self.sampling_params
                    and self.sampling_params.best_of > self.num_seqs()):
                # At prompt stage, the sequence group is not yet filled up
                # and only have one sequence running. However, in the
                # generation stage, we will have `best_of` sequences running.
                return self.sampling_params.best_of
            # At sampling stages, return the number of actual sequences
            # that are not finished yet.
            return self.num_unfinished_seqs()

    def get_seqs(
        self,
        status: Optional[SequenceStatus] = None,
    ) -> List[Sequence]:
        return list(self.seqs_dict.values()) if status is None else [
            seq for seq in self.seqs_dict.values() if seq.status == status
        ]

    def is_encoder_decoder(self) -> bool:
        return self.encoder_seq is not None

    def get_encoder_seq(self) -> Optional[Sequence]:
        return self.encoder_seq

    def get_unfinished_seqs(self) -> List[Sequence]:
        return [
            seq for seq in self.seqs_dict.values() if not seq.is_finished()
        ]

    def get_finished_seqs(self) -> List[Sequence]:
        return [seq for seq in self.seqs_dict.values() if seq.is_finished()]

    def update_num_computed_tokens(self, num_new_computed_tokens: int):
        """Update number of tokens computed so far."""
        for seq in self.seqs_dict.values():
            if not seq.is_finished():
                seq.data.update_num_computed_tokens(num_new_computed_tokens)

    def get_num_uncomputed_tokens(self) -> int:
        num_uncomputed_tokens = 0
        for seq in self.get_seqs():
            if not seq.is_finished():
                num_uncomputed_tokens += seq.data.get_num_uncomputed_tokens()
        return num_uncomputed_tokens

    def num_seqs(self, status: Optional[SequenceStatus] = None) -> int:
        # Optimization. We don't need to call get_seqs if we don't need to
        # filter by states.
        if status is None:
            return len(self.seqs_dict)

        return len(self.get_seqs(status))

    def num_unfinished_seqs(self) -> int:
        return len(self.get_unfinished_seqs())

    def num_finished_seqs(self) -> int:
        return len(self.get_finished_seqs())

    def find(self, seq_id: int) -> Sequence:
        if seq_id not in self.seqs_dict:
            raise ValueError(f"Sequence {seq_id} not found.")
        return self.seqs_dict[seq_id]

    def add(self, seq: Sequence) -> None:
        if seq.seq_id in self.seqs_dict:
            raise ValueError(f"Sequence {seq.seq_id} already exists.")
        self.seqs_dict[seq.seq_id] = seq

    def remove(self, seq_id: int) -> None:
        if seq_id not in self.seqs_dict:
            raise ValueError(f"Sequence {seq_id} not found.")
        del self.seqs_dict[seq_id]

    def is_finished(self) -> bool:
        return all(seq.is_finished() for seq in self.get_seqs())

    def is_prefill(self) -> bool:
        # Every sequence should be in the same stage.
        return self.get_seqs()[0].is_prefill()

    def __repr__(self) -> str:
        return (f"SequenceGroup(request_id={self.request_id}, "
                f"sampling_params={self.sampling_params}, "
                f"num_seqs={len(self.seqs_dict)})")


class SequenceGroupMetadata:
    """Metadata for a sequence group. Used to create `AttentionMetadata`.

    Args:
        request_id: The ID of the request.
        is_prompt: Whether the request is at prompt stage.
        seq_data: The sequence data. (Seq id -> sequence data)
        sampling_params: The sampling parameters used to generate the outputs.
        block_tables: The block tables. (Seq id -> list of physical block
            numbers)
        do_sample: True if sampling is required. Sampling is not required when
            e.g., prefill is chunked, and the current iteration only computes
            query tokens for prefill, we don't need sampling.
        token_chunk_size: The number of tokens to be processed (per sequence).
            None if chunking is not required.
        lora_request: LoRA request.
        computed_block_nums: The block numbers that are already computed,
            used in prefix caching.
        state: Internal state tied to this sequence group.
        multi_modal_data: Multi modal data.
        encoder_seq_data: Optional sequence data for encoder prompt
                          (SequenceGroup.encoder_seq). Should be None 
                          unless you are working with an encoder/decoder
                          model.
        cross_block_table: Optional cross-attention block table associated
                           with the encoder prompt
                           (SequenceGroup.encoder_seq). Should be None
                           unless you are working with an encoder/decoder
                           model.
    """

    def __init__(
        self,
        request_id: str,
        is_prompt: bool,
        seq_data: Dict[int, SequenceData],
        sampling_params: SamplingParams,
        block_tables: Dict[int, List[int]],
        do_sample: bool = True,
        pooling_params: Optional[PoolingParams] = None,
        token_chunk_size: Optional[int] = None,
        lora_request: Optional[LoRARequest] = None,
        computed_block_nums: Optional[List[int]] = None,
        state: Optional[SequenceGroupState] = None,
        multi_modal_data: Optional["MultiModalData"] = None,
        encoder_seq_data: Optional[SequenceData] = None,
        cross_block_table: Optional[List[int]] = None,
    ) -> None:
        self.request_id = request_id
        self.is_prompt = is_prompt
        self.seq_data = seq_data
        self.sampling_params = sampling_params
        self.block_tables = block_tables
        self.pooling_params = pooling_params
        self.lora_request = lora_request
        self.computed_block_nums = computed_block_nums
        self.multi_modal_data = multi_modal_data
        self.state = SequenceGroupState() if state is None else state
        self.encoder_seq_data = encoder_seq_data
        self.cross_block_table = cross_block_table
        self._token_chunk_size = token_chunk_size
        self.do_sample = do_sample

        # The number of speculative tokens adopted in this request.
        # None means specuative decoding is not used.
        # Zero means speculative decoding is disabled for some reasons.
        # TODO: We should maintain this states out of the sequence group.
        self.num_speculative_tokens = None

        if self._token_chunk_size is None:
            if is_prompt:
                self._token_chunk_size = list(seq_data.values())[0].get_len()
            else:
                self._token_chunk_size = 1

    @property
    def lora_int_id(self) -> int:
        return self.lora_request.lora_int_id if self.lora_request else 0

    @property
    def token_chunk_size(self) -> int:
        """Return the number of tokens to be processed (chunk size)."""
        assert self._token_chunk_size is not None
        return self._token_chunk_size


class SequenceOutput:
    """The model output associated with a sequence.

    Args:
        parent_seq_id: The ID of the parent sequence (for forking in beam
            search).
        output_token: The output token ID.
        logprobs: The logprobs of the output token.
            (Token id -> logP(x_i+1 | x_0, ..., x_i))
    """

    def __init__(
        self,
        parent_seq_id: int,
        output_token: int,
        logprobs: Dict[int, Logprob],
    ) -> None:
        self.parent_seq_id = parent_seq_id
        self.output_token = output_token
        self.logprobs = logprobs

    def __repr__(self) -> str:
        return (f"SequenceOutput(parent_seq_id={self.parent_seq_id}, "
                f"output_token={self.output_token}, "
                f"logprobs={self.logprobs})")

    def __eq__(self, other: object) -> bool:
        if not isinstance(other, SequenceOutput):
            raise NotImplementedError()
        equal = (self.parent_seq_id == other.parent_seq_id
                 and self.output_token == other.output_token)
        log_probs_equal = other.logprobs == self.logprobs
        return equal and log_probs_equal


class SequenceGroupOutput(ABC):
    """The base class for model outputs associated with a sequence group."""

    @abstractmethod
    def __repr__(self) -> str:
        pass

    @abstractmethod
    def __eq__(self, other: object) -> bool:
        pass


class CompletionSequenceGroupOutput(SequenceGroupOutput):
    """The model output associated with a completion sequence group."""

    def __init__(
        self,
        samples: List[SequenceOutput],
        prompt_logprobs: Optional[PromptLogprobs],
    ) -> None:
        self.samples = samples
        # Prompt logprob for each prompt query token.
        self.prompt_logprobs = prompt_logprobs

    def __repr__(self) -> str:
        return (f"CompletionSequenceGroupOutput(samples={self.samples}, "
                f"prompt_logprobs={self.prompt_logprobs})")

    def __eq__(self, other: object) -> bool:
        if not isinstance(other, CompletionSequenceGroupOutput):
            raise NotImplementedError()
        return (self.samples == other.samples
                and self.prompt_logprobs == other.prompt_logprobs)


class EmbeddingSequenceGroupOutput(SequenceGroupOutput):
    """The model output associated with an embedding sequence group."""

    def __init__(
        self,
        embeddings: List[float],
    ) -> None:
        self.embeddings = embeddings

    def __repr__(self) -> str:
        return (f"EmbeddingSequenceGroupOutput("
                f"embeddings_shape={len(self.embeddings)})")

    def __eq__(self, other: object) -> bool:
        if not isinstance(other, EmbeddingSequenceGroupOutput):
            raise NotImplementedError()
        return self.embeddings == other.embeddings


@dataclass
class SamplerOutput:
    """For each sequence group, we generate a list of SequenceOutput object,
    each of which contains one possible candidate for the next token.

    This data structure implements methods, so it can be used like a list, but
    also has optional fields for device tensors.
    """

    outputs: List[CompletionSequenceGroupOutput]

    # On-device tensor containing probabilities of each token.
    sampled_token_probs: Optional[torch.Tensor] = None

    # On-device tensor containing the logprobs of each token.
    logprobs: Optional["torch.Tensor"] = None

    # On-device tensor containing the sampled token ids.
    sampled_token_ids: Optional[torch.Tensor] = None

    # Spec decode metrics populated by workers.
    spec_decode_worker_metrics: Optional["SpecDecodeWorkerMetrics"] = None

    # Optional last hidden states from the model.
    hidden_states: Optional[torch.Tensor] = None

    def __getitem__(self, idx: int):
        return self.outputs[idx]

    def __setitem__(self, idx: int, value):
        self.outputs[idx] = value

    def __len__(self):
        return len(self.outputs)

    def __eq__(self, other: object):
        return isinstance(other,
                          self.__class__) and self.outputs == other.outputs

    def __repr__(self) -> str:
        """Show the shape of a tensor instead of its values to reduce noise.
        """
        sampled_token_probs_repr = ("None" if self.sampled_token_probs is None
                                    else self.sampled_token_probs.shape)
        sampled_token_ids_repr = ("None" if self.sampled_token_ids is None else
                                  self.sampled_token_ids.shape)
        return (
            f"SamplerOutput(outputs={self.outputs}, "
            f"sampled_token_probs={sampled_token_probs_repr}, "
            f"sampled_token_ids={sampled_token_ids_repr}, "
            f"spec_decode_worker_metrics={self.spec_decode_worker_metrics})")


@dataclass
class PoolerOutput:
    """The output from a pooling operation in the embedding model."""
    outputs: List[EmbeddingSequenceGroupOutput]

    spec_decode_worker_metrics: Optional["SpecDecodeWorkerMetrics"] = None

    def __getitem__(self, idx: int):
        return self.outputs[idx]

    def __setitem__(self, idx: int, value):
        self.outputs[idx] = value

    def __len__(self):
        return len(self.outputs)

    def __eq__(self, other: object):
        return isinstance(other,
                          self.__class__) and self.outputs == other.outputs


def get_all_seq_ids(
        seq_group_metadata_list: List[SequenceGroupMetadata]) -> List[int]:
    """Given a list of SequenceGroupMetadata, create a list of all
    sequence ids.
    """
    return [seq_id for sg in seq_group_metadata_list for seq_id in sg.seq_data]


class HiddenStates:
    """Hidden states corresponding to in-progress sequences.
    Used in speculative decoding to pass hidden states from
    the target model to the proposer model in the subsequent step.

    seq_ids are the sequence ids of each entry of the batch
    dimension of the hidden_states tensor"""

    def __init__(self, seq_group_metadata_list: List[SequenceGroupMetadata],
                 hidden_states: torch.Tensor):
        assert len(seq_group_metadata_list) == len(hidden_states)
        self.seq_ids: List[int] = get_all_seq_ids(seq_group_metadata_list)
        self.hidden_states: torch.Tensor = hidden_states

    def update(self, seq_group_metadata_list: List[SequenceGroupMetadata],
               hidden_states: torch.Tensor) -> None:
        """Update hidden states from target model invocation."""
        assert len(seq_group_metadata_list) == len(hidden_states)
        self.seq_ids.extend(get_all_seq_ids(seq_group_metadata_list))
        self.hidden_states = torch.cat([self.hidden_states, hidden_states])

    def prune(self,
              seq_group_metadata_list: List[SequenceGroupMetadata]) -> None:
        """Prune to provided list of sequence ids."""
        seq_ids = get_all_seq_ids(seq_group_metadata_list)
        if seq_ids != self.seq_ids:
            # Batch contents changed - prune removed sequences.
            index = [self.seq_ids.index(seq_id) for seq_id in seq_ids]
            self.hidden_states = self.hidden_states[index]
            self.seq_ids = seq_ids


@dataclass
class ExecuteModelRequest:
    """The model execution request, containing CPU metadata only. The LLM
    engine should create an instance of this class for each request batch."""
    # The sequence group metadata list.
    seq_group_metadata_list: List[SequenceGroupMetadata]
    # Blocks to swap in. List of CPU -> GPU block number.
    blocks_to_swap_in: List[Tuple[int, int]] = field(default_factory=list)
    # Blocks to swap out. List of GPU -> CPU block number.
    blocks_to_swap_out: List[Tuple[int, int]] = field(default_factory=list)
    # Blocks to copy. Source to dest block.
    blocks_to_copy: List[Tuple[int, int]] = field(default_factory=list)
    # The number of slots for lookahead decoding.
    num_lookahead_slots: int = 0
    # The number of requests in the running queue.
    running_queue_size: int = 0
<<<<<<< HEAD
    # Finished request ids since last step.
    finished_request_ids: List[str] = field(default_factory=list)
=======
    # Optional hidden states from prior step.
    previous_hidden_states: Optional[HiddenStates] = None
>>>>>>> 6984c02a

    def clone(
        self, seq_group_metadata_list: List[SequenceGroupMetadata]
    ) -> "ExecuteModelRequest":
        """Clone the request with a new sequence group metadata list."""
        return ExecuteModelRequest(
            seq_group_metadata_list=seq_group_metadata_list,
            blocks_to_swap_in=self.blocks_to_swap_in.copy(),
            blocks_to_swap_out=self.blocks_to_swap_out.copy(),
            blocks_to_copy=self.blocks_to_copy.copy(),
            num_lookahead_slots=self.num_lookahead_slots,
            running_queue_size=self.running_queue_size,
<<<<<<< HEAD
            finished_request_ids=self.finished_request_ids)
=======
            previous_hidden_states=self.previous_hidden_states,
        )
>>>>>>> 6984c02a
<|MERGE_RESOLUTION|>--- conflicted
+++ resolved
@@ -901,13 +901,10 @@
     num_lookahead_slots: int = 0
     # The number of requests in the running queue.
     running_queue_size: int = 0
-<<<<<<< HEAD
+    # Optional hidden states from prior step.
+    previous_hidden_states: Optional[HiddenStates] = None
     # Finished request ids since last step.
     finished_request_ids: List[str] = field(default_factory=list)
-=======
-    # Optional hidden states from prior step.
-    previous_hidden_states: Optional[HiddenStates] = None
->>>>>>> 6984c02a
 
     def clone(
         self, seq_group_metadata_list: List[SequenceGroupMetadata]
@@ -920,9 +917,6 @@
             blocks_to_copy=self.blocks_to_copy.copy(),
             num_lookahead_slots=self.num_lookahead_slots,
             running_queue_size=self.running_queue_size,
-<<<<<<< HEAD
-            finished_request_ids=self.finished_request_ids)
-=======
             previous_hidden_states=self.previous_hidden_states,
-        )
->>>>>>> 6984c02a
+            finished_request_ids=self.finished_request_ids
+        )