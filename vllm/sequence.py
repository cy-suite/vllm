--- conflicted
+++ resolved
@@ -165,14 +165,12 @@
     # is called.
     _new_appended_tokens: List[int] = msgspec.field(default_factory=list)
 
-<<<<<<< HEAD
+    # It is used to compute mrope_position_ids.
+    _mrope_position_delta: Optional[int] = None
+
     # These are used to keep track of delta outputs
     last_appended_tokens: List[int] = []
     last_output_text_offset: int = 0
-=======
-    # It is used to compute mrope_position_ids.
-    _mrope_position_delta: Optional[int] = None
->>>>>>> 3fd2b0d2
 
     def __post_init__(self) -> None:
         assert self._prompt_token_ids.typecode == "l"
@@ -228,7 +226,14 @@
         assert isinstance(self._output_token_ids, array)
         return self._output_token_ids
 
-<<<<<<< HEAD
+    @property
+    def mrope_position_delta(self) -> Optional[int]:
+        return self._mrope_position_delta
+
+    @mrope_position_delta.setter
+    def mrope_position_delta(self, new_mrope_position_delta):
+        self._mrope_position_delta = new_mrope_position_delta
+
     def append_token_id(self,
                         token_id: int,
                         logprob: float,
@@ -236,17 +241,6 @@
         if track_delta:
             self.last_appended_tokens.append(token_id)
 
-=======
-    @property
-    def mrope_position_delta(self) -> Optional[int]:
-        return self._mrope_position_delta
-
-    @mrope_position_delta.setter
-    def mrope_position_delta(self, new_mrope_position_delta):
-        self._mrope_position_delta = new_mrope_position_delta
-
-    def append_token_id(self, token_id: int, logprob: float) -> None:
->>>>>>> 3fd2b0d2
         self._output_token_ids.append(token_id)
         self._new_appended_tokens.append(token_id)
         self._cached_all_token_ids.append(token_id)
