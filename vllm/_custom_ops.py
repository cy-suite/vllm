import contextlib
import functools
from typing import TYPE_CHECKING, List, Optional, Tuple, Union

import torch
import torch.library

import vllm.envs as envs
from vllm._core_ext import ScalarType
from vllm.logger import init_logger
from vllm.platforms import current_platform
from vllm.utils import is_hip

logger = init_logger(__name__)

if not current_platform.is_tpu():
    try:
        import vllm._C
    except ImportError as e:
        logger.warning("Failed to import from vllm._C with %r", e)

if current_platform.is_rocm():
    import vllm._rocm_C  # noqa: F401

supports_moe_ops = False
with contextlib.suppress(ImportError):
    import vllm._moe_C  # noqa: F401
    supports_moe_ops = True

<<<<<<< HEAD
with contextlib.suppress(ImportError):
    import vllm._custom_C  # noqa: F401
=======
if TYPE_CHECKING:

    def register_fake(fn):
        return lambda name: fn
else:
    try:
        from torch.library import register_fake
    except ImportError:
        from torch.library import impl_abstract as register_fake
>>>>>>> bd37b9fb


def hint_on_error(fn):

    @functools.wraps(fn)
    def wrapper(*args, **kwargs):
        try:
            return fn(*args, **kwargs)

        except NotImplementedError as e:
            msg = (
                "Error in calling custom op %s: %s\n"
                "Not implemented or built, mostly likely because the current current device "
                "does not support this kernel (less likely TORCH_CUDA_ARCH_LIST was set "
                "incorrectly while building)")
            logger.error(msg, fn.__name__, e)
            raise NotImplementedError(msg % (fn.__name__, e)) from e
        except AttributeError as e:
            msg = (
                "Error in calling custom op %s: %s\n"
                "Possibly you have built or installed an obsolete version of vllm.\n"
                "Please try a clean build and install of vllm,"
                "or remove old built files such as vllm/*cpython*.so and build/ ."
            )
            logger.error(msg, fn.__name__, e)
            raise e

    return wrapper


# activation ops
def silu_and_mul(out: torch.Tensor, x: torch.Tensor) -> None:
    torch.ops._C.silu_and_mul(out, x)


def scaled_silu_and_mul(out: torch.Tensor, x: torch.Tensor,
                        scale: torch.Tensor) -> None:
    torch.ops._C.scaled_silu_and_mul(out, x, scale)


def gelu_and_mul(out: torch.Tensor, x: torch.Tensor) -> None:
    torch.ops._C.gelu_and_mul(out, x)


def gelu_tanh_and_mul(out: torch.Tensor, x: torch.Tensor) -> None:
    torch.ops._C.gelu_tanh_and_mul(out, x)


def gelu_fast(out: torch.Tensor, x: torch.Tensor) -> None:
    torch.ops._C.gelu_fast(out, x)


def gelu_new(out: torch.Tensor, x: torch.Tensor) -> None:
    torch.ops._C.gelu_new(out, x)


def gelu_quick(out: torch.Tensor, x: torch.Tensor) -> None:
    torch.ops._C.gelu_quick(out, x)


# page attention ops
def paged_attention_v1(
    out: torch.Tensor,
    query: torch.Tensor,
    key_cache: torch.Tensor,
    value_cache: torch.Tensor,
    num_kv_heads: int,
    scale: float,
    block_tables: torch.Tensor,
    seq_lens: torch.Tensor,
    block_size: int,
    max_seq_len: int,
    alibi_slopes: Optional[torch.Tensor],
    kv_cache_dtype: str,
    k_scale: float,
    v_scale: float,
    tp_rank: int = 0,
    blocksparse_local_blocks: int = 0,
    blocksparse_vert_stride: int = 0,
    blocksparse_block_size: int = 64,
    blocksparse_head_sliding_step: int = 0,
) -> None:
    torch.ops._C.paged_attention_v1(
        out, query, key_cache, value_cache, num_kv_heads, scale, block_tables,
        seq_lens, block_size, max_seq_len, alibi_slopes, kv_cache_dtype,
        k_scale, v_scale, tp_rank, blocksparse_local_blocks,
        blocksparse_vert_stride, blocksparse_block_size,
        blocksparse_head_sliding_step)


def paged_attention_v2(
    out: torch.Tensor,
    exp_sum: torch.Tensor,
    max_logits: torch.Tensor,
    tmp_out: torch.Tensor,
    query: torch.Tensor,
    key_cache: torch.Tensor,
    value_cache: torch.Tensor,
    num_kv_heads: int,
    scale: float,
    block_tables: torch.Tensor,
    seq_lens: torch.Tensor,
    block_size: int,
    max_seq_len: int,
    alibi_slopes: Optional[torch.Tensor],
    kv_cache_dtype: str,
    k_scale: float,
    v_scale: float,
    tp_rank: int = 0,
    blocksparse_local_blocks: int = 0,
    blocksparse_vert_stride: int = 0,
    blocksparse_block_size: int = 64,
    blocksparse_head_sliding_step: int = 0,
) -> None:
    torch.ops._C.paged_attention_v2(
        out, exp_sum, max_logits, tmp_out, query, key_cache, value_cache,
        num_kv_heads, scale, block_tables, seq_lens, block_size, max_seq_len,
        alibi_slopes, kv_cache_dtype, k_scale, v_scale, tp_rank,
        blocksparse_local_blocks, blocksparse_vert_stride,
        blocksparse_block_size, blocksparse_head_sliding_step)


def paged_attention_rocm(
    out: torch.Tensor,
    exp_sum: torch.Tensor,
    max_logits: torch.Tensor,
    tmp_out: torch.Tensor,
    query: torch.Tensor,
    key_cache: torch.Tensor,
    value_cache: torch.Tensor,
    num_kv_heads: int,
    scale: float,
    block_tables: torch.Tensor,
    seq_lens: torch.Tensor,
    block_size: int,
    max_seq_len: int,
    alibi_slopes: Optional[torch.Tensor],
    kv_cache_dtype: str,
    k_scale: float,
    v_scale: float,
    fp8_out_scale: Optional[torch.Tensor],
) -> None:
    torch.ops._rocm_C.paged_attention(out, exp_sum, max_logits, tmp_out, query,
                                      key_cache, value_cache, num_kv_heads,
                                      scale, block_tables, seq_lens,
                                      block_size, max_seq_len, alibi_slopes,
                                      kv_cache_dtype, k_scale, v_scale,
                                      fp8_out_scale)


# pos encoding ops
def rotary_embedding(
    positions: torch.Tensor,
    query: torch.Tensor,
    key: torch.Tensor,
    head_size: int,
    cos_sin_cache: torch.Tensor,
    is_neox: bool,
) -> None:
    torch.ops._C.rotary_embedding(positions, query, key, head_size,
                                  cos_sin_cache, is_neox)


def batched_rotary_embedding(positions: torch.Tensor, query: torch.Tensor,
                             key: torch.Tensor, head_size: int,
                             cos_sin_cache: torch.Tensor, is_neox: bool,
                             rot_dim: int,
                             cos_sin_cache_offsets: torch.Tensor) -> None:
    torch.ops._C.batched_rotary_embedding(positions, query, key, head_size,
                                          cos_sin_cache, is_neox, rot_dim,
                                          cos_sin_cache_offsets)


# layer norm ops
def rms_norm(out: torch.Tensor, input: torch.Tensor, weight: torch.Tensor,
             epsilon: float) -> None:
    torch.ops._C.rms_norm(out, input, weight, epsilon)


def fused_add_rms_norm(input: torch.Tensor, residual: torch.Tensor,
                       weight: torch.Tensor, epsilon: float) -> None:
    torch.ops._C.fused_add_rms_norm(input, residual, weight, epsilon)


def scaled_rms_norm(out: torch.Tensor, input: torch.Tensor,
                    weight: torch.Tensor, scale: torch.Tensor,
                    epsilon: float) -> None:
    torch.ops._C.scaled_rms_norm(out, input, weight, scale, epsilon)


def scaled_fused_add_rms_norm(out: torch.Tensor, input: torch.Tensor,
                              residual: torch.Tensor, weight: torch.Tensor,
                              scale: torch.Tensor, epsilon: float) -> None:
    torch.ops._C.scaled_fused_add_rms_norm(out, input, residual, weight, scale,
                                           epsilon)


def advance_step_flashattn(num_seqs: int, num_queries: int, block_size: int,
                           input_tokens: torch.Tensor,
                           sampled_token_ids: torch.Tensor,
                           input_positions: torch.Tensor,
                           seq_lens: torch.Tensor, slot_mapping: torch.Tensor,
                           block_tables: torch.Tensor) -> None:
    """Advance a step on GPU for existing inputs for a multi-step runner"""
    return torch.ops._C.advance_step_flashattn(num_seqs, num_queries,
                                               block_size, input_tokens,
                                               sampled_token_ids,
                                               input_positions, seq_lens,
                                               slot_mapping, block_tables)


def advance_step_flashinfer(num_seqs: int, num_queries: int, block_size: int,
                            input_tokens: torch.Tensor,
                            sampled_token_ids: torch.Tensor,
                            input_positions: torch.Tensor,
                            seq_lens: torch.Tensor, slot_mapping: torch.Tensor,
                            block_tables: torch.Tensor,
                            paged_kv_indices: torch.Tensor,
                            paged_kv_indptr: torch.Tensor,
                            paged_kv_last_page_len: torch.Tensor,
                            block_table_bound: torch.Tensor) -> None:

    return torch.ops._C.advance_step_flashinfer(
        num_seqs, num_queries, block_size, input_tokens, sampled_token_ids,
        input_positions, seq_lens, slot_mapping, block_tables,
        paged_kv_indices, paged_kv_indptr, paged_kv_last_page_len,
        block_table_bound)


# quantization ops
# awq
def awq_dequantize(qweight: torch.Tensor, scales: torch.Tensor,
                   zeros: torch.Tensor, split_k_iters: int, thx: int,
                   thy: int) -> torch.Tensor:
    if envs.VLLM_USE_TRITON_AWQ:
        from vllm.model_executor.layers.quantization.awq_triton import (
            awq_dequantize_triton)
        return awq_dequantize_triton(qweight, scales, zeros)
    return torch.ops._C.awq_dequantize(qweight, scales, zeros, split_k_iters,
                                       thx, thy)


def awq_gemm(input: torch.Tensor, qweight: torch.Tensor, qzeros: torch.Tensor,
             scales: torch.Tensor, split_k_iters: int) -> torch.Tensor:
    if envs.VLLM_USE_TRITON_AWQ:
        from vllm.model_executor.layers.quantization.awq_triton import (
            awq_gemm_triton)
        return awq_gemm_triton(input, qweight, qzeros, scales, split_k_iters)
    return torch.ops._C.awq_gemm(input, qweight, qzeros, scales, split_k_iters)


# gptq
def gptq_gemm(a: torch.Tensor, b_q_weight: torch.Tensor,
              b_gptq_qzeros: torch.Tensor, b_gptq_scales: torch.Tensor,
              b_g_idx: torch.Tensor, use_exllama: bool,
              bit: int) -> torch.Tensor:
    return torch.ops._C.gptq_gemm(a, b_q_weight, b_gptq_qzeros, b_gptq_scales,
                                  b_g_idx, use_exllama, bit)


if hasattr(torch.ops._C, "gptq_gemm"):

    @register_fake("_C::gptq_gemm")
    def _gptq_gemm_fake(a: torch.Tensor, b_q_weight: torch.Tensor,
                        b_gptq_qzeros: torch.Tensor,
                        b_gptq_scales: torch.Tensor, b_g_idx: torch.Tensor,
                        use_exllama: bool, bit: int) -> torch.Tensor:
        return torch.empty((a.size(0), b_q_weight.size(1)),
                           dtype=a.dtype,
                           device=a.device)


def gptq_shuffle(q_weight: torch.Tensor, q_perm: torch.Tensor,
                 bit: int) -> None:
    torch.ops._C.gptq_shuffle(q_weight, q_perm, bit)


# marlin
def marlin_gemm(a: torch.Tensor, b_q_weight: torch.Tensor,
                b_scales: torch.Tensor, workspace: torch.Tensor, size_m: int,
                size_n: int, size_k: int) -> torch.Tensor:
    return torch.ops._C.marlin_gemm(a, b_q_weight, b_scales, workspace, size_m,
                                    size_n, size_k)


# marlin_24
def gptq_marlin_24_gemm(a: torch.Tensor, b_q_weight: torch.Tensor,
                        b_meta: torch.Tensor, b_scales: torch.Tensor,
                        workspace: torch.Tensor, b_q_type: ScalarType,
                        size_m: int, size_n: int, size_k: int) -> torch.Tensor:
    return torch.ops._C.gptq_marlin_24_gemm(a, b_q_weight, b_meta, b_scales,
                                            workspace, b_q_type, size_m,
                                            size_n, size_k)


if hasattr(torch.ops._C, "gptq_marlin_24_gemm"):

    @register_fake("_C::gptq_marlin_24_gemm")
    def _gptq_marlin_24_gemm_fake(a: torch.Tensor, b_q_weight: torch.Tensor,
                                  b_meta: torch.Tensor, b_scales: torch.Tensor,
                                  workspace: torch.Tensor,
                                  b_q_type: ScalarType, size_m: int,
                                  size_n: int, size_k: int) -> torch.Tensor:
        return torch.empty((size_m, size_n), device=a.device, dtype=a.dtype)

    @register_fake("_C::gptq_marlin_gemm")
    def _gptq_marlin_gemm_fake(a: torch.Tensor,
                               b_q_weight: torch.Tensor,
                               b_scales: torch.Tensor,
                               b_zeros: torch.Tensor,
                               g_idx: torch.Tensor,
                               perm: torch.Tensor,
                               workspace: torch.Tensor,
                               b_q_type: ScalarType,
                               size_m: int,
                               size_n: int,
                               size_k: int,
                               is_k_full: bool,
                               has_zp: bool = False,
                               use_fp32_reduce: bool = False) -> torch.Tensor:
        return torch.empty((size_m, size_n), device=a.device, dtype=a.dtype)

    @register_fake("_C::ggml_dequantize")
    def _ggml_dequantize_fake(W: torch.Tensor, quant_type: int, m: int,
                              n: int) -> torch.Tensor:
        return torch.empty((m, n), dtype=torch.float16, device=W.device)

    @register_fake("_C::ggml_mul_mat_vec_a8")
    def _ggml_mul_mat_vec_a8_fake(
        W: torch.Tensor,
        X: torch.Tensor,
        quant_type: int,
        row: int,
    ) -> torch.Tensor:
        return torch.empty((1, row), dtype=torch.float16, device=W.device)

    @register_fake("_C::ggml_mul_mat_a8")
    def _ggml_mul_mat_a8_fake(
        W: torch.Tensor,
        X: torch.Tensor,
        quant_type: int,
        row: int,
    ) -> torch.Tensor:
        batch = X.size(0)
        return torch.empty((batch, row), dtype=torch.float16, device=W.device)

    @register_fake("_C::marlin_qqq_gemm")
    def _marlin_qqq_gemm_fake(a: torch.Tensor, b_q_weight: torch.Tensor,
                              s_tok: torch.Tensor, s_ch: torch.Tensor,
                              s_group: torch.Tensor, workspace: torch.Tensor,
                              size_m: int, size_n: int,
                              size_k: int) -> torch.Tensor:
        return torch.empty((size_m, size_n),
                           dtype=torch.float16,
                           device=a.device)

    @register_fake("_C::marlin_gemm")
    def _marlin_gemm_fake(a: torch.Tensor, b_q_weight: torch.Tensor,
                          b_scales: torch.Tensor, workspace: torch.Tensor,
                          size_m: int, size_n: int,
                          size_k: int) -> torch.Tensor:
        return torch.empty((size_m, size_n),
                           dtype=torch.float16,
                           device=a.device)

    @register_fake("_C::awq_dequantize")
    def _awq_dequantize_fake(qweight: torch.Tensor, scales: torch.Tensor,
                             zeros: torch.Tensor, split_k_iters: int, thx: int,
                             thy: int) -> torch.Tensor:
        in_c = qweight.size(0)
        qout_c = qweight.size(1)
        out_c = qout_c * 8
        return torch.empty((in_c, out_c),
                           dtype=scales.dtype,
                           device=scales.device)

    @register_fake("_C::awq_gemm")
    def _awq_gemm_fake(input: torch.Tensor, qweight: torch.Tensor,
                       qzeros: torch.Tensor, scales: torch.Tensor,
                       split_k_iters: int) -> torch.Tensor:
        num_in_feats = input.size(0)
        return torch.empty((split_k_iters, num_in_feats, qweight.size(1) * 8),
                           dtype=input.dtype,
                           device=input.device).sum(0)

    @register_fake("_C::aqlm_gemm")
    def _aqlm_gemm_fake(input: torch.Tensor, codes: torch.Tensor,
                        codebooks: torch.Tensor, scales: torch.Tensor,
                        codebook_partition_sizes: List[int],
                        bias: Optional[torch.Tensor]) -> torch.Tensor:
        out_features = codes.size(0) * codebooks.size(2)
        flat_input = input.reshape((-1, input.size(-1)))
        flat_output = torch.empty((flat_input.size(0), out_features),
                                  dtype=input.dtype,
                                  device=input.device)

        output_sizes = list(input.shape)
        output_sizes.pop()
        output_sizes.append(-1)
        return flat_output.reshape(tuple(output_sizes))

    @register_fake("_C::aqlm_dequant")
    def _aqlm_dequant_fake(
            codes: torch.Tensor, codebooks: torch.Tensor,
            codebook_partition_sizes: List[int]) -> torch.Tensor:
        in_features = codes.size(1) * 8
        out_features = codes.size(0)
        return torch.empty((out_features, in_features),
                           dtype=codebooks.dtype,
                           device=codebooks.device)

    @register_fake("_C::fp8_marlin_gemm")
    def _fp8_marlin_gemm_fake(a: torch.Tensor, b_q_weight: torch.Tensor,
                              b_scales: torch.Tensor, workspace: torch.Tensor,
                              num_bits: int, size_m: int, size_n: int,
                              size_k: int) -> torch.Tensor:
        return torch.empty((size_m, size_n), dtype=a.dtype, device=a.device)

    @register_fake("_C::machete_gemm")
    def machete_gemm_fake(
        a: torch.Tensor,
        # Should be the tensor returned by machete_prepack_B
        b_q: torch.Tensor,
        b_type: ScalarType,
        b_scales: Optional[torch.Tensor] = None,
        b_zeros: Optional[torch.Tensor] = None,
        b_group_size: Optional[int] = None,
        c: Optional[torch.Tensor] = None,
        alpha: Optional[float] = None,
        beta: Optional[float] = None,
        schedule: Optional[str] = None,
    ) -> torch.Tensor:
        m = a.size(0)
        n = b_q.size(1)
        return torch.empty((m, n), device=a.device, dtype=a.dtype)

    @register_fake("_C::machete_prepack_B")
    def machete_prepack_B_fake(b_q_weight: torch.Tensor,
                               b_type: ScalarType) -> torch.Tensor:
        return torch.empty_like(b_q_weight,
                                memory_format=torch.contiguous_format)

    @register_fake("_C::causal_conv1d_fwd")
    def causal_conv1d_fwd_fake(x: torch.Tensor, weight: torch.Tensor,
                               bias_: Optional[torch.Tensor],
                               conv_states: Optional[torch.Tensor],
                               cu_seq_len: Optional[torch.Tensor],
                               cache_indices: Optional[torch.Tensor],
                               has_initial_state: Optional[torch.Tensor],
                               silu_activation: bool) -> torch.Tensor:
        return torch.empty_like(x)

    @register_fake("_C::causal_conv1d_update")
    def causal_conv1d_update_fake(
            x: torch.Tensor, conv_state: torch.Tensor, weight: torch.Tensor,
            bias_: Optional[torch.Tensor], silu_activation: bool,
            cache_seqlens: Optional[torch.Tensor],
            conv_state_indices: Optional[torch.Tensor]) -> torch.Tensor:
        return torch.empty_like(x)

    @register_fake("_C::selective_scan_fwd")
    def selective_scan_fwd_fake(u: torch.Tensor, delta: torch.Tensor,
                                A: torch.Tensor, B: torch.Tensor,
                                C: torch.Tensor, D_: Optional[torch.Tensor],
                                z_: Optional[torch.Tensor],
                                delta_bias_: Optional[torch.Tensor],
                                delta_softplus: bool,
                                cu_seq_len: Optional[torch.Tensor],
                                cache_indices: Optional[torch.Tensor],
                                has_initial_state: Optional[torch.Tensor],
                                ssm_states: Optional[torch.Tensor]) -> None:
        return None


# cutlass
def cutlass_scaled_mm_supports_fp8(cuda_device_capability: int) -> bool:
    return torch.ops._C.cutlass_scaled_mm_supports_fp8(cuda_device_capability)


def cutlass_scaled_mm(a: torch.Tensor,
                      b: torch.Tensor,
                      scale_a: torch.Tensor,
                      scale_b: torch.Tensor,
                      out_dtype: torch.dtype,
                      bias: Optional[torch.Tensor] = None) -> torch.Tensor:
    assert (b.shape[0] % 16 == 0 and b.shape[1] % 16 == 0)
    assert (out_dtype is torch.bfloat16 or out_dtype is torch.float16)
    assert bias is None or bias.shape[0] == b.shape[
        1] and bias.dtype == out_dtype

    m = a.shape[0]
    n = b.shape[1]
    out = torch.empty((m, n), dtype=out_dtype, device=a.device)

    torch.ops._C.cutlass_scaled_mm(out, a, b, scale_a, scale_b, bias)

    return out


def cutlass_scaled_mm_azp(a: torch.Tensor,
                          b: torch.Tensor,
                          scale_a: torch.Tensor,
                          scale_b: torch.Tensor,
                          out_dtype: torch.dtype,
                          azp_adj: torch.Tensor,
                          azp: Optional[torch.Tensor] = None,
                          bias: Optional[torch.Tensor] = None) -> torch.Tensor:
    assert (b.shape[0] % 16 == 0 and b.shape[1] % 16 == 0)
    assert (out_dtype is torch.bfloat16 or out_dtype is torch.float16)
    assert bias is None or bias.numel(
    ) == b.shape[1] and bias.dtype == out_dtype

    m = a.shape[0]
    n = b.shape[1]
    out = torch.empty((m, n), dtype=out_dtype, device=a.device)

    torch.ops._C.cutlass_scaled_mm_azp(out, a, b, scale_a, scale_b, azp_adj,
                                       azp, bias)
    return out


# aqlm
def aqlm_gemm(input: torch.Tensor, codes: torch.Tensor,
              codebooks: torch.Tensor, scales: torch.Tensor,
              codebook_partition_sizes: List[int],
              bias: Optional[torch.Tensor]) -> torch.Tensor:
    return torch.ops._C.aqlm_gemm(input, codes, codebooks, scales,
                                  codebook_partition_sizes, bias)


def aqlm_dequant(codes: torch.Tensor, codebooks: torch.Tensor,
                 codebook_partition_sizes: List[int]) -> torch.Tensor:
    return torch.ops._C.aqlm_dequant(codes, codebooks,
                                     codebook_partition_sizes)


# gptq_marlin
def gptq_marlin_repack(b_q_weight: torch.Tensor, perm: torch.Tensor,
                       size_k: int, size_n: int,
                       num_bits: int) -> torch.Tensor:
    return torch.ops._C.gptq_marlin_repack(b_q_weight, perm, size_k, size_n,
                                           num_bits)


# gptq_marlin
def awq_marlin_repack(b_q_weight: torch.Tensor, size_k: int, size_n: int,
                      num_bits: int) -> torch.Tensor:
    return torch.ops._C.awq_marlin_repack(b_q_weight, size_k, size_n, num_bits)


def gptq_marlin_moe_repack(b_q_weight: torch.Tensor, perm: torch.Tensor,
                           size_k: int, size_n: int,
                           num_bits: int) -> torch.Tensor:
    num_experts = b_q_weight.shape[0]
    assert size_k % 16 == 0
    output = torch.empty((num_experts, size_k // 16, size_n * (num_bits // 2)),
                         device=b_q_weight.device,
                         dtype=b_q_weight.dtype)
    for e in range(num_experts):
        output[e] = torch.ops._C.gptq_marlin_repack(b_q_weight[e], perm[e],
                                                    size_k, size_n, num_bits)
    return output


def awq_marlin_moe_repack(b_q_weight: torch.Tensor, perm: torch.Tensor,
                          size_k: int, size_n: int,
                          num_bits: int) -> torch.Tensor:
    num_experts = b_q_weight.shape[0]
    assert size_k % 16 == 0
    output = torch.empty((num_experts, size_k // 16, size_n * (num_bits // 2)),
                         device=b_q_weight.device,
                         dtype=b_q_weight.dtype)
    for e in range(num_experts):
        output[e] = torch.ops._C.awq_marlin_repack(b_q_weight[e], size_k,
                                                   size_n, num_bits)
    return output


def gptq_marlin_gemm(a: torch.Tensor,
                     b_q_weight: torch.Tensor,
                     b_scales: torch.Tensor,
                     b_zeros: torch.Tensor,
                     g_idx: torch.Tensor,
                     perm: torch.Tensor,
                     workspace: torch.Tensor,
                     b_q_type: ScalarType,
                     size_m: int,
                     size_n: int,
                     size_k: int,
                     is_k_full: bool,
                     has_zp: bool = False,
                     use_fp32_reduce: bool = False) -> torch.Tensor:
    return torch.ops._C.gptq_marlin_gemm(a, b_q_weight, b_scales, b_zeros,
                                         g_idx, perm, workspace, b_q_type,
                                         size_m, size_n, size_k, is_k_full,
                                         has_zp, use_fp32_reduce)


# fp8 marlin
def fp8_marlin_gemm(a: torch.Tensor, b_q_weight: torch.Tensor,
                    b_scales: torch.Tensor, workspace: torch.Tensor,
                    num_bits: int, size_m: int, size_n: int,
                    size_k: int) -> torch.Tensor:
    return torch.ops._C.fp8_marlin_gemm(a, b_q_weight, b_scales, workspace,
                                        num_bits, size_m, size_n, size_k)


# machete
def machete_supported_schedules(b_type: ScalarType) -> List[str]:
    return torch.ops._C.machete_supported_schedules(b_type)


def machete_gemm(
    a: torch.Tensor,
    b_q: torch.Tensor,  # Should be the tensor returned by machete_prepack_B
    b_type: ScalarType,
    b_scales: Optional[torch.Tensor] = None,
    b_zeros: Optional[torch.Tensor] = None,
    b_group_size: Optional[int] = None,
    c: Optional[torch.Tensor] = None,
    alpha: Optional[float] = None,
    beta: Optional[float] = None,
    schedule: Optional[str] = None,
) -> torch.Tensor:
    return torch.ops._C.machete_gemm(a, b_q, b_type, b_scales, b_zeros,
                                     b_group_size, c, alpha, beta, schedule)


def machete_prepack_B(b_q_weight: torch.Tensor,
                      b_type: ScalarType) -> torch.Tensor:
    return torch.ops._C.machete_prepack_B(b_q_weight, b_type)


if hasattr(torch.ops._C, "permute_cols"):

    @register_fake("_C::permute_cols")
    def _permute_cols_fake(a: torch.Tensor,
                           perm: torch.Tensor) -> torch.Tensor:
        return torch.empty_like(a)


def permute_cols(a: torch.Tensor, perm: torch.Tensor) -> torch.Tensor:
    return torch.ops._C.permute_cols(a, perm)


# fp8
def scaled_fp8_quant(
    input: torch.Tensor,
    scale: Optional[torch.Tensor] = None,
    num_token_padding: Optional[int] = None,
    scale_ub: Optional[torch.Tensor] = None,
    use_per_token_if_dynamic: bool = False,
) -> Tuple[torch.Tensor, torch.Tensor]:
    """
    Quantize input tensor to FP8 and return quantized tensor and scale.

    This function supports both static and dynamic quantization: If you
    provide the scale, it will use static scaling and if you omit it,
    the scale will be determined dynamically. The function also allows
    optional padding of the output tensors for downstream kernels that
    will benefit from padding.

    Args:
        input: The input tensor to be quantized to FP8
        scale: Optional scaling factor for the FP8 quantization
        scale_ub: Optional upper bound for scaling factor in dynamic 
            per token case
        num_token_padding: If specified, pad the first dimension
            of the output to at least this value.
        use_per_token_if_dynamic: Whether to do per_tensor or per_token 
            in the dynamic quantization case.

    Returns:
        Tuple[torch.Tensor, torch.Tensor]: The output tensor in FP8 and
            scaling factor.
    """
    # This code assumes batch_dim and num_tokens are flattened
    assert (input.ndim == 2)
    shape: Union[Tuple[int, int], torch.Size] = input.shape
    # For rocm, the output fp8 dtype is torch.float_e3m3fnuz
    out_dtype: torch.dtype = torch.float8_e4m3fnuz if is_hip() \
        else torch.float8_e4m3fn
    if num_token_padding:
        shape = (max(num_token_padding, input.shape[0]), shape[1])
    output = torch.empty(shape, device=input.device, dtype=out_dtype)

    if scale is None:
        if use_per_token_if_dynamic:
            scale = torch.empty((shape[0], 1),
                                device=input.device,
                                dtype=torch.float32)
            torch.ops._C.dynamic_per_token_scaled_fp8_quant(
                output, input, scale, scale_ub)
        else:
            scale = torch.zeros(1, device=input.device, dtype=torch.float32)
            torch.ops._C.dynamic_scaled_fp8_quant(output, input, scale)
    else:
        # num_token_padding not implemented for this case
        assert (scale.numel() == 1 or num_token_padding is None)
        torch.ops._C.static_scaled_fp8_quant(output, input, scale)

    return output, scale


# int8
def scaled_int8_quant(
    input: torch.Tensor,
    scale: Optional[torch.Tensor] = None,
    azp: Optional[torch.Tensor] = None,
    symmetric: bool = True
) -> Tuple[torch.Tensor, torch.Tensor, Optional[torch.Tensor]]:
    """
    Quantize the input tensor to int8 and return the quantized tensor and scale, and maybe azp.

    Args:
        input: The input tensor to be quantized to int8.
        scale: Optional scaling factor for the int8 quantization.
            When not provided, we invoke dynamic-per-token quantization.
        azp: Optional zero-point for the int8 quantization.
            Must be provided for asymmetric quantization if `scale` is provided.
        symmetric: Whether to use symmetric quantization (scale only, azp ignored).

    Returns:
      Tuple[torch.Tensor, torch.Tensor, Optional[torch.Tensor]] : Output int8 tensor, scales, and optionally azp.
    """
    output = torch.empty_like(input, dtype=torch.int8)
    if scale is not None:
        # static-per-tensor quantization.
        assert symmetric == (
            azp is
            None), "azp must only be provided for asymmetric quantization."
        torch.ops._C.static_scaled_int8_quant(output, input, scale, azp)
        return output, scale, None

    # dynamic-per-token quantization.
    input_scales = torch.empty((input.numel() // input.shape[-1], 1),
                               device=input.device,
                               dtype=torch.float32)
    input_azp = None if symmetric else torch.empty_like(input_scales,
                                                        dtype=torch.int32)
    torch.ops._C.dynamic_scaled_int8_quant(output, input, input_scales,
                                           input_azp)
    return output, input_scales, input_azp


# qqq ops
def marlin_qqq_gemm(a: torch.Tensor, b_q_weight: torch.Tensor,
                    s_tok: torch.Tensor, s_ch: torch.Tensor,
                    s_group: torch.Tensor, workspace: torch.Tensor,
                    size_m: int, size_n: int, size_k: int) -> torch.Tensor:
    return torch.ops._C.marlin_qqq_gemm(a, b_q_weight, s_tok, s_ch, s_group,
                                        workspace, size_m, size_n, size_k)


# gguf
def ggml_dequantize(W: torch.Tensor, quant_type: int, m: int,
                    n: int) -> torch.Tensor:
    return torch.ops._C.ggml_dequantize(W, quant_type, m, n)


def ggml_mul_mat_vec_a8(
    W: torch.Tensor,
    X: torch.Tensor,
    quant_type: int,
    row: int,
) -> torch.Tensor:
    return torch.ops._C.ggml_mul_mat_vec_a8(W, X, quant_type, row)


def ggml_mul_mat_a8(
    W: torch.Tensor,
    X: torch.Tensor,
    quant_type: int,
    row: int,
) -> torch.Tensor:
    return torch.ops._C.ggml_mul_mat_a8(W, X, quant_type, row)


# mamba
def causal_conv1d_fwd(x: torch.Tensor, weight: torch.Tensor,
                      bias_: Optional[torch.Tensor],
                      conv_states: Optional[torch.Tensor],
                      query_start_loc: Optional[torch.Tensor],
                      cache_indices: Optional[torch.Tensor],
                      has_initial_state: Optional[torch.Tensor],
                      silu_activation: bool) -> torch.Tensor:
    return torch.ops._C.causal_conv1d_fwd(x, weight, bias_, conv_states,
                                          query_start_loc, cache_indices,
                                          has_initial_state, silu_activation)


def causal_conv1d_update(
        x: torch.Tensor, conv_state: torch.Tensor, weight: torch.Tensor,
        bias_: Optional[torch.Tensor], silu_activation: bool,
        cache_seqlens: Optional[torch.Tensor],
        conv_state_indices: Optional[torch.Tensor]) -> torch.Tensor:
    return torch.ops._C.causal_conv1d_update(x, conv_state, weight, bias_,
                                             silu_activation, cache_seqlens,
                                             conv_state_indices)


def selective_scan_fwd(
        u: torch.Tensor, delta: torch.Tensor, A: torch.Tensor, B: torch.Tensor,
        C: torch.Tensor, D_: Optional[torch.Tensor],
        z_: Optional[torch.Tensor], delta_bias_: Optional[torch.Tensor],
        delta_softplus: bool, query_start_loc: Optional[torch.Tensor],
        cache_indices: Optional[torch.Tensor],
        has_initial_state: Optional[torch.Tensor], ssm_states: torch.Tensor):
    torch.ops._C.selective_scan_fwd(u, delta, A, B, C, D_, z_, delta_bias_,
                                    delta_softplus, query_start_loc,
                                    cache_indices, has_initial_state,
                                    ssm_states)


# moe
def moe_align_block_size(topk_ids: torch.Tensor, num_experts: int,
                         block_size: int, sorted_token_ids: torch.Tensor,
                         experts_ids: torch.Tensor,
                         num_tokens_post_pad: torch.Tensor) -> None:
    torch.ops._C.moe_align_block_size(topk_ids, num_experts, block_size,
                                      sorted_token_ids, experts_ids,
                                      num_tokens_post_pad)


def topk_softmax(topk_weights: torch.Tensor, topk_ids: torch.Tensor,
                 token_expert_indicies: torch.Tensor,
                 gating_output: float) -> None:
    torch.ops._moe_C.topk_softmax(topk_weights, topk_ids,
                                  token_expert_indicies, gating_output)


if supports_moe_ops and hasattr(torch.ops._moe_C, "marlin_gemm_moe"):

    @register_fake("_moe_C::marlin_gemm_moe")
    def marlin_gemm_moe_fake(a: torch.Tensor, b_q_weights: torch.Tensor,
                             sorted_ids: torch.Tensor,
                             topk_weights: torch.Tensor,
                             topk_ids: torch.Tensor, b_scales: torch.Tensor,
                             b_zero_points: torch.Tensor, g_idx: torch.Tensor,
                             perm: torch.Tensor, workspace: torch.Tensor,
                             b_q_type: ScalarType, size_m: int, size_n: int,
                             size_k: int, is_k_full: bool, num_experts: int,
                             topk: int, moe_block_size: int,
                             replicate_input: bool,
                             apply_weights: bool) -> torch.Tensor:
        return torch.empty((size_m, topk, size_n),
                           dtype=a.dtype,
                           device=a.device)


def reshape_and_cache(
    key: torch.Tensor,
    value: torch.Tensor,
    key_cache: torch.Tensor,
    value_cache: torch.Tensor,
    slot_mapping: torch.Tensor,
    kv_cache_dtype: str,
    k_scale: float,
    v_scale: float,
) -> None:
    torch.ops._C_cache_ops.reshape_and_cache(key, value, key_cache,
                                             value_cache, slot_mapping,
                                             kv_cache_dtype, k_scale, v_scale)


def reshape_and_cache_flash(
    key: torch.Tensor,
    value: torch.Tensor,
    key_cache: torch.Tensor,
    value_cache: torch.Tensor,
    slot_mapping: torch.Tensor,
    kv_cache_dtype: str,
    k_scale: float,
    v_scale: float,
) -> None:
    torch.ops._C_cache_ops.reshape_and_cache_flash(key, value, key_cache,
                                                   value_cache, slot_mapping,
                                                   kv_cache_dtype, k_scale,
                                                   v_scale)


def copy_blocks(key_caches: List[torch.Tensor],
                value_caches: List[torch.Tensor],
                block_mapping: torch.Tensor) -> None:
    torch.ops._C_cache_ops.copy_blocks(key_caches, value_caches, block_mapping)


def swap_blocks(src: torch.Tensor, dst: torch.Tensor,
                block_mapping: torch.Tensor) -> None:
    torch.ops._C_cache_ops.swap_blocks(src, dst, block_mapping)


def convert_fp8(output: torch.Tensor,
                input: torch.Tensor,
                scale: float = 1.0,
                kv_dtype: str = "fp8") -> None:
    torch.ops._C_cache_ops.convert_fp8(output, input, scale, kv_dtype)


def get_device_attribute(attribute: int, device: int) -> int:
    return torch.ops._C_cuda_utils.get_device_attribute(attribute, device)


def get_max_shared_memory_per_block_device_attribute(device: int) -> int:
    # ruff: noqa: E501
    return torch.ops._C_cuda_utils.get_max_shared_memory_per_block_device_attribute(
        device)


# custom ar
def init_custom_ar(meta: torch.Tensor, rank_data: torch.Tensor,
                   handles: List[str], offsets: List[int], rank: int,
                   full_nvlink: bool) -> int:
    return torch.ops._C_custom_ar.init_custom_ar(meta, rank_data, handles,
                                                 offsets, rank, full_nvlink)


def all_reduce_reg(fa: int, inp: torch.Tensor, out: torch.Tensor) -> None:
    torch.ops._C_custom_ar.all_reduce_reg(fa, inp, out)


def all_reduce_unreg(fa: int, inp: torch.Tensor, reg_buffer: torch.Tensor,
                     out: torch.Tensor) -> None:
    torch.ops._C_custom_ar.all_reduce_unreg(fa, inp, reg_buffer, out)


def dispose(fa: int) -> None:
    torch.ops._C_custom_ar.dispose(fa)


def meta_size() -> int:
    return torch.ops._C_custom_ar.meta_size()


def register_buffer(fa: int, t: torch.Tensor, handles: List[str],
                    offsets: List[int]) -> None:
    return torch.ops._C_custom_ar.register_buffer(fa, t, handles, offsets)


def get_graph_buffer_ipc_meta(fa: int) -> Tuple[torch.Tensor, List[int]]:
    return torch.ops._C_custom_ar.get_graph_buffer_ipc_meta(fa)


def register_graph_buffers(fa: int, handles: List[str],
                           offsets: List[List[int]]) -> None:
    torch.ops._C_custom_ar.register_graph_buffers(fa, handles, offsets)


def allocate_meta_buffer(size: int) -> torch.Tensor:
    return torch.ops._C_custom_ar.allocate_meta_buffer(size)


def get_meta_buffer_ipc_handle(inp: torch.Tensor) -> torch.Tensor:
    return torch.ops._C_custom_ar.get_meta_buffer_ipc_handle(inp)


# ROCm custom
def LLMM1(a: torch.Tensor, b: torch.Tensor, out: torch.Tensor,
          rows_per_block: int) -> None:
    torch.ops._rocm_C.LLMM1(a, b, out, rows_per_block)


def LLMM_Silu(a: torch.Tensor, b: torch.Tensor, out: torch.Tensor,
              rows_per_block: int) -> None:
    torch.ops._rocm_C.LLMM_Silu(a, b, out, rows_per_block)


def wvSpltK(a: torch.Tensor, b: torch.Tensor, out: torch.Tensor, N: int,
            cu_count: int) -> None:
    torch.ops._rocm_C.wvSpltK(a, b, out, N, cu_count)


# temporary fix for https://github.com/vllm-project/vllm/issues/5456
# TODO: remove this in v0.6.0
names_and_values = globals()
names_and_values_to_update = {}
# prepare variables to avoid dict size change during iteration
k, v, arg = None, None, None
fn_type = type(lambda x: x)
for k, v in names_and_values.items():
    # find functions that are defined in this file and have torch.Tensor
    # in their annotations. `arg == "torch.Tensor"` is used to handle
    # the case when users use `import __annotations__` to turn type
    # hints into strings.
    if isinstance(v, fn_type) \
        and v.__code__.co_filename == __file__ \
        and any(arg is torch.Tensor or arg == "torch.Tensor"
                for arg in v.__annotations__.values()):
        names_and_values_to_update[k] = hint_on_error(v)

names_and_values.update(names_and_values_to_update)
del names_and_values_to_update, names_and_values, v, k, fn_type<|MERGE_RESOLUTION|>--- conflicted
+++ resolved
@@ -27,10 +27,6 @@
     import vllm._moe_C  # noqa: F401
     supports_moe_ops = True
 
-<<<<<<< HEAD
-with contextlib.suppress(ImportError):
-    import vllm._custom_C  # noqa: F401
-=======
 if TYPE_CHECKING:
 
     def register_fake(fn):
@@ -40,7 +36,9 @@
         from torch.library import register_fake
     except ImportError:
         from torch.library import impl_abstract as register_fake
->>>>>>> bd37b9fb
+
+with contextlib.suppress(ImportError):
+    import vllm._custom_C  # noqa: F401
 
 
 def hint_on_error(fn):
