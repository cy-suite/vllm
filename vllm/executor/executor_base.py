--- conflicted
+++ resolved
@@ -1,15 +1,9 @@
 from abc import ABC, abstractmethod
 from typing import Dict, List, Optional, Set, Tuple
 
-<<<<<<< HEAD
 from vllm.config import (CacheConfig, DeviceConfig, LoadConfig, LoRAConfig,
                          ModelConfig, ParallelConfig, SchedulerConfig,
                          SpeculativeConfig, VisionLanguageConfig)
-=======
-from vllm.config import (CacheConfig, DeviceConfig, LoRAConfig, ModelConfig,
-                         ParallelConfig, SchedulerConfig, SpeculativeConfig,
-                         TensorizerConfig, VisionLanguageConfig)
->>>>>>> 37e84a40
 from vllm.lora.request import LoRARequest
 from vllm.sequence import SamplerOutput, SequenceGroupMetadata
 
@@ -33,17 +27,16 @@
         lora_config: Optional[LoRAConfig],
         vision_language_config: Optional[VisionLanguageConfig],
         speculative_config: Optional[SpeculativeConfig],
-        tensorizer_config: Optional[TensorizerConfig],
     ) -> None:
         self.model_config = model_config
         self.cache_config = cache_config
         self.lora_config = lora_config
+        self.load_config = load_config
         self.parallel_config = parallel_config
         self.scheduler_config = scheduler_config
         self.device_config = device_config
         self.vision_language_config = vision_language_config
         self.speculative_config = speculative_config
-        self.tensorizer_config = tensorizer_config
 
         self._init_executor()
 
