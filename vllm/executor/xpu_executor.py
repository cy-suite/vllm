from typing import List, Optional

import torch

from vllm.config import (CacheConfig, DeviceConfig, LoadConfig, LoRAConfig,
                         ModelConfig, MultiModalConfig, ParallelConfig,
<<<<<<< HEAD
                         SchedulerConfig, SpeculativeConfig)
=======
                         PromptAdapterConfig, SchedulerConfig,
                         SpeculativeConfig)
>>>>>>> 8a924d22
from vllm.executor.executor_base import ExecutorAsyncBase
from vllm.executor.gpu_executor import GPUExecutor
from vllm.logger import init_logger
from vllm.sequence import ExecuteModelRequest, SamplerOutput
from vllm.utils import make_async
from vllm.worker.worker_base import WorkerWrapperBase

logger = init_logger(__name__)


class XPUExecutor(GPUExecutor):

    def __init__(
        self,
        model_config: ModelConfig,
        cache_config: CacheConfig,
        parallel_config: ParallelConfig,
        scheduler_config: SchedulerConfig,
        device_config: DeviceConfig,
        load_config: LoadConfig,
        lora_config: Optional[LoRAConfig],
        multimodal_config: Optional[MultiModalConfig],
<<<<<<< HEAD
=======
        prompt_adapter_config: Optional[PromptAdapterConfig],
>>>>>>> 8a924d22
        speculative_config: Optional[SpeculativeConfig],
    ) -> None:
        assert device_config.device_type == "xpu"
        assert (not speculative_config
                ), "Speculative decoding not yet supported for XPU backend"

        model_config = _verify_and_get_model_config(model_config)

        self.model_config = model_config
        self.cache_config = cache_config
        self.load_config = load_config
        self.lora_config = lora_config
        self.parallel_config = parallel_config
        self.scheduler_config = scheduler_config
        self.device_config = device_config
        self.multimodal_config = multimodal_config
<<<<<<< HEAD
=======
        self.prompt_adapter_config = prompt_adapter_config
>>>>>>> 8a924d22
        self.speculative_config = None

        # Instantiate the worker and load the model to GPU.
        self._init_executor()

    def _create_worker(self,
                       local_rank: int = 0,
                       rank: int = 0,
                       distributed_init_method: Optional[str] = None):
        if self.speculative_config is None:
            worker_module_name = "vllm.worker.xpu_worker"
            worker_class_name = "XPUWorker"
        else:
            raise NotImplementedError(
                "XPU does not support speculative decoding")

        wrapper = WorkerWrapperBase(
            worker_module_name=worker_module_name,
            worker_class_name=worker_class_name,
        )
        wrapper.init_worker(**self._get_worker_kwargs(local_rank, rank,
                                                      distributed_init_method))
        return wrapper.worker

    def execute_model(
            self,
            execute_model_req: ExecuteModelRequest) -> List[SamplerOutput]:
        output = self.driver_worker.execute_model(execute_model_req)
        return output


class XPUExecutorAsync(XPUExecutor, ExecutorAsyncBase):

    async def execute_model_async(
        self,
        execute_model_req: ExecuteModelRequest,
    ) -> List[SamplerOutput]:
        output = await make_async(self.driver_worker.execute_model
                                  )(execute_model_req=execute_model_req)
        return output


def _verify_and_get_model_config(config: ModelConfig) -> ModelConfig:
    if config.dtype == torch.bfloat16:
        logger.warning(
            "bfloat16 is not fully supported on XPU, casting to float16.")
        config.dtype = torch.float16
    if not config.enforce_eager:
        logger.warning(
            "CUDA graph is not supported on XPU, fallback to the eager "
            "mode.")
        config.enforce_eager = True
    return config<|MERGE_RESOLUTION|>--- conflicted
+++ resolved
@@ -4,12 +4,8 @@
 
 from vllm.config import (CacheConfig, DeviceConfig, LoadConfig, LoRAConfig,
                          ModelConfig, MultiModalConfig, ParallelConfig,
-<<<<<<< HEAD
-                         SchedulerConfig, SpeculativeConfig)
-=======
                          PromptAdapterConfig, SchedulerConfig,
                          SpeculativeConfig)
->>>>>>> 8a924d22
 from vllm.executor.executor_base import ExecutorAsyncBase
 from vllm.executor.gpu_executor import GPUExecutor
 from vllm.logger import init_logger
@@ -32,10 +28,7 @@
         load_config: LoadConfig,
         lora_config: Optional[LoRAConfig],
         multimodal_config: Optional[MultiModalConfig],
-<<<<<<< HEAD
-=======
         prompt_adapter_config: Optional[PromptAdapterConfig],
->>>>>>> 8a924d22
         speculative_config: Optional[SpeculativeConfig],
     ) -> None:
         assert device_config.device_type == "xpu"
@@ -52,10 +45,7 @@
         self.scheduler_config = scheduler_config
         self.device_config = device_config
         self.multimodal_config = multimodal_config
-<<<<<<< HEAD
-=======
         self.prompt_adapter_config = prompt_adapter_config
->>>>>>> 8a924d22
         self.speculative_config = None
 
         # Instantiate the worker and load the model to GPU.
