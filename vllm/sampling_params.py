"""Sampling parameters for text generation."""
import copy
from enum import IntEnum
from functools import cached_property
from typing import Any, Callable, Dict, List, Optional, Union

import torch
from pydantic import Field
from typing_extensions import Annotated

_SAMPLING_EPS = 1e-5


class SamplingType(IntEnum):
    GREEDY = 0
    RANDOM = 1
    RANDOM_SEED = 2
    BEAM = 3
    FORCED = 4


LogitsProcessor = Callable[[List[int], torch.Tensor], torch.Tensor]
"""LogitsProcessor is a function that takes a list of previously generated
tokens and a tensor of the logits for the next token, and returns a modified
tensor of logits to sample from."""


class SamplingParams:
    """Sampling parameters for text generation.

    Overall, we follow the sampling parameters from the OpenAI text completion
    API (https://platform.openai.com/docs/api-reference/completions/create).
    In addition, we support beam search, which is not supported by OpenAI.

    Args:
        n: Number of output sequences to return for the given prompt.
        best_of: Number of output sequences that are generated from the prompt.
            From these `best_of` sequences, the top `n` sequences are returned.
            `best_of` must be greater than or equal to `n`. This is treated as
            the beam width when `use_beam_search` is True. By default, `best_of`
            is set to `n`.
        presence_penalty: Float that penalizes new tokens based on whether they
            appear in the generated text so far. Values > 0 encourage the model
            to use new tokens, while values < 0 encourage the model to repeat
            tokens.
        frequency_penalty: Float that penalizes new tokens based on their
            frequency in the generated text so far. Values > 0 encourage the
            model to use new tokens, while values < 0 encourage the model to
            repeat tokens.
        repetition_penalty: Float that penalizes new tokens based on whether
            they appear in the prompt and the generated text so far. Values > 1
            encourage the model to use new tokens, while values < 1 encourage
            the model to repeat tokens.
        temperature: Float that controls the randomness of the sampling. Lower
            values make the model more deterministic, while higher values make
            the model more random. Zero means greedy sampling.
        top_p: Float that controls the cumulative probability of the top tokens
            to consider. Must be in (0, 1]. Set to 1 to consider all tokens.
        top_k: Integer that controls the number of top tokens to consider. Set
            to -1 to consider all tokens.
        min_p: Float that represents the minimum probability for a token to be
            considered, relative to the probability of the most likely token.
            Must be in [0, 1]. Set to 0 to disable this.
        ppl_measurement: Measure perplexity towards the deterministic string 
            instead of probabilistic regressing.
        seed: Random seed to use for the generation.
        use_beam_search: Whether to use beam search instead of sampling.
        length_penalty: Float that penalizes sequences based on their length.
            Used in beam search.
        early_stopping: Controls the stopping condition for beam search. It
            accepts the following values: `True`, where the generation stops as
            soon as there are `best_of` complete candidates; `False`, where an
            heuristic is applied and the generation stops when is it very
            unlikely to find better candidates; `"never"`, where the beam search
            procedure only stops when there cannot be better candidates
            (canonical beam search algorithm).
        stop: List of strings that stop the generation when they are generated.
            The returned output will not contain the stop strings.
        stop_token_ids: List of tokens that stop the generation when they are
            generated. The returned output will contain the stop tokens unless
            the stop tokens are special tokens.
        include_stop_str_in_output: Whether to include the stop strings in
            output text. Defaults to False.
        ignore_eos: Whether to ignore the EOS token and continue generating
            tokens after the EOS token is generated.
        max_tokens: Maximum number of tokens to generate per output sequence.
        min_tokens: Minimum number of tokens to generate per output sequence
            before EOS or stop_token_ids can be generated
        logprobs: Number of log probabilities to return per output token.
            Note that the implementation follows the OpenAI API: The return
            result includes the log probabilities on the `logprobs` most likely
            tokens, as well the chosen tokens. The API will always return the
            log probability of the sampled token, so there  may be up to
            `logprobs+1` elements in the response.
        prompt_logprobs: Number of log probabilities to return per prompt token.
        detokenize: Whether to detokenize the output. Defaults to True.
        skip_special_tokens: Whether to skip special tokens in the output.
        spaces_between_special_tokens: Whether to add spaces between special
            tokens in the output.  Defaults to True.
        logits_processors: List of functions that modify logits based on
            previously generated tokens.
        truncate_prompt_tokens: If set to an integer k, will use only the last k
            tokens from the prompt (i.e., left truncation). Defaults to None
            (i.e., no truncation).
    """

    def __init__(
        self,
        n: int = 1,
        best_of: Optional[int] = None,
        presence_penalty: float = 0.0,
        frequency_penalty: float = 0.0,
        repetition_penalty: float = 1.0,
        temperature: float = 1.0,
        top_p: float = 1.0,
        top_k: int = -1,
        min_p: float = 0.0,
        ppl_measurement: bool = False,
        future_context: Optional[List[int]] = None,
        seed: Optional[int] = None,
        use_beam_search: bool = False,
        length_penalty: float = 1.0,
        early_stopping: Union[bool, str] = False,
        stop: Optional[Union[str, List[str]]] = None,
        stop_token_ids: Optional[List[int]] = None,
        include_stop_str_in_output: bool = False,
        ignore_eos: bool = False,
        max_tokens: Optional[int] = 16,
        min_tokens: int = 0,
        logprobs: Optional[int] = None,
        prompt_logprobs: Optional[int] = None,
        detokenize: bool = True,
        skip_special_tokens: bool = True,
        spaces_between_special_tokens: bool = True,
        logits_processors: Optional[List[LogitsProcessor]] = None,
        truncate_prompt_tokens: Optional[Annotated[int, Field(ge=1)]] = None,
    ) -> None:
        self.n = n
        self.best_of = best_of if best_of is not None else n
        self.presence_penalty = presence_penalty
        self.frequency_penalty = frequency_penalty
        self.repetition_penalty = repetition_penalty
        self.temperature = temperature
        self.top_p = top_p
        self.top_k = top_k
        self.min_p = min_p
<<<<<<< HEAD
        self.ppl_measurement = ppl_measurement
        self.future_context = future_context
        self.seed = seed
=======
        if seed == -1:
            self.seed = None
        else:
            self.seed = seed
>>>>>>> 9b5c9f94
        self.use_beam_search = use_beam_search
        self.length_penalty = length_penalty
        self.early_stopping = early_stopping
        if stop is None:
            self.stop = []
        elif isinstance(stop, str):
            self.stop = [stop]
        else:
            self.stop = list(stop)
        if stop_token_ids is None:
            self.stop_token_ids = []
        else:
            self.stop_token_ids = list(stop_token_ids)
        self.ignore_eos = ignore_eos
        self.max_tokens = max_tokens
        self.min_tokens = min_tokens
        self.logprobs = logprobs
        self.prompt_logprobs = prompt_logprobs
        # NOTE: This parameter is only exposed at the engine level for now.
        # It is not exposed in the OpenAI API server, as the OpenAI API does
        # not support returning only a list of token IDs.
        self.detokenize = detokenize
        self.skip_special_tokens = skip_special_tokens
        self.spaces_between_special_tokens = spaces_between_special_tokens
        self.logits_processors = logits_processors
        self.include_stop_str_in_output = include_stop_str_in_output
        self.truncate_prompt_tokens = truncate_prompt_tokens
        # Number of characters to hold back for stop string evaluation
        # until sequence is finished.
        if self.stop and not include_stop_str_in_output:
            self.output_text_buffer_length = max(len(s) for s in self.stop) - 1
        else:
            self.output_text_buffer_length = 0

        self._verify_args()
        if self.use_beam_search:
            self._verify_beam_search()
        else:
            self._verify_non_beam_search()
            if self.temperature < _SAMPLING_EPS:
                # Zero temperature means greedy sampling.
                self.top_p = 1.0
                self.top_k = -1
                self.min_p = 0.0
                self._verify_greedy_sampling()
        # eos_token_id is added to this by the engine
        self.all_stop_token_ids = set(self.stop_token_ids)

    def _verify_args(self) -> None:
        if self.n < 1:
            raise ValueError(f"n must be at least 1, got {self.n}.")
        if self.best_of < self.n:
            raise ValueError(f"best_of must be greater than or equal to n, "
                             f"got n={self.n} and best_of={self.best_of}.")
        if not -2.0 <= self.presence_penalty <= 2.0:
            raise ValueError("presence_penalty must be in [-2, 2], got "
                             f"{self.presence_penalty}.")
        if not -2.0 <= self.frequency_penalty <= 2.0:
            raise ValueError("frequency_penalty must be in [-2, 2], got "
                             f"{self.frequency_penalty}.")
        if not 0.0 < self.repetition_penalty <= 2.0:
            raise ValueError("repetition_penalty must be in (0, 2], got "
                             f"{self.repetition_penalty}.")
        if self.temperature < 0.0:
            raise ValueError(
                f"temperature must be non-negative, got {self.temperature}.")
        if not 0.0 < self.top_p <= 1.0:
            raise ValueError(f"top_p must be in (0, 1], got {self.top_p}.")
        if self.top_k < -1 or self.top_k == 0:
            raise ValueError(f"top_k must be -1 (disable), or at least 1, "
                             f"got {self.top_k}.")
        if not 0.0 <= self.min_p <= 1.0:
            raise ValueError("min_p must be in [0, 1], got "
                             f"{self.min_p}.")
        if self.max_tokens is not None and self.max_tokens < 1:
            raise ValueError(
                f"max_tokens must be at least 1, got {self.max_tokens}.")
        if self.min_tokens < 0:
            raise ValueError(f"min_tokens must be greater than or equal to 0, "
                             f"got {self.min_tokens}.")
        if self.max_tokens is not None and self.min_tokens > self.max_tokens:
            raise ValueError(
                f"min_tokens must be less than or equal to "
                f"max_tokens={self.max_tokens}, got {self.min_tokens}.")
        if self.logprobs is not None and self.logprobs < 0:
            raise ValueError(
                f"logprobs must be non-negative, got {self.logprobs}.")
        if self.prompt_logprobs is not None and self.prompt_logprobs < 0:
            raise ValueError(f"prompt_logprobs must be non-negative, got "
                             f"{self.prompt_logprobs}.")
        if (self.truncate_prompt_tokens is not None
                and self.truncate_prompt_tokens < 1):
            raise ValueError(f"truncate_prompt_tokens must be >= 1, "
                             f"got {self.truncate_prompt_tokens}")
        if any(not stop_str for stop_str in self.stop):
            raise ValueError("stop cannot contain an empty string.")
        if self.stop and not self.detokenize:
            raise ValueError(
                "stop strings are only supported when detokenize is True. "
                "Set detokenize=True to use stop.")

    def _verify_beam_search(self) -> None:
        if self.best_of == 1:
            raise ValueError("best_of must be greater than 1 when using beam "
                             f"search. Got {self.best_of}.")
        if self.temperature > _SAMPLING_EPS:
            raise ValueError("temperature must be 0 when using beam search.")
        if self.top_p < 1.0 - _SAMPLING_EPS:
            raise ValueError("top_p must be 1 when using beam search.")
        if self.top_k != -1:
            raise ValueError("top_k must be -1 when using beam search.")
        if self.early_stopping not in [True, False, "never"]:
            raise ValueError(
                f"early_stopping must be True, False, or 'never', "
                f"got {self.early_stopping}.")

    def _verify_non_beam_search(self) -> None:
        if self.early_stopping is not False:
            raise ValueError("early_stopping is not effective and must be "
                             "False when not using beam search.")
        if (self.length_penalty < 1.0 - _SAMPLING_EPS
                or self.length_penalty > 1.0 + _SAMPLING_EPS):
            raise ValueError(
                "length_penalty is not effective and must be the "
                "default value of 1.0 when not using beam search.")

    def _verify_greedy_sampling(self) -> None:
        if self.best_of > 1:
            raise ValueError("best_of must be 1 when using greedy sampling."
                             f"Got {self.best_of}.")

    def update_from_generation_config(
            self, generation_config: Dict[str, Any]) -> None:
        """Update if there are non-default values from generation_config"""
        # Update eos_token_id for generation
        if (not self.ignore_eos) and (eos_ids :=
                                      generation_config.get("eos_token_id")):
            # it can be either int or list of int
            if isinstance(eos_ids, int):
                eos_ids = [eos_ids]
            original_stop_token_ids = set(self.stop_token_ids)
            original_stop_token_ids.update(eos_ids)
            self.stop_token_ids = list(original_stop_token_ids)

    @cached_property
    def sampling_type(self) -> SamplingType:
        if self.ppl_measurement:
            return SamplingType.FORCED
        if self.use_beam_search:
            return SamplingType.BEAM
        if self.temperature < _SAMPLING_EPS:
            return SamplingType.GREEDY
        if self.seed is not None:
            return SamplingType.RANDOM_SEED
        return SamplingType.RANDOM

    def clone(self) -> "SamplingParams":
        """Deep copy excluding LogitsProcessor objects.

        LogitsProcessor objects are excluded because they may contain an
        arbitrary, nontrivial amount of data.
        See https://github.com/vllm-project/vllm/issues/3087
        """

        logit_processor_refs = None if self.logits_processors is None else {
            id(lp): lp
            for lp in self.logits_processors
        }
        return copy.deepcopy(self, memo=logit_processor_refs)

    def __repr__(self) -> str:
        return (
            f"SamplingParams(n={self.n}, "
            f"best_of={self.best_of}, "
            f"presence_penalty={self.presence_penalty}, "
            f"frequency_penalty={self.frequency_penalty}, "
            f"repetition_penalty={self.repetition_penalty}, "
            f"temperature={self.temperature}, "
            f"top_p={self.top_p}, "
            f"top_k={self.top_k}, "
            f"min_p={self.min_p}, "
            f"ppl_measurement={self.ppl_measurement}, "
            f"seed={self.seed}, "
            f"use_beam_search={self.use_beam_search}, "
            f"length_penalty={self.length_penalty}, "
            f"early_stopping={self.early_stopping}, "
            f"stop={self.stop}, "
            f"stop_token_ids={self.stop_token_ids}, "
            f"include_stop_str_in_output={self.include_stop_str_in_output}, "
            f"ignore_eos={self.ignore_eos}, "
            f"max_tokens={self.max_tokens}, "
            f"min_tokens={self.min_tokens}, "
            f"logprobs={self.logprobs}, "
            f"prompt_logprobs={self.prompt_logprobs}, "
            f"skip_special_tokens={self.skip_special_tokens}, "
            "spaces_between_special_tokens="
            f"{self.spaces_between_special_tokens}, "
            f"truncate_prompt_tokens={self.truncate_prompt_tokens})")<|MERGE_RESOLUTION|>--- conflicted
+++ resolved
@@ -144,16 +144,12 @@
         self.top_p = top_p
         self.top_k = top_k
         self.min_p = min_p
-<<<<<<< HEAD
         self.ppl_measurement = ppl_measurement
         self.future_context = future_context
-        self.seed = seed
-=======
         if seed == -1:
             self.seed = None
         else:
             self.seed = seed
->>>>>>> 9b5c9f94
         self.use_beam_search = use_beam_search
         self.length_penalty = length_penalty
         self.early_stopping = early_stopping
