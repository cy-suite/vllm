"""Sampling parameters for text generation."""
from enum import IntEnum
from functools import cached_property
from typing import Callable, List, Optional, Union

import msgspec
import torch

_SAMPLING_EPS = 1e-5


class SamplingType(IntEnum):
    GREEDY = 0
    RANDOM = 1
    BEAM = 2


LogitsProcessor = Callable[[List[int], torch.Tensor], torch.Tensor]
"""LogitsProcessor is a function that takes a list of previously generated
tokens and a tensor of the logits for the next token, and returns a modified
tensor of logits to sample from."""


class SamplingParams(msgspec.Struct, array_like=True, omit_defaults=True):
    """Sampling parameters for text generation.

    Overall, we follow the sampling parameters from the OpenAI text completion
    API (https://platform.openai.com/docs/api-reference/completions/create).
    In addition, we support beam search, which is not supported by OpenAI.

    Args:
        n: Number of output sequences to return for the given prompt.
        best_of: Number of output sequences that are generated from the prompt.
            From these `best_of` sequences, the top `n` sequences are returned.
            `best_of` must be greater than or equal to `n`. This is treated as
            the beam width when `use_beam_search` is True. By default, `best_of`
            is set to `n`.
        presence_penalty: Float that penalizes new tokens based on whether they
            appear in the generated text so far. Values > 0 encourage the model
            to use new tokens, while values < 0 encourage the model to repeat
            tokens.
        frequency_penalty: Float that penalizes new tokens based on their
            frequency in the generated text so far. Values > 0 encourage the
            model to use new tokens, while values < 0 encourage the model to
            repeat tokens.
        repetition_penalty: Float that penalizes new tokens based on whether
            they appear in the prompt and the generated text so far. Values > 1
            encourage the model to use new tokens, while values < 1 encourage
            the model to repeat tokens.
        temperature: Float that controls the randomness of the sampling. Lower
            values make the model more deterministic, while higher values make
            the model more random. Zero means greedy sampling.
        top_p: Float that controls the cumulative probability of the top tokens
            to consider. Must be in (0, 1]. Set to 1 to consider all tokens.
        top_k: Integer that controls the number of top tokens to consider. Set
            to -1 to consider all tokens.
        min_p: Float that represents the minimum probability for a token to be
            considered, relative to the probability of the most likely token.
            Must be in [0, 1]. Set to 0 to disable this.
        use_beam_search: Whether to use beam search instead of sampling.
        length_penalty: Float that penalizes sequences based on their length.
            Used in beam search.
        early_stopping: Controls the stopping condition for beam search. It
            accepts the following values: `True`, where the generation stops as
            soon as there are `best_of` complete candidates; `False`, where an
            heuristic is applied and the generation stops when is it very
            unlikely to find better candidates; `"never"`, where the beam search
            procedure only stops when there cannot be better candidates
            (canonical beam search algorithm).
        stop: List of strings that stop the generation when they are generated.
            The returned output will not contain the stop strings.
        stop_token_ids: List of tokens that stop the generation when they are
            generated. The returned output will contain the stop tokens unless
            the stop tokens are special tokens.
        include_stop_str_in_output: Whether to include the stop strings in output
            text. Defaults to False.
        ignore_eos: Whether to ignore the EOS token and continue generating
            tokens after the EOS token is generated.
        max_tokens: Maximum number of tokens to generate per output sequence.
        logprobs: Number of log probabilities to return per output token.
            Note that the implementation follows the OpenAI API: The return
            result includes the log probabilities on the `logprobs` most likely
            tokens, as well the chosen tokens. The API will always return the
            log probability of the sampled token, so there  may be up to
            `logprobs+1` elements in the response.
        prompt_logprobs: Number of log probabilities to return per prompt token.
        skip_special_tokens: Whether to skip special tokens in the output.
        spaces_between_special_tokens: Whether to add spaces between special
            tokens in the output.  Defaults to True.
        logits_processors: List of functions that modify logits based on
            previously generated tokens.
    """

<<<<<<< HEAD
    n: int = 1
    best_of: Optional[int] = 0
    presence_penalty: float = 0.0
    frequency_penalty: float = 0.0
    repetition_penalty: float = 1.0
    temperature: float = 1.0
    top_p: float = 1.0
    top_k: int = -1
    min_p: float = 0.0
    use_beam_search: bool = False
    length_penalty: float = 1.0
    early_stopping: Union[bool, str] = False
    stop: List[str] = []
    stop_token_ids: List[int] = []
    include_stop_str_in_output: bool = False
    ignore_eos: bool = False
    max_tokens: int = 16
    logprobs: Optional[int] = None
    prompt_logprobs: Optional[int] = None
    skip_special_tokens: bool = True
    spaces_between_special_tokens: bool = True
    logits_processors: Optional[List[LogitsProcessor]] = None

    @property
    def actual_best_of(self) -> int:
        return (self.best_of if
                (self.best_of is not None and self.best_of > 0) else self.n)

    def __post_init__(self):
=======
    def __init__(
        self,
        n: int = 1,
        best_of: Optional[int] = None,
        presence_penalty: float = 0.0,
        frequency_penalty: float = 0.0,
        repetition_penalty: float = 1.0,
        temperature: float = 1.0,
        top_p: float = 1.0,
        top_k: int = -1,
        min_p: float = 0.0,
        use_beam_search: bool = False,
        length_penalty: float = 1.0,
        early_stopping: Union[bool, str] = False,
        stop: Optional[Union[str, List[str]]] = None,
        stop_token_ids: Optional[List[int]] = None,
        include_stop_str_in_output: bool = False,
        ignore_eos: bool = False,
        max_tokens: int = 16,
        logprobs: Optional[int] = None,
        prompt_logprobs: Optional[int] = None,
        skip_special_tokens: bool = True,
        spaces_between_special_tokens: bool = True,
        logits_processors: Optional[List[LogitsProcessor]] = None,
    ) -> None:
        self.n = n
        self.best_of = best_of if best_of is not None else n
        self.presence_penalty = presence_penalty
        self.frequency_penalty = frequency_penalty
        self.repetition_penalty = repetition_penalty
        self.temperature = temperature
        self.top_p = top_p
        self.top_k = top_k
        self.min_p = min_p
        self.use_beam_search = use_beam_search
        self.length_penalty = length_penalty
        self.early_stopping = early_stopping
        if stop is None:
            self.stop = []
        elif isinstance(stop, str):
            self.stop = [stop]
        else:
            self.stop = list(stop)
        if stop_token_ids is None:
            self.stop_token_ids = []
        else:
            self.stop_token_ids = list(stop_token_ids)
        self.ignore_eos = ignore_eos
        self.max_tokens = max_tokens
        self.logprobs = logprobs
        self.prompt_logprobs = prompt_logprobs
        self.skip_special_tokens = skip_special_tokens
        self.spaces_between_special_tokens = spaces_between_special_tokens
        self.logits_processors = logits_processors
        self.include_stop_str_in_output = include_stop_str_in_output
        self._verify_args()
>>>>>>> 28c3f121
        if self.use_beam_search:
            self._verify_beam_search()
        else:
            self._verify_non_beam_search()
            if self.temperature < _SAMPLING_EPS:
                # Zero temperature means greedy sampling.
                # self.top_p = 1.0
                # self.top_k = -1
                # self.min_p = 0.0
                self._verify_greedy_sampling()

    def _verify_args(self) -> None:
        if self.n < 1:
            raise ValueError(f"n must be at least 1, got {self.n}.")
        if self.best_of < self.n:
            raise ValueError(f"best_of must be greater than or equal to n, "
                             f"got n={self.n} and best_of={self.best_of}.")
        if not -2.0 <= self.presence_penalty <= 2.0:
            raise ValueError("presence_penalty must be in [-2, 2], got "
                             f"{self.presence_penalty}.")
        if not -2.0 <= self.frequency_penalty <= 2.0:
            raise ValueError("frequency_penalty must be in [-2, 2], got "
                             f"{self.frequency_penalty}.")
        if not 0.0 < self.repetition_penalty <= 2.0:
            raise ValueError("repetition_penalty must be in (0, 2], got "
                             f"{self.repetition_penalty}.")
        if self.temperature < 0.0:
            raise ValueError(
                f"temperature must be non-negative, got {self.temperature}.")
        if not 0.0 < self.top_p <= 1.0:
            raise ValueError(f"top_p must be in (0, 1], got {self.top_p}.")
        if self.top_k < -1 or self.top_k == 0:
            raise ValueError(f"top_k must be -1 (disable), or at least 1, "
                             f"got {self.top_k}.")
        if not 0.0 <= self.min_p <= 1.0:
            raise ValueError("min_p must be in [0, 1], got "
                             f"{self.min_p}.")
        if self.max_tokens < 1:
            raise ValueError(
                f"max_tokens must be at least 1, got {self.max_tokens}.")
        if self.logprobs is not None and self.logprobs < 0:
            raise ValueError(
                f"logprobs must be non-negative, got {self.logprobs}.")
        if self.prompt_logprobs is not None and self.prompt_logprobs < 0:
            raise ValueError(f"prompt_logprobs must be non-negative, got "
                             f"{self.prompt_logprobs}.")

    def _verify_beam_search(self) -> None:
        if self.best_of == 1:
            raise ValueError("best_of must be greater than 1 when using beam "
                             f"search. Got {self.best_of}.")
        if self.temperature > _SAMPLING_EPS:
            raise ValueError("temperature must be 0 when using beam search.")
        if self.top_p < 1.0 - _SAMPLING_EPS:
            raise ValueError("top_p must be 1 when using beam search.")
        if self.top_k != -1:
            raise ValueError("top_k must be -1 when using beam search.")
        if self.early_stopping not in [True, False, "never"]:
            raise ValueError(
                f"early_stopping must be True, False, or 'never', "
                f"got {self.early_stopping}.")

    def _verify_non_beam_search(self) -> None:
        if self.early_stopping is not False:
            raise ValueError("early_stopping is not effective and must be "
                             "False when not using beam search.")
        if (self.length_penalty < 1.0 - _SAMPLING_EPS
                or self.length_penalty > 1.0 + _SAMPLING_EPS):
            raise ValueError(
                "length_penalty is not effective and must be the "
                "default value of 1.0 when not using beam search.")

    def _verify_greedy_sampling(self) -> None:
        if self.best_of > 1:
            raise ValueError("best_of must be 1 when using greedy sampling."
                             f"Got {self.best_of}.")

    @property
    def sampling_type(self) -> SamplingType:
        if self.use_beam_search:
            return SamplingType.BEAM
        if self.temperature < _SAMPLING_EPS:
            return SamplingType.GREEDY
        return SamplingType.RANDOM

    def __repr__(self) -> str:
        return (
            f"SamplingParams(n={self.n}, "
            f"best_of={self.best_of}, "
            f"presence_penalty={self.presence_penalty}, "
            f"frequency_penalty={self.frequency_penalty}, "
            f"repetition_penalty={self.repetition_penalty}, "
            f"temperature={self.temperature}, "
            f"top_p={self.top_p}, "
            f"top_k={self.top_k}, "
            f"min_p={self.min_p}, "
            f"use_beam_search={self.use_beam_search}, "
            f"length_penalty={self.length_penalty}, "
            f"early_stopping={self.early_stopping}, "
            f"stop={self.stop}, "
            f"stop_token_ids={self.stop_token_ids}, "
            f"include_stop_str_in_output={self.include_stop_str_in_output}, "
            f"ignore_eos={self.ignore_eos}, "
            f"max_tokens={self.max_tokens}, "
            f"logprobs={self.logprobs}, "
            f"prompt_logprobs={self.prompt_logprobs}, "
            f"skip_special_tokens={self.skip_special_tokens}, "
            "spaces_between_special_tokens="
            f"{self.spaces_between_special_tokens})")<|MERGE_RESOLUTION|>--- conflicted
+++ resolved
@@ -91,9 +91,8 @@
             previously generated tokens.
     """
 
-<<<<<<< HEAD
     n: int = 1
-    best_of: Optional[int] = 0
+    best_of: Optional[int] = None
     presence_penalty: float = 0.0
     frequency_penalty: float = 0.0
     repetition_penalty: float = 1.0
@@ -104,7 +103,7 @@
     use_beam_search: bool = False
     length_penalty: float = 1.0
     early_stopping: Union[bool, str] = False
-    stop: List[str] = []
+    stop: Optional[Union[str, List[str]]] = None,
     stop_token_ids: List[int] = []
     include_stop_str_in_output: bool = False
     ignore_eos: bool = False
@@ -121,64 +120,7 @@
                 (self.best_of is not None and self.best_of > 0) else self.n)
 
     def __post_init__(self):
-=======
-    def __init__(
-        self,
-        n: int = 1,
-        best_of: Optional[int] = None,
-        presence_penalty: float = 0.0,
-        frequency_penalty: float = 0.0,
-        repetition_penalty: float = 1.0,
-        temperature: float = 1.0,
-        top_p: float = 1.0,
-        top_k: int = -1,
-        min_p: float = 0.0,
-        use_beam_search: bool = False,
-        length_penalty: float = 1.0,
-        early_stopping: Union[bool, str] = False,
-        stop: Optional[Union[str, List[str]]] = None,
-        stop_token_ids: Optional[List[int]] = None,
-        include_stop_str_in_output: bool = False,
-        ignore_eos: bool = False,
-        max_tokens: int = 16,
-        logprobs: Optional[int] = None,
-        prompt_logprobs: Optional[int] = None,
-        skip_special_tokens: bool = True,
-        spaces_between_special_tokens: bool = True,
-        logits_processors: Optional[List[LogitsProcessor]] = None,
-    ) -> None:
-        self.n = n
-        self.best_of = best_of if best_of is not None else n
-        self.presence_penalty = presence_penalty
-        self.frequency_penalty = frequency_penalty
-        self.repetition_penalty = repetition_penalty
-        self.temperature = temperature
-        self.top_p = top_p
-        self.top_k = top_k
-        self.min_p = min_p
-        self.use_beam_search = use_beam_search
-        self.length_penalty = length_penalty
-        self.early_stopping = early_stopping
-        if stop is None:
-            self.stop = []
-        elif isinstance(stop, str):
-            self.stop = [stop]
-        else:
-            self.stop = list(stop)
-        if stop_token_ids is None:
-            self.stop_token_ids = []
-        else:
-            self.stop_token_ids = list(stop_token_ids)
-        self.ignore_eos = ignore_eos
-        self.max_tokens = max_tokens
-        self.logprobs = logprobs
-        self.prompt_logprobs = prompt_logprobs
-        self.skip_special_tokens = skip_special_tokens
-        self.spaces_between_special_tokens = spaces_between_special_tokens
-        self.logits_processors = logits_processors
-        self.include_stop_str_in_output = include_stop_str_in_output
         self._verify_args()
->>>>>>> 28c3f121
         if self.use_beam_search:
             self._verify_beam_search()
         else:
@@ -193,9 +135,9 @@
     def _verify_args(self) -> None:
         if self.n < 1:
             raise ValueError(f"n must be at least 1, got {self.n}.")
-        if self.best_of < self.n:
+        if self.actual_best_of < self.n:
             raise ValueError(f"best_of must be greater than or equal to n, "
-                             f"got n={self.n} and best_of={self.best_of}.")
+                             f"got n={self.n} and best_of={self.actual_best_of}.")
         if not -2.0 <= self.presence_penalty <= 2.0:
             raise ValueError("presence_penalty must be in [-2, 2], got "
                              f"{self.presence_penalty}.")
@@ -227,9 +169,9 @@
                              f"{self.prompt_logprobs}.")
 
     def _verify_beam_search(self) -> None:
-        if self.best_of == 1:
+        if self.actual_best_of == 1:
             raise ValueError("best_of must be greater than 1 when using beam "
-                             f"search. Got {self.best_of}.")
+                             f"search. Got {self.actual_best_of}.")
         if self.temperature > _SAMPLING_EPS:
             raise ValueError("temperature must be 0 when using beam search.")
         if self.top_p < 1.0 - _SAMPLING_EPS:
@@ -252,9 +194,9 @@
                 "default value of 1.0 when not using beam search.")
 
     def _verify_greedy_sampling(self) -> None:
-        if self.best_of > 1:
+        if self.actual_best_of > 1:
             raise ValueError("best_of must be 1 when using greedy sampling."
-                             f"Got {self.best_of}.")
+                             f"Got {self.actual_best_of}.")
 
     @property
     def sampling_type(self) -> SamplingType:
@@ -267,7 +209,7 @@
     def __repr__(self) -> str:
         return (
             f"SamplingParams(n={self.n}, "
-            f"best_of={self.best_of}, "
+            f"best_of={self.actual_best_of}, "
             f"presence_penalty={self.presence_penalty}, "
             f"frequency_penalty={self.frequency_penalty}, "
             f"repetition_penalty={self.repetition_penalty}, "
