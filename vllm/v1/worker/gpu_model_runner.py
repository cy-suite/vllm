--- conflicted
+++ resolved
@@ -612,7 +612,6 @@
         for size in self.cudagraph_batch_sizes:
             if batch_size <= size:
                 return size
-<<<<<<< HEAD
         return None
 
 
@@ -1027,7 +1026,4 @@
 
     @property
     def no_prompt_logprob(self) -> bool:
-        return len(self.prompt_logprob_reqs) == 0
-=======
-        return None
->>>>>>> d1f6d1c8
+        return len(self.prompt_logprob_reqs) == 0