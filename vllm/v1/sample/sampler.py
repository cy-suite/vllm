"""A layer that samples the next tokens from the model's outputs."""
<<<<<<< HEAD
from typing import Dict, Optional, Tuple
=======
from typing import Tuple
>>>>>>> 07064cb1

import torch
import torch.nn as nn

from vllm.v1.outputs import SamplerOutput
<<<<<<< HEAD
from vllm.v1.sample.metadata import LogitsProcessMetadata, SamplingMetadata
=======
from vllm.v1.sample.metadata import SamplingMetadata
from vllm.v1.sample.ops.penalties import (apply_all_penalties,
                                          apply_min_token_penalties)
from vllm.v1.sample.ops.topk_topp_sampler import TopKTopPSampler
>>>>>>> 07064cb1

_SAMPLING_EPS = 1e-5


class Sampler(nn.Module):

    def __init__(self):
        super().__init__()
        self.topk_topp_sampler = TopKTopPSampler()

    def forward(
        self,
        logits: torch.Tensor,
        sampling_metadata: SamplingMetadata,
    ) -> SamplerOutput:
<<<<<<< HEAD
        logits = self.apply_temperature(
            logits, sampling_metadata.logits_process_metadata.temperature)
        logits = self.apply_top_k_top_p(
            logits, sampling_metadata.logits_process_metadata)
        probs = self.get_probs(logits)
        sampled = self.sample(probs, sampling_metadata)
        # Use int32 to reduce the tensor size.
        sampled = sampled.to(torch.int32)

        # Compute the logprobs if requested.
        # NOTE: CPU-GPU synchronization happens here.
        logprob_token_ids, logprobs = self._compute_logprobs(
            logits=logits,
            max_num_logprobs=sampling_metadata.max_num_logprobs,
            sampled_token_ids=sampled)
=======
        needs_logprobs = sampling_metadata.max_num_logprobs > 0
        if needs_logprobs:
            # NOTE(woosuk): Use the original logits (before any penalties or
            # temperature scaling) for the top-k logprobs.
            # This is different from the V0 sampler, which uses the logits that
            # is used for sampling (after penalties and temperature scaling).
            # NOTE: We compute logprobs first because the below ops may
            # modify the logits tensor in-place (and we don't want to clone
            # the logits tensor for memory efficiency).
            topk_logprobs, topk_indices = self.get_topk_logprobs(
                logits, sampling_metadata)
        else:
            topk_logprobs = None
            topk_indices = None
>>>>>>> 07064cb1

        # Use float32 for the logits.
        logits = logits.to(torch.float32)
        # Apply penalties (e.g., min_tokens, freq_penalties).
        logits = self.apply_penalties(logits, sampling_metadata)
        # Apply temperature.
        logits = self.apply_temperature(logits, sampling_metadata.temperature)
        # Sample the next token.
        sampled = self.sample(logits, sampling_metadata)
        # Use int32 to reduce the tensor size.
        sampled = sampled.to(torch.int32)

        # NOTE: CPU-GPU synchronization happens here.
        sampler_output = SamplerOutput(
            sampled_token_ids=sampled.tolist(),
            logprob_token_ids=logprob_token_ids,
            logprobs=logprobs,
        )
        return sampler_output

    def get_prompt_logprobs(
        self,
        logits: torch.Tensor,
        logits_process_metadata: LogitsProcessMetadata,
        num_logprobs: int,
    ) -> Tuple[torch.Tensor, torch.Tensor]:
        logits = self.apply_temperature(logits,
                                        logits_process_metadata.temperature)
        logits = self.apply_top_k_top_p(logits, logits_process_metadata)

        # NOTE: CPU-GPU synchronization happens here.
        logprob_token_ids, logprobs = self._compute_logprobs(
            logits=logits, max_num_logprobs=num_logprobs)

        return logprob_token_ids, logprobs

    def _compute_logprobs(
        self,
        logits: torch.Tensor,
        max_num_logprobs: int,
        sampled_token_ids: Optional[torch.Tensor] = None,
    ) -> Tuple[Optional[torch.Tensor], Optional[torch.Tensor]]:
        if max_num_logprobs > 0:
            logprobs = self.get_logprobs(logits)
            topk_logprobs, topk_indices = torch.topk(logprobs,
                                                     max_num_logprobs,
                                                     dim=-1,
                                                     sorted=True)
            # Use int32 to reduce the tensor size.
            topk_indices = topk_indices.to(torch.int32)

            # Concatenate with the sampled token_id if provided.
            if sampled_token_ids:
                # TODO(rob): check if the indexing / concatting is right
                # TODO(rob): do we need to return the rank of the sampled?
                sampled_logprobs = logprobs[:, sampled_token_ids]
                topk_indices = torch.cat([sampled_token_ids, topk_indices])
                topk_logprobs = torch.cat([sampled_logprobs, topk_logprobs])

            return topk_indices.cpu(), topk_logprobs.cpu()
        else:
            return None, None

    def apply_temperature(
        self,
        logits: torch.Tensor,
        temp: torch.Tensor,
    ) -> torch.Tensor:
        # Avoid division by zero.
        temp = torch.where(temp < _SAMPLING_EPS, 1.0, temp)
        # Use in-place division to avoid creating a new tensor.
        logits.div_(temp.unsqueeze(dim=1))
        return logits

    def greedy_sample(self, logits: torch.Tensor) -> torch.Tensor:
        return logits.argmax(dim=-1).view(-1)

    def sample(
        self,
        logits: torch.Tensor,
        logits_process_metadata: LogitsProcessMetadata,
    ) -> torch.Tensor:
        assert not (sampling_metadata.all_greedy
                    and sampling_metadata.all_random)
        if sampling_metadata.all_greedy:
            return self.greedy_sample(logits)

        random_sampled = self.topk_topp_sampler(
            logits,
<<<<<<< HEAD
            logits_process_metadata.no_top_k,
            logits_process_metadata.top_k,
            logits_process_metadata.no_top_p,
            logits_process_metadata.top_p,
=======
            sampling_metadata.generators,
            sampling_metadata.no_top_k,
            sampling_metadata.top_k,
            sampling_metadata.no_top_p,
            sampling_metadata.top_p,
>>>>>>> 07064cb1
        )
        if sampling_metadata.all_random:
            return random_sampled

        greedy_sampled = self.greedy_sample(logits)
        sampled = torch.where(
            sampling_metadata.logits_process_metadata.temperature <
            _SAMPLING_EPS,
            greedy_sampled,
            random_sampled,
        )
        return sampled

    def get_topk_logprobs(
        self,
        logits: torch.Tensor,
        sampling_metadata: SamplingMetadata,
    ) -> Tuple[torch.Tensor, torch.Tensor]:
        logprobs = logits.log_softmax(dim=-1, dtype=torch.float32)
        # FIXME: Mask the sampled token_id, get topk logprobs,
        # and concatenate the topk with the sampled token_id.
        topk_logprobs, topk_indices = torch.topk(
            logprobs, sampling_metadata.max_num_logprobs, dim=-1)
        # Use int32 to reduce the tensor size.
        topk_indices = topk_indices.to(torch.int32)
        return topk_logprobs, topk_indices

    def apply_penalties(
        self,
        logits: torch.Tensor,
        sampling_metadata: SamplingMetadata,
    ) -> torch.Tensor:
        apply_min_token_penalties(logits, sampling_metadata.output_token_ids,
                                  sampling_metadata.stop_token_ids,
                                  sampling_metadata.min_tokens)
        if not sampling_metadata.no_penalties:
            assert sampling_metadata.prompt_token_ids is not None
            logits = apply_all_penalties(
                logits, sampling_metadata.prompt_token_ids,
                sampling_metadata.presence_penalties,
                sampling_metadata.frequency_penalties,
                sampling_metadata.repetition_penalties,
                sampling_metadata.output_token_ids)
        return logits<|MERGE_RESOLUTION|>--- conflicted
+++ resolved
@@ -1,22 +1,14 @@
 """A layer that samples the next tokens from the model's outputs."""
-<<<<<<< HEAD
-from typing import Dict, Optional, Tuple
-=======
-from typing import Tuple
->>>>>>> 07064cb1
+from typing import Tuple, Optional, Tuple
 
 import torch
 import torch.nn as nn
 
 from vllm.v1.outputs import SamplerOutput
-<<<<<<< HEAD
 from vllm.v1.sample.metadata import LogitsProcessMetadata, SamplingMetadata
-=======
-from vllm.v1.sample.metadata import SamplingMetadata
 from vllm.v1.sample.ops.penalties import (apply_all_penalties,
                                           apply_min_token_penalties)
 from vllm.v1.sample.ops.topk_topp_sampler import TopKTopPSampler
->>>>>>> 07064cb1
 
 _SAMPLING_EPS = 1e-5
 
@@ -32,23 +24,6 @@
         logits: torch.Tensor,
         sampling_metadata: SamplingMetadata,
     ) -> SamplerOutput:
-<<<<<<< HEAD
-        logits = self.apply_temperature(
-            logits, sampling_metadata.logits_process_metadata.temperature)
-        logits = self.apply_top_k_top_p(
-            logits, sampling_metadata.logits_process_metadata)
-        probs = self.get_probs(logits)
-        sampled = self.sample(probs, sampling_metadata)
-        # Use int32 to reduce the tensor size.
-        sampled = sampled.to(torch.int32)
-
-        # Compute the logprobs if requested.
-        # NOTE: CPU-GPU synchronization happens here.
-        logprob_token_ids, logprobs = self._compute_logprobs(
-            logits=logits,
-            max_num_logprobs=sampling_metadata.max_num_logprobs,
-            sampled_token_ids=sampled)
-=======
         needs_logprobs = sampling_metadata.max_num_logprobs > 0
         if needs_logprobs:
             # NOTE(woosuk): Use the original logits (before any penalties or
@@ -63,7 +38,6 @@
         else:
             topk_logprobs = None
             topk_indices = None
->>>>>>> 07064cb1
 
         # Use float32 for the logits.
         logits = logits.to(torch.float32)
@@ -144,7 +118,7 @@
     def sample(
         self,
         logits: torch.Tensor,
-        logits_process_metadata: LogitsProcessMetadata,
+        sampling_metadata: SamplingMetadata,
     ) -> torch.Tensor:
         assert not (sampling_metadata.all_greedy
                     and sampling_metadata.all_random)
@@ -153,18 +127,11 @@
 
         random_sampled = self.topk_topp_sampler(
             logits,
-<<<<<<< HEAD
-            logits_process_metadata.no_top_k,
-            logits_process_metadata.top_k,
-            logits_process_metadata.no_top_p,
-            logits_process_metadata.top_p,
-=======
             sampling_metadata.generators,
             sampling_metadata.no_top_k,
             sampling_metadata.top_k,
             sampling_metadata.no_top_p,
             sampling_metadata.top_p,
->>>>>>> 07064cb1
         )
         if sampling_metadata.all_random:
             return random_sampled
