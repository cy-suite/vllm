import asyncio
<<<<<<< HEAD
# import os
import signal
=======
import os
>>>>>>> eed11ebe
from typing import AsyncGenerator, Dict, List, Mapping, Optional, Type, Union

from vllm.config import ModelConfig, VllmConfig
from vllm.engine.arg_utils import AsyncEngineArgs
from vllm.engine.metrics_types import StatLoggerBase
from vllm.engine.protocol import EngineClient
from vllm.inputs import INPUT_REGISTRY, InputRegistry, PromptType
from vllm.inputs.preprocess import InputPreprocessor
from vllm.logger import init_logger
from vllm.lora.request import LoRARequest
from vllm.outputs import RequestOutput
from vllm.pooling_params import PoolingParams
from vllm.prompt_adapter.request import PromptAdapterRequest
from vllm.sampling_params import SamplingParams
from vllm.transformers_utils.tokenizer import AnyTokenizer
from vllm.transformers_utils.tokenizer_group import init_tokenizer_from_configs
from vllm.usage.usage_lib import UsageContext
# from vllm.utils import kill_process_tree
from vllm.v1.engine.core_client import EngineCoreClient
from vllm.v1.engine.detokenizer import Detokenizer
from vllm.v1.engine.processor import Processor
from vllm.v1.executor.abstract import Executor
from vllm.v1.executor.ray_utils import initialize_ray_cluster

logger = init_logger(__name__)


# NOTE(rob): raised when a generate() fails.
class EngineGenerateError(Exception):
    pass


# NOTE(rob): raised when the engine dies, typically
# by the background output handler loop. Unrecoverable.
class EngineDeadError(Exception):
    pass


class AsyncLLM(EngineClient):

    def __init__(
        self,
        vllm_config: VllmConfig,
        executor_class: Type[Executor],
        log_stats: bool,
        usage_context: UsageContext = UsageContext.ENGINE_CONTEXT,
        stat_loggers: Optional[Dict[str, StatLoggerBase]] = None,
        input_registry: InputRegistry = INPUT_REGISTRY,
        use_cached_outputs: bool = False,
        log_requests: bool = True,
        start_engine_loop: bool = True,
    ) -> None:

<<<<<<< HEAD
        # EngineCore sends SIGQUIT on unrecoverable errors.
        def sigquit_handler():
            logger.fatal(
                "AsyncLLM got SIGQUIT from worker processes, shutting "
                "down. See stack trace above for root cause issue.")
            self._propagate_error()
            self._errored = True

        loop = asyncio.get_running_loop()
        loop.add_signal_handler(signal.SIGQUIT, sigquit_handler)
=======
        assert start_engine_loop
>>>>>>> eed11ebe

        self._errored = False
        self.log_requests = log_requests
        self.log_stats = log_stats
        self.stat_loggers = stat_loggers
        self.model_config = vllm_config.model_config

        # Tokenizer (+ ensure liveness if running in another process).
        self.tokenizer = init_tokenizer_from_configs(
            model_config=vllm_config.model_config,
            scheduler_config=vllm_config.scheduler_config,
            parallel_config=vllm_config.parallel_config,
            lora_config=vllm_config.lora_config)
        self.tokenizer.ping()

        # Request streams (map of request_id -> queue).
        self.rid_to_queue: Dict[str, asyncio.Queue] = {}

        # Processor (converts Inputs --> EngineCoreRequests).
        self.processor = Processor(
            model_config=vllm_config.model_config,
            cache_config=vllm_config.cache_config,
            lora_config=vllm_config.lora_config,
            tokenizer=self.tokenizer,
            input_registry=input_registry,
        )

        # Detokenizer (converts EngineCoreOutputs --> RequestOutput).
        self.detokenizer = Detokenizer(
            tokenizer_name=vllm_config.model_config.tokenizer,
            tokenizer_mode=vllm_config.model_config.tokenizer_mode,
            trust_remote_code=vllm_config.model_config.trust_remote_code,
            revision=vllm_config.model_config.tokenizer_revision,
        )

        # EngineCore (starts the engine in background process).
        self.engine_core = EngineCoreClient.make_client(
            multiprocess_mode=True,
            asyncio_mode=True,
            vllm_config=vllm_config,
            executor_class=executor_class,
            log_stats=self.log_stats,
        )

        self.output_handler: Optional[asyncio.Task] = None

    @classmethod
    def from_engine_args(
        cls,
        engine_args: AsyncEngineArgs,
        engine_config: Optional[VllmConfig] = None,
        start_engine_loop: bool = True,
        usage_context: UsageContext = UsageContext.ENGINE_CONTEXT,
        stat_loggers: Optional[Dict[str, StatLoggerBase]] = None,
    ) -> "AsyncLLM":
        """Create an AsyncLLM from the EngineArgs."""

        # Create the engine configs.
        if engine_config is None:
            vllm_config = engine_args.create_engine_config(usage_context)
        else:
            vllm_config = engine_config

        executor_class = cls._get_executor_cls(vllm_config)

        # Create the AsyncLLM.
        return cls(
            vllm_config=vllm_config,
            executor_class=executor_class,
            log_requests=not engine_args.disable_log_requests,
            log_stats=not engine_args.disable_log_stats,
            start_engine_loop=start_engine_loop,
            usage_context=usage_context,
            stat_loggers=stat_loggers,
        )

    def shutdown(self):
        """Shutdown, cleaning up the background proc and IPC."""
        if handler := getattr(self, "output_handler", None):
            handler.cancel()

        if engine_core := getattr(self, "engine_core", None):
            engine_core.shutdown()

    @classmethod
    def _get_executor_cls(cls, vllm_config: VllmConfig) -> Type[Executor]:
        executor_class: Type[Executor]
        distributed_executor_backend = (
            vllm_config.parallel_config.distributed_executor_backend)
        if distributed_executor_backend == "ray":
            initialize_ray_cluster(vllm_config.parallel_config)
            from vllm.v1.executor.ray_executor import RayExecutor
            executor_class = RayExecutor
        elif distributed_executor_backend == "mp":
            from vllm.v1.executor.multiproc_executor import MultiprocExecutor
            executor_class = MultiprocExecutor
        else:
            assert (distributed_executor_backend is None)
            from vllm.v1.executor.uniproc_executor import UniprocExecutor
            executor_class = UniprocExecutor
        return executor_class

    async def add_request(
        self,
        request_id: str,
        prompt: PromptType,
        params: Union[SamplingParams, PoolingParams],
        arrival_time: Optional[float] = None,
        lora_request: Optional[LoRARequest] = None,
        trace_headers: Optional[Mapping[str, str]] = None,
        prompt_adapter_request: Optional[PromptAdapterRequest] = None,
        priority: int = 0,
    ) -> asyncio.Queue[RequestOutput]:
        """Add new request to the AsyncLLM."""

        # 1) Create a new output queue for the request.
        if request_id in self.rid_to_queue:
            raise ValueError(f"Request id {request_id} already running.")
        self.rid_to_queue[request_id] = asyncio.Queue()

        # 2) Convert Input --> Request.
        request = self.processor.process_inputs(request_id, prompt, params,
                                                arrival_time, lora_request,
                                                trace_headers,
                                                prompt_adapter_request,
                                                priority)

        # 3) Add the request to Detokenizer (this process).
        self.detokenizer.add_request(request)

        # 4) Add the EngineCoreRequest to EngineCore (separate process).
        await self.engine_core.add_request_async(request)

        if self.log_requests:
            logger.info("Added request %s.", request_id)

        return self.rid_to_queue[request_id]

    # TODO: we should support multiple prompts in one call, as you
    # can do with LLM.generate. So that for multi-prompt completion
    # requests we don't need to send multiple messages to core proc,
    # and so we don't need multiple streams which then get
    # re-multiplexed in the API server anyhow.
    async def generate(
        self,
        prompt: PromptType,
        sampling_params: SamplingParams,
        request_id: str,
        lora_request: Optional[LoRARequest] = None,
        trace_headers: Optional[Mapping[str, str]] = None,
        prompt_adapter_request: Optional[PromptAdapterRequest] = None,
        priority: int = 0,
    ) -> AsyncGenerator[RequestOutput, None]:
        """
        Main function called by the API server to kick off a request
            * 1) Making an AsyncStream corresponding to the Request.
            * 2) Processing the Input.
            * 3) Adding the Request to the Detokenizer.
            * 4) Adding the Request to the EngineCore (separate process).

        A separate output_handler loop runs in a background AsyncIO task, 
        pulling outputs from EngineCore and putting them into the 
        per-request AsyncStream.

        The caller of generate() iterates the returned AsyncGenerator,
        returning the RequestOutput back to the caller.
        """

        if self.errored:
            self._propagate_error()
            raise EngineDeadError()

        try:
            # We start the output_handler on the first call to generate() so
            # we can call __init__ before the event loop, which enables us
            # to handle startup failure gracefully in the OpenAI server.
            if self.output_handler is None:
                self.output_handler = asyncio.create_task(
                    self._run_output_handler())

            q = await self.add_request(
                request_id,
                prompt,
                sampling_params,
                lora_request=lora_request,
                trace_headers=trace_headers,
                prompt_adapter_request=prompt_adapter_request,
                priority=priority,
            )

            # The output_handler task pushes items into the queue.
            # This task pulls from the queue and yields to caller.
            while True:
                # NOTE(rob): drain queue without await if possible (avoids
                # task switching under load which helps performance).
                out = q.get_nowait() if q.qsize() > 0 else await q.get()
                if isinstance(out, EngineDeadError):
                    raise out

                # NOTE(rob): both Detokenizer and EngineCore handle
                # their own request cleanup based on finished.
                if out.finished:
                    del self.rid_to_queue[request_id]
                    yield out
                    break

                yield out

        # If the request is disconnected by the client, the
        # generate() task will be canceled so, we abort.
        except asyncio.CancelledError:
            await self.abort(request_id)
            if self.log_requests:
                logger.info("Request %s aborted.", request_id)
            raise

        # EngineCore or output_handler pushed error. Raise so API Server
        # can handle and shutdown in vllm/entrypoints/launcher.py.
        except EngineDeadError:
            if self.log_requests:
                logger.info("Request %s failed.", request_id)
            raise

        # Error in the generate() task (possibly recoverable). Raise so API
        # Server can handle and maybe shutdown vllm/entrypoints/launcher.py.
        except Exception as e:
            if self.log_requests:
                logger.info("Request %s failed.", request_id)
            raise EngineGenerateError() from e

    def _process_request_outputs(self, request_outputs: List[RequestOutput]):
        """Process outputs by putting them into per-request queues."""

        for request_output in request_outputs:
            request_id = request_output.request_id

            # Note: it is possible a request was aborted and removed from
            # the state due to client cancellations, so if we encounter a
            # request id not in the state, we skip.
            if request_id in self.rid_to_queue:
                self.rid_to_queue[request_id].put_nowait(request_output)

    async def _run_output_handler(self):
        """Background loop: pulls from EngineCore and pushes to AsyncStreams."""
        try:
            while True:
                # 1) Pull EngineCoreOutput from the EngineCore.
                outputs = await self.engine_core.get_output_async()

                # 2) Detokenize based on the output.
                request_outputs, reqs_to_abort = self.detokenizer.step(outputs)

                # 3) Put the RequestOutputs into the per-request queues.
                self._process_request_outputs(request_outputs)

                # 4) Abort any requests that finished due to stop strings.
                await self.engine_core.abort_requests_async(reqs_to_abort)

        except asyncio.CancelledError:
            logger.debug("Output handler interrupted.")
            raise

        except Exception as e:
            self._propagate_error(e)
            raise EngineDeadError() from e

    def _propagate_error(self, exception: Optional[Exception] = None):
        """Propagate to generate() tasks and raise EngineDeadError."""

        # Set errored state and log if we have
        self._errored = True
        if exception:
            logger.error("AsyncLLM run_output_handler failed",
                         exc_info=exception)

        # Put EngineDeadError() into each generate()'s queue,
        # each of which will raise in their own context.
        for _, q in self.rid_to_queue.items():
            q.put_nowait(EngineDeadError())

    async def abort(self, request_id: str) -> None:
        """Abort RequestId in self, detokenizer, and engine core."""

        request_ids = [request_id]
        await self.engine_core.abort_requests_async(request_ids)
        self.detokenizer.abort_requests(request_ids)

        # If a request finishes while we await then the request_id
        # will be removed from the tracked queues before we get here.
        if request_id in self.rid_to_queue:
            del self.rid_to_queue[request_id]

    def encode(
        self,
        prompt: PromptType,
        pooling_params: PoolingParams,
        request_id: str,
        lora_request: Optional[LoRARequest] = None,
        trace_headers: Optional[Mapping[str, str]] = None,
        priority: int = 0,
    ):
        raise ValueError("Not Supported on V1 yet.")

    async def get_model_config(self) -> ModelConfig:
        return self.model_config

    async def get_decoding_config(self):
        raise ValueError("Not Supported on V1 yet.")

    async def get_input_preprocessor(self) -> InputPreprocessor:
        return self.processor.input_preprocessor

    async def get_tokenizer(
        self,
        lora_request: Optional[LoRARequest] = None,
    ) -> AnyTokenizer:
        assert lora_request is None
        return self.detokenizer.tokenizer

    async def is_tracing_enabled(self) -> bool:
        return False

    async def do_log_stats(
        self,
        scheduler_outputs=None,
        model_output=None,
    ) -> None:
        logger.debug("Called do_log_stats.")

    async def check_health(self) -> None:
        logger.debug("Called check_health.")

    async def start_profile(self) -> None:
        await self.engine_core.profile_async(True)

    async def stop_profile(self) -> None:
        await self.engine_core.profile_async(False)

    @property
    def is_running(self) -> bool:
        return not self.errored

    @property
    def errored(self) -> bool:
        return self._errored

    @property
    def dead_error(self) -> BaseException:
        return EngineDeadError()<|MERGE_RESOLUTION|>--- conflicted
+++ resolved
@@ -1,10 +1,4 @@
 import asyncio
-<<<<<<< HEAD
-# import os
-import signal
-=======
-import os
->>>>>>> eed11ebe
 from typing import AsyncGenerator, Dict, List, Mapping, Optional, Type, Union
 
 from vllm.config import ModelConfig, VllmConfig
@@ -58,21 +52,6 @@
         start_engine_loop: bool = True,
     ) -> None:
 
-<<<<<<< HEAD
-        # EngineCore sends SIGQUIT on unrecoverable errors.
-        def sigquit_handler():
-            logger.fatal(
-                "AsyncLLM got SIGQUIT from worker processes, shutting "
-                "down. See stack trace above for root cause issue.")
-            self._propagate_error()
-            self._errored = True
-
-        loop = asyncio.get_running_loop()
-        loop.add_signal_handler(signal.SIGQUIT, sigquit_handler)
-=======
-        assert start_engine_loop
->>>>>>> eed11ebe
-
         self._errored = False
         self.log_requests = log_requests
         self.log_stats = log_stats
