import contextlib
import time
from enum import IntEnum
from typing import Dict, List, NamedTuple, Optional, Set, Tuple

import numpy as np
import torch
import torch.nn as nn

from vllm.attention import (AttentionMetadata, AttentionMetadataPerStage,
                            get_attn_backend)
from vllm.config import (DeviceConfig, LoRAConfig, ModelConfig, ParallelConfig,
<<<<<<< HEAD
                         SchedulerConfig, VisionLanguageConfig,
                         TensorizerConfig)
=======
                         SchedulerConfig, VisionLanguageConfig)
from vllm.distributed import broadcast_tensor_dict, with_pynccl_for_all_reduce
from vllm.distributed.device_communicators import (custom_all_reduce,
                                                   pynccl_utils)
>>>>>>> a10d3056
from vllm.logger import init_logger
from vllm.lora.layers import LoRAMapping
from vllm.lora.request import LoRARequest
from vllm.lora.worker_manager import LRUCacheWorkerLoRAManager
from vllm.model_executor import SamplingMetadata
from vllm.model_executor.model_loader import get_model
from vllm.sampling_params import SamplingParams, SamplingType
from vllm.sequence import (MultiModalData, SamplerOutput, SequenceData,
                           SequenceGroupMetadata)
from vllm.utils import (CudaMemoryProfiler, async_tensor_h2d, is_hip,
                        is_pin_memory_available, make_tensor_with_pad,
                        maybe_expand_dim)

logger = init_logger(__name__)

_PAD_SLOT_ID = -1
LORA_WARMUP_RANK = 8
_BATCH_SIZE_ALIGNMENT = 8
# Capture graphs for token size 1, 2, 4, 8, 16, 24, 32, 40, ..., 256.
# NOTE: _get_graph_batch_size needs to be updated if this list is changed.
_BATCH_SIZES_TO_CAPTURE = [1, 2, 4] + [
    _BATCH_SIZE_ALIGNMENT * i for i in range(1, 33)
]


class PreparePromptMetadata(NamedTuple):
    input_tokens: List[int]
    input_positions: List[int]
    attn_metadata: Optional[AttentionMetadataPerStage]
    prompt_lens: List[int]
    subquery_lens: List[int]
    lora_index_mapping: List[int]
    lora_prompt_mapping: List[int]
    lora_requests: Set[LoRARequest]
    multi_modal_input: Optional[torch.Tensor]
    slot_mapping: List[int]

    @classmethod
    def empty(cls):
        return PreparePromptMetadata(
            input_tokens=[],
            input_positions=[],
            attn_metadata=None,
            prompt_lens=[],
            subquery_lens=[],
            lora_index_mapping=[],
            lora_prompt_mapping=[],
            lora_requests=set(),
            multi_modal_input=None,
            slot_mapping=[],
        )


class PrepareDecodeMetadata(NamedTuple):
    input_tokens: List[int]
    input_positions: List[int]
    attn_metadata: Optional[AttentionMetadata]
    lora_index_mapping: List[int]
    lora_prompt_mapping: List[int]
    lora_requests: Set[LoRARequest]
    slot_mapping: List[int]

    @classmethod
    def empty(cls):
        return PrepareDecodeMetadata(
            input_tokens=[],
            input_positions=[],
            attn_metadata=None,
            lora_index_mapping=[],
            lora_prompt_mapping=[],
            lora_requests=set(),
            slot_mapping=[],
        )


# How batches are constructed.
class BatchType(IntEnum):
    # Every batch is prefill.
    PREFILL = 0
    # Every batch is decode.
    DECODE = 1
    # Batch is a mixture of prefill and decode.
    MIXED = 2


class ModelRunner:

    def __init__(
        self,
        model_config: ModelConfig,
        parallel_config: ParallelConfig,
        scheduler_config: SchedulerConfig,
        device_config: DeviceConfig,
        lora_config: Optional[LoRAConfig],
        kv_cache_dtype: Optional[str] = "auto",
        is_driver_worker: bool = False,
        vision_language_config: Optional[VisionLanguageConfig] = None,
        tensorizer_config: Optional[TensorizerConfig] = None,
    ):
        self.model_config = model_config
        self.parallel_config = parallel_config
        self.scheduler_config = scheduler_config
        self.lora_config = lora_config
        self.tensorizer_config = tensorizer_config
        self.is_driver_worker = is_driver_worker

        # model_config can be None in tests/samplers/test_sampler.py.
        # FIXME(woosuk): This is a hack to make the tests work. Refactor this.
        self.sliding_window = (model_config.get_sliding_window()
                               if model_config is not None else None)
        self.device_config = (device_config
                              if device_config is not None else DeviceConfig())
        self.device = self.device_config.device

        self.model = None
        self.block_size = None  # Set after initial profiling.
        self.lora_manager = None

        self.graph_runners: Dict[int, CUDAGraphRunner] = {}
        self.graph_memory_pool = None  # Set during graph capture.

        self.max_context_len_to_capture = (
            self.model_config.max_context_len_to_capture
            if self.model_config is not None else 0)
        # When using CUDA graph, the input block tables must be padded to
        # max_context_len_to_capture. However, creating the block table in
        # Python can be expensive. To optimize this, we cache the block table
        # in numpy and only copy the actual input content at every iteration.
        # The shape of the cached block table will be
        # (max batch size to capture, max context len to capture / block size).
        self.graph_block_tables = None  # Set after initial profiling.
        self.pin_memory = is_pin_memory_available()
        self.kv_cache_dtype = kv_cache_dtype
        self.vision_language_config = vision_language_config

        self.attn_backend = get_attn_backend(
            self.model_config.dtype if model_config is not None else None)

    def load_model(self) -> None:
        with CudaMemoryProfiler() as m:
            self.model = get_model(
                self.model_config,
                self.device_config,
                lora_config=self.lora_config,
                vision_language_config=self.vision_language_config,
                parallel_config=self.parallel_config,
                scheduler_config=self.scheduler_config,
                tensorizer_config=self.tensorizer_config,
            )

        self.model_memory_usage = m.consumed_memory
        logger.info(f"Loading model weights took "
                    f"{self.model_memory_usage / float(2**30):.4f} GB")

        if self.lora_config:
            assert hasattr(self.model, "supported_lora_modules"
                           ) and self.model.supported_lora_modules, (
                               "Model does not support LoRA")
            assert hasattr(
                self.model,
                "embedding_modules"), "Model does not have embedding_modules"
            assert hasattr(self.model, "embedding_padding_modules"
                           ), "Model does not have embedding_padding_modules"
            self.lora_manager = LRUCacheWorkerLoRAManager(
                self.scheduler_config.max_num_seqs,
                self.scheduler_config.max_num_batched_tokens, self.vocab_size,
                self.lora_config, self.device, self.model.embedding_modules,
                self.model.embedding_padding_modules)
            self.model = self.lora_manager.create_lora_manager(self.model)

        if self.kv_cache_dtype == "fp8" and is_hip():
            # Currently scaled KV cache is only enabled on ROCm
            if self.model_config.quantization_param_path is not None:
                if callable(getattr(self.model, "load_kv_cache_scales", None)):
                    self.model.load_kv_cache_scales(
                        self.model_config.quantization_param_path)
                else:
                    raise RuntimeError("Using FP8 KV cache and scaling "
                                       "factors provided but model "
                                       f"{self.model.__class__} does not "
                                       "support loading scaling factors.")
            else:
                logger.warn("Using FP8 KV cache but no scaling factors "
                            "provided. Defaulting to scaling factors of 1.0. "
                            "This may lead to less accurate results!")
        elif self.model_config.quantization_param_path is not None:
            logger.warn("KV cache scaling factors provided, "
                        "but the KV cache data type is not FP8. "
                        "KV cache scaling factors will not be used.")

    def set_block_size(self, block_size: int) -> None:
        self.block_size = block_size

        self.graph_block_tables = np.zeros(
            (max(_BATCH_SIZES_TO_CAPTURE), self.get_max_block_per_batch()),
            dtype=np.int32)

    def get_max_block_per_batch(self) -> int:
        block_size = self.block_size
        return (self.max_context_len_to_capture + block_size - 1) // block_size

    def _prepare_prompt(
        self,
        seq_group_metadata_list: List[SequenceGroupMetadata],
    ) -> PreparePromptMetadata:
        input_tokens: List[int] = []
        input_positions: List[int] = []
        slot_mapping: List[int] = []
        lora_index_mapping: List[int] = []
        lora_prompt_mapping: List[int] = []
        lora_requests: Set[LoRARequest] = set()

        prompt_lens: List[int] = []
        context_lens: List[int] = []
        subquery_lens: List[int] = []
        prefix_block_tables: List[List[int]] = []
        multi_modal_input_list: List[torch.Tensor] = []

        if len(seq_group_metadata_list) == 0:
            return PreparePromptMetadata.empty()

        for seq_group_metadata in seq_group_metadata_list:
            assert seq_group_metadata.is_prompt
            seq_ids = list(seq_group_metadata.seq_data.keys())
            assert len(seq_ids) == 1
            seq_id = seq_ids[0]

            computed_block_nums = seq_group_metadata.computed_block_nums
            if (self.scheduler_config is not None
                    and self.scheduler_config.chunked_prefill_enabled
                    and not (computed_block_nums is None
                             or computed_block_nums == [])):
                raise RuntimeError(
                    "chunked prefill cannot be used with prefix caching "
                    "now.")

            token_chunk_size = seq_group_metadata.token_chunk_size
            seq_data = seq_group_metadata.seq_data[seq_id]
            computed_len = seq_data.get_num_computed_tokens()
            # We should use get_len here because in case of preemption
            # it contains output tokens.
            prefill_end = min(seq_data.get_len(),
                              computed_len + token_chunk_size)
            prompt_tokens = seq_data.get_token_ids()[computed_len:prefill_end]
            prompt_len = prefill_end
            prompt_lens.append(prompt_len)

            # NOTE: This only works for oooooooxxx style attention.
            if computed_block_nums is not None and len(
                    computed_block_nums) > 0 and self.sliding_window is None:
                # Prefix is not supported with sliding_window
                computed_len = len(computed_block_nums) * self.block_size
                prompt_tokens = prompt_tokens[computed_len:]
                prefix_block_tables.append(computed_block_nums)
            elif self.scheduler_config.chunked_prefill_enabled:
                if seq_group_metadata.block_tables is not None:
                    # Prefill has chunked before.
                    block_table = seq_group_metadata.block_tables[seq_id]
                    prefix_block_tables.append(block_table)
                else:
                    # The first prefill.
                    prefix_block_tables.append([])
            else:
                prefix_block_tables.append([])
                # Right now, prefill start is always 0. However, this
                # assumption can be changed once chunked prefill is introduced.
                assert computed_len == 0

            # actual prompt lens
            context_lens.append(computed_len)
            subquery_lens.append(prompt_len - computed_len)

            input_tokens.extend(prompt_tokens)
            # NOTE(woosuk): Here we assume that the first token in the prompt
            # is always the first token in the sequence.
            input_positions.extend(list(range(computed_len, prefill_end)))
            lora_id = seq_group_metadata.lora_int_id

            if lora_id > 0:
                lora_requests.add(seq_group_metadata.lora_request)

            lora_index_mapping += [lora_id] * (prompt_len - computed_len)
            lora_prompt_mapping.extend(
                [lora_id] *
                (prompt_len - computed_len
                 if seq_group_metadata.sampling_params.prompt_logprobs else 1))

            if seq_group_metadata.multi_modal_data:
                multi_modal_input_list.append(
                    seq_group_metadata.multi_modal_data.data)

            if seq_group_metadata.block_tables is None:
                # During memory profiling, the block tables are not initialized
                # yet. In this case, we just use a dummy slot mapping.
                slot_mapping.extend([_PAD_SLOT_ID] * prompt_len)
                continue

            # Compute the slot mapping.
            block_table = seq_group_metadata.block_tables[seq_id]
            # Mask the [0, start_idx) tokens of the prompt with _PAD_SLOT_ID,
            # where start_idx is max(0, prompt_len - sliding_window).
            # For example, if the prompt len is 10, sliding window is 8, and
            # block size is 4, the first two tokens are masked and the slot
            # mapping will be [-1, -1, 2, 3, 4, 5, 6, 7, 0, 1].
            start_idx = 0
            if self.sliding_window is not None:
                assert computed_len == 0, (
                    "Prefix caching is currently not supported with "
                    "sliding window attention")
                start_idx = max(0, prompt_len - self.sliding_window)

            for i in range(computed_len, prefill_end):
                if i < start_idx:
                    slot_mapping.append(_PAD_SLOT_ID)
                    continue

                block_number = block_table[i // self.block_size]
                block_offset = i % self.block_size
                slot = block_number * self.block_size + block_offset
                slot_mapping.append(slot)

        max_subquery_len = max(subquery_lens)
        max_prompt_len = max(prompt_lens)
        assert max_subquery_len > 0

        context_lens_tensor = torch.tensor(context_lens,
                                           dtype=torch.int,
                                           device=self.device)

        if multi_modal_input_list:
            assert self.vision_language_config, (
                "Multi-modal inputs are only supported by "
                "vision language models.")
            multi_modal_input = torch.cat(multi_modal_input_list,
                                          dim=0).to(self.device)
        else:
            multi_modal_input = None

        # Prepare prefix block tables
        max_prompt_block_table_len = max(len(t) for t in prefix_block_tables)
        block_tables = make_tensor_with_pad(
            prefix_block_tables,
            max_len=max_prompt_block_table_len,
            pad=0,
            dtype=torch.int,
            device=self.device,
        )

        # Query length can be shorter than key (i.e., prompt) when prefill
        # is chunked or prefix cached.
        subquery_lens_tensor = torch.tensor(subquery_lens,
                                            dtype=torch.long,
                                            device=self.device)
        subquery_start_loc = torch.zeros(subquery_lens_tensor.shape[0] + 1,
                                         dtype=torch.int32,
                                         device=self.device)

        prompt_lens_tensor = torch.tensor(prompt_lens,
                                          dtype=torch.long,
                                          device=self.device)
        seq_start_loc = torch.zeros(prompt_lens_tensor.shape[0] + 1,
                                    dtype=torch.int32,
                                    device=self.device)

        torch.cumsum(subquery_lens_tensor,
                     dim=0,
                     dtype=subquery_start_loc.dtype,
                     out=subquery_start_loc[1:])

        torch.cumsum(prompt_lens_tensor,
                     dim=0,
                     dtype=seq_start_loc.dtype,
                     out=seq_start_loc[1:])

        attn_metadata = self.attn_backend.make_metadata(
            is_prompt=True,
            prompt_lens=prompt_lens,
            prompt_lens_tensor=prompt_lens_tensor,
            max_subquery_len=max_subquery_len,
            max_context_len=None,
            max_prompt_len=max_prompt_len,
            subquery_start_loc=subquery_start_loc,
            seq_start_loc=seq_start_loc,
            context_lens=context_lens_tensor,
            block_tables=block_tables,
            use_cuda_graph=False,
        )

        return PreparePromptMetadata(
            input_tokens=input_tokens,
            input_positions=input_positions,
            attn_metadata=attn_metadata,
            prompt_lens=prompt_lens,
            subquery_lens=subquery_lens,
            lora_index_mapping=lora_index_mapping,
            lora_prompt_mapping=lora_prompt_mapping,
            lora_requests=lora_requests,
            multi_modal_input=multi_modal_input,
            slot_mapping=slot_mapping,
        )

    def _prepare_decode(
        self,
        seq_group_metadata_list: List[SequenceGroupMetadata],
    ) -> PrepareDecodeMetadata:
        input_tokens: List[int] = []
        input_positions: List[int] = []
        slot_mapping: List[int] = []
        context_lens: List[int] = []
        block_tables: List[List[int]] = []
        lora_index_mapping: List[int] = []
        lora_prompt_mapping: List[int] = []
        lora_requests: Set[LoRARequest] = set()

        if len(seq_group_metadata_list) == 0:
            return PrepareDecodeMetadata.empty()

        for seq_group_metadata in seq_group_metadata_list:
            assert not seq_group_metadata.is_prompt
            assert seq_group_metadata.token_chunk_size == 1

            seq_ids = list(seq_group_metadata.seq_data.keys())
            lora_id = seq_group_metadata.lora_int_id

            if lora_id > 0:
                lora_requests.add(seq_group_metadata.lora_request)

            for seq_id in seq_ids:
                seq_data = seq_group_metadata.seq_data[seq_id]
                generation_token = seq_data.get_last_token_id()
                input_tokens.append(generation_token)

                seq_len = seq_data.get_len()
                position = seq_len - 1
                input_positions.append(position)

                context_len = seq_len if self.sliding_window is None else min(
                    seq_len, self.sliding_window)
                context_lens.append(context_len)

                block_table = seq_group_metadata.block_tables[seq_id]
                block_number = block_table[position // self.block_size]
                block_offset = position % self.block_size
                slot = block_number * self.block_size + block_offset
                slot_mapping.append(slot)
                lora_index_mapping.append(lora_id)
                lora_prompt_mapping.append(lora_id)

                if self.sliding_window is not None:
                    sliding_window_blocks = (self.sliding_window //
                                             self.block_size)
                    block_table = block_table[-sliding_window_blocks:]
                block_tables.append(block_table)

        # vLLM uses cuda graph only for decoding requests.
        # See `capture_model` API for more details.
        # For decoding requests, batch_size == input_tokens.
        batch_size = len(input_tokens)
        max_context_len = max(context_lens)
        use_captured_graph = (
            not self.model_config.enforce_eager
            and batch_size <= _BATCH_SIZES_TO_CAPTURE[-1]
            and max_context_len <= self.max_context_len_to_capture)
        if use_captured_graph:
            graph_batch_size = _get_graph_batch_size(batch_size)
            assert graph_batch_size >= batch_size
            for _ in range(graph_batch_size - batch_size):
                input_tokens.append(0)
                input_positions.append(0)
                slot_mapping.append(_PAD_SLOT_ID)
                context_lens.append(1)
                block_tables.append([])
                lora_index_mapping.append(0)
            batch_size = graph_batch_size

        context_lens = torch.tensor(context_lens,
                                    dtype=torch.int,
                                    device=self.device)

        if use_captured_graph:
            # When using cuda-graph all these tensors should be
            # padded.
            assert context_lens.shape[0] == len(input_tokens)
            assert context_lens.shape[0] == len(input_positions)
            assert context_lens.shape[0] == len(slot_mapping)

            # The shape of graph_block_tables is
            # [max batch size, max context len // block size].
            input_block_tables = self.graph_block_tables[:batch_size]
            for i, block_table in enumerate(block_tables):
                if block_table:
                    input_block_tables[i, :len(block_table)] = block_table
            block_tables = torch.tensor(input_block_tables, device=self.device)
        else:
            max_block_table_len = max(
                len(block_table) for block_table in block_tables)
            block_tables = make_tensor_with_pad(
                block_tables,
                max_len=max_block_table_len,
                pad=0,
                dtype=torch.int,
                device=self.device,
            )

        attn_metadata = self.attn_backend.make_metadata(
            is_prompt=False,
            prompt_lens=None,
            prompt_lens_tensor=None,
            max_subquery_len=None,
            max_context_len=max_context_len,
            max_prompt_len=None,
            subquery_start_loc=None,
            seq_start_loc=None,
            context_lens=context_lens,
            block_tables=block_tables,
            use_cuda_graph=use_captured_graph,
        )
        return PrepareDecodeMetadata(
            input_tokens=input_tokens,
            input_positions=input_positions,
            attn_metadata=attn_metadata,
            lora_index_mapping=lora_index_mapping,
            lora_prompt_mapping=lora_prompt_mapping,
            lora_requests=lora_requests,
            slot_mapping=slot_mapping,
        )

    def _prepare_sample(
        self,
        seq_group_metadata_list: List[SequenceGroupMetadata],
        prompt_lens: List[int],
        subquery_lens: Optional[List[int]],
    ) -> SamplingMetadata:
        seq_groups: List[Tuple[List[int], SamplingParams]] = []
        selected_token_indices: List[int] = []
        generators: List[torch.Generator] = []
        selected_token_start_idx = 0
        categorized_sample_indices = {t: [] for t in SamplingType}
        categorized_sample_indices_start_idx = 0
        categorized_sampled_token_indices_start_idx = 0

        for i, seq_group_metadata in enumerate(seq_group_metadata_list):
            seq_ids = list(seq_group_metadata.seq_data.keys())
            sampling_params = seq_group_metadata.sampling_params
            seq_groups.append((seq_ids, sampling_params))

            if seq_group_metadata.is_prompt:
                assert len(seq_ids) == 1
                assert subquery_lens is not None
                subquery_len = subquery_lens[i]
                if sampling_params.prompt_logprobs is not None:
                    # NOTE: prompt token positions do not need sample, skip
                    categorized_sample_indices_start_idx += subquery_len - 1

                categorized_sample_indices[
                    sampling_params.sampling_type].append([
                        categorized_sample_indices_start_idx,
                        categorized_sampled_token_indices_start_idx
                    ])
                categorized_sample_indices_start_idx += 1
                categorized_sampled_token_indices_start_idx += 1

                if sampling_params.prompt_logprobs is not None:
                    selected_token_indices.extend(
                        range(selected_token_start_idx,
                              selected_token_start_idx + subquery_len - 1))
                selected_token_indices.append(selected_token_start_idx +
                                              subquery_len - 1)
                selected_token_start_idx += subquery_len

                if sampling_params.seed is not None:
                    seq_group_metadata.state.generator = torch.Generator(
                        device=self.device).manual_seed(sampling_params.seed)
            else:
                num_seqs = len(seq_ids)
                selected_token_indices.extend(
                    range(selected_token_start_idx,
                          selected_token_start_idx + num_seqs))
                selected_token_start_idx += num_seqs

                categorized_sample_indices[
                    sampling_params.sampling_type].extend(
                        zip(
                            range(
                                categorized_sample_indices_start_idx,
                                categorized_sample_indices_start_idx +
                                num_seqs),
                            range(
                                categorized_sampled_token_indices_start_idx,
                                categorized_sampled_token_indices_start_idx +
                                num_seqs)))
                categorized_sample_indices_start_idx += num_seqs
                categorized_sampled_token_indices_start_idx += num_seqs

            if sampling_params.seed is not None:
                generators.append(seq_group_metadata.state.generator)

        selected_token_indices = async_tensor_h2d(selected_token_indices,
                                                  dtype=torch.long,
                                                  target_device=self.device,
                                                  pin_memory=self.pin_memory)

        categorized_sample_indices = {
            t: maybe_expand_dim(
                async_tensor_h2d(seq_ids,
                                 dtype=torch.int,
                                 target_device=self.device,
                                 pin_memory=self.pin_memory), 2, 2)
            for t, seq_ids in categorized_sample_indices.items()
        }

        seq_data: Dict[int, SequenceData] = {}
        for seq_group_metadata in seq_group_metadata_list:
            seq_data.update(seq_group_metadata.seq_data)

        sampling_metadata = SamplingMetadata(
            seq_groups=seq_groups,
            seq_data=seq_data,
            prompt_lens=prompt_lens,
            selected_token_indices=selected_token_indices,
            categorized_sample_indices=categorized_sample_indices,
            generators=generators,
        )
        return sampling_metadata

    def prepare_input_tensors(
        self,
        seq_group_metadata_list: Optional[List[SequenceGroupMetadata]],
    ) -> Tuple[torch.Tensor, torch.Tensor, AttentionMetadata, SamplingMetadata,
               Set[int], LoRAMapping, torch.Tensor]:
        if self.is_driver_worker:
            prefill_reqs = []
            decode_reqs = []
            for seq_group_meta in seq_group_metadata_list:
                if seq_group_meta.is_prompt:
                    prefill_reqs.append(seq_group_meta)
                else:
                    decode_reqs.append(seq_group_meta)

            # Prepare input tensors.
            (
                input_tokens,
                input_positions,
                prefill_attn_metadata,
                prompt_lens,
                subquery_lens,
                lora_index_mapping,
                lora_prompt_mapping,
                lora_requests,
                multi_modal_input,
                slot_mapping,
            ) = self._prepare_prompt(prefill_reqs)
            (
                decode_input_tokens,
                decode_input_positions,
                decode_attn_metadata,
                decode_lora_index_mapping,
                decode_lora_prompt_mapping,
                decode_lora_requests,
                decode_slot_mapping,
            ) = self._prepare_decode(decode_reqs)
            sampling_metadata = self._prepare_sample(seq_group_metadata_list,
                                                     prompt_lens,
                                                     subquery_lens)

            if not self.scheduler_config.chunked_prefill_enabled:
                assert (len(prefill_reqs) and len(decode_reqs)) == 0

            num_prefills = len(prompt_lens)
            num_prefill_tokens = len(input_tokens)
            num_decode_tokens = len(decode_input_tokens)

            # Coalesce tensors. Note that attn_metadata is currently not
            # coalesced for simplicity.
            input_tokens.extend(decode_input_tokens)
            input_positions.extend(decode_input_positions)
            slot_mapping.extend(decode_slot_mapping)
            lora_index_mapping.extend(decode_lora_index_mapping)
            lora_prompt_mapping.extend(decode_lora_prompt_mapping)
            lora_requests.update(decode_lora_requests)

            input_tokens = torch.tensor(input_tokens,
                                        dtype=torch.long,
                                        device=self.device)
            input_positions = torch.tensor(input_positions,
                                           dtype=torch.long,
                                           device=self.device)
            slot_mapping = torch.tensor(slot_mapping,
                                        dtype=torch.long,
                                        device=self.device)

            if self.lora_config:
                lora_mapping = LoRAMapping(
                    lora_index_mapping,
                    lora_prompt_mapping,
                )
            else:
                lora_mapping = None

            # Broadcast the metadata.
            # If batch contains both prefill and decode, it sends 2 broadcasts.
            # If it only contains 1 type, it triggers a single broadcast.
            if (prefill_attn_metadata is not None
                    and decode_attn_metadata is not None):
                batch_type = BatchType.MIXED
            elif prefill_attn_metadata is not None:
                batch_type = BatchType.PREFILL
            else:
                batch_type = BatchType.DECODE

            metadata_dict = {
                "input_tokens": input_tokens,
                "input_positions": input_positions,
                "selected_token_indices":
                sampling_metadata.selected_token_indices,
                "lora_requests": lora_requests,
                "lora_mapping": lora_mapping,
                "multi_modal_input": multi_modal_input,
                "num_prefill_tokens": num_prefill_tokens,
                "num_decode_tokens": num_decode_tokens,
                "slot_mapping": slot_mapping,
                "num_prefills": num_prefills,
                "batch_type": batch_type,
            }
            if prefill_attn_metadata is not None:
                metadata_dict.update(prefill_attn_metadata.asdict_zerocopy())
            else:
                metadata_dict.update(decode_attn_metadata.asdict_zerocopy())
            broadcast_tensor_dict(metadata_dict, src=0)

            # Broadcast decode attn metadata for mixed batch type.
            # The additional broadcast costs 300us overhead on 4 A10 GPUs.
            # We can potentially reduce the overhead by coelescing tensors.
            if batch_type == BatchType.MIXED:
                assert decode_attn_metadata is not None
                metadata_dict = decode_attn_metadata.asdict_zerocopy()
                broadcast_tensor_dict(metadata_dict, src=0)
        else:
            metadata_dict = broadcast_tensor_dict(src=0)
            input_tokens = metadata_dict.pop("input_tokens")
            input_positions = metadata_dict.pop("input_positions")
            slot_mapping = metadata_dict.pop("slot_mapping")
            num_prefills = metadata_dict.pop("num_prefills")
            selected_token_indices = metadata_dict.pop(
                "selected_token_indices")
            lora_mapping = metadata_dict.pop("lora_mapping")
            lora_requests = metadata_dict.pop("lora_requests")
            multi_modal_input = metadata_dict.pop("multi_modal_input")
            num_prefill_tokens = metadata_dict.pop("num_prefill_tokens")
            num_decode_tokens = metadata_dict.pop("num_decode_tokens")
            batch_type = metadata_dict.pop("batch_type")

            # Create an attention metadata.
            prefill_attn_metadata = None
            decode_attn_metadata = None
            if batch_type == BatchType.PREFILL or batch_type == BatchType.MIXED:
                prefill_attn_metadata = self.attn_backend.make_metadata(
                    **metadata_dict)
            else:
                decode_attn_metadata = self.attn_backend.make_metadata(
                    **metadata_dict)
            sampling_metadata = SamplingMetadata(
                seq_groups=None,
                seq_data=None,
                prompt_lens=None,
                selected_token_indices=selected_token_indices,
                categorized_sample_indices=None,
                generators=None,
                perform_sampling=False,
            )

            # if it is a mixed batch, decode attn_metadata is broadcasted
            # separately.
            if batch_type == BatchType.MIXED:
                metadata_dict = broadcast_tensor_dict(src=0)
                decode_attn_metadata = self.attn_backend.make_metadata(
                    **metadata_dict)

        attn_metadata = AttentionMetadata(
            num_prefills=num_prefills,
            slot_mapping=slot_mapping,
            num_prefill_tokens=num_prefill_tokens,
            num_decode_tokens=num_decode_tokens,
            prefill_metadata=prefill_attn_metadata,
            decode_metadata=decode_attn_metadata,
            kv_cache_dtype=self.kv_cache_dtype,
        )

        return (input_tokens, input_positions, attn_metadata,
                sampling_metadata, lora_requests, lora_mapping,
                multi_modal_input)

    @torch.inference_mode()
    def execute_model(
        self,
        seq_group_metadata_list: Optional[List[SequenceGroupMetadata]],
        kv_caches: List[torch.Tensor],
    ) -> Optional[SamplerOutput]:
        (input_tokens, input_positions, attn_metadata, sampling_metadata,
         lora_requests, lora_mapping, multi_modal_input
         ) = self.prepare_input_tensors(seq_group_metadata_list)

        if self.lora_config:
            self.set_active_loras(lora_requests, lora_mapping)

        # Currently cuda graph is only supported by the decode phase.
        prefill_meta = attn_metadata.prefill_metadata
        decode_meta = attn_metadata.decode_metadata
        if prefill_meta is None and decode_meta.use_cuda_graph:
            graph_batch_size = input_tokens.shape[0]
            model_executable = self.graph_runners[graph_batch_size]
        else:
            model_executable = self.model
        execute_model_kwargs = {
            "input_ids": input_tokens,
            "positions": input_positions,
            "kv_caches": kv_caches,
            "attn_metadata": attn_metadata,
        }
        if self.vision_language_config:
            execute_model_kwargs.update({"image_input": multi_modal_input})
        hidden_states = model_executable(**execute_model_kwargs)

        # Compute the logits.
        logits = self.model.compute_logits(hidden_states, sampling_metadata)

        # Only perform sampling in the driver worker.
        if not sampling_metadata.perform_sampling:
            return None

        # Sample the next token.
        output = self.model.sample(
            logits=logits,
            sampling_metadata=sampling_metadata,
        )
        return output

    @torch.inference_mode()
    def profile_run(self) -> None:
        # Enable top-k sampling to reflect the accurate memory usage.
        sampling_params = SamplingParams(top_p=0.99, top_k=self.vocab_size - 1)
        max_num_batched_tokens = self.scheduler_config.max_num_batched_tokens
        max_num_seqs = self.scheduler_config.max_num_seqs

        # This represents the maximum number of different requests
        # that will have unique loras, an therefore the max amount of memory
        # consumption create dummy lora request copies from the lora request
        # passed in, which contains a lora from the lora warmup path.
        dummy_lora_requests = []
        dummy_lora_requests_per_seq = []
        if self.lora_config:
            for idx in range(self.lora_config.max_loras):
                lora_id = idx + 1
                dummy_lora_request = LoRARequest(
                    lora_name=f"warmup_{lora_id}",
                    lora_int_id=lora_id,
                    lora_local_path="/not/a/real/path",
                )
                self.lora_manager.add_dummy_lora(dummy_lora_request,
                                                 rank=LORA_WARMUP_RANK)
                dummy_lora_requests.append(dummy_lora_request)
            dummy_lora_requests_per_seq = [
                dummy_lora_requests[idx % len(dummy_lora_requests)]
                for idx in range(max_num_seqs)
            ]

        # Profile memory usage with max_num_sequences sequences and the total
        # number of tokens equal to max_num_batched_tokens.
        seqs: List[SequenceGroupMetadata] = []
        # Additional GPU memory may be needed for vision encoding, which needs
        # to be accounted for when calculating the GPU blocks for
        # vLLM blocker manager.
        # To exercise the worst scenario for GPU memory consumption,
        # the number of seqs (batch_size) is chosen to maximize the number
        # of images processed.
        if self.vision_language_config:
            max_num_seqs = min(
                max_num_seqs,
                int(max_num_batched_tokens /
                    self.vision_language_config.image_feature_size))
        for group_id in range(max_num_seqs):
            seq_len = (max_num_batched_tokens // max_num_seqs +
                       (group_id < max_num_batched_tokens % max_num_seqs))
            seq_data, fake_multi_modal_input = _prepare_fake_inputs(
                seq_len, self.vision_language_config)
            seq = SequenceGroupMetadata(
                request_id=str(group_id),
                is_prompt=True,
                seq_data={group_id: seq_data},
                sampling_params=sampling_params,
                block_tables=None,
                lora_request=dummy_lora_requests_per_seq[group_id]
                if dummy_lora_requests_per_seq else None,
                multi_modal_data=fake_multi_modal_input,
            )
            seqs.append(seq)

        # Run the model with the dummy inputs.
        num_layers = self.model_config.get_num_layers(self.parallel_config)
        kv_caches = [None] * num_layers
        self.execute_model(seqs, kv_caches)
        torch.cuda.synchronize()
        return

    def remove_all_loras(self) -> bool:
        if not self.lora_manager:
            raise RuntimeError("LoRA is not enabled.")
        return self.lora_manager.remove_all_loras()

    def set_active_loras(self, lora_requests: List[LoRARequest],
                         lora_mapping: LoRAMapping) -> None:
        if not self.lora_manager:
            raise RuntimeError("LoRA is not enabled.")
        self.lora_manager.set_active_loras(lora_requests, lora_mapping)

    def add_lora(self, lora_request: LoRARequest) -> bool:
        if not self.lora_manager:
            raise RuntimeError("LoRA is not enabled.")
        return self.lora_manager.add_lora(lora_request)

    def remove_lora(self, lora_id: int) -> bool:
        if not self.lora_manager:
            raise RuntimeError("LoRA is not enabled.")
        return self.lora_manager.remove_lora(lora_id)

    def list_loras(self) -> Set[int]:
        if not self.lora_manager:
            raise RuntimeError("LoRA is not enabled.")
        return self.lora_manager.list_loras()

    @torch.inference_mode()
    def capture_model(self, kv_caches: List[torch.Tensor]) -> None:
        """Cuda graph capture a model.

        Note that CUDA graph's performance gain is negligible if number
        of batched tokens are larger than 200. And since CUDA graph
        requires fixed sized tensors, supporting large/variable batch
        size requires high GPU memory overhead. Thus, vLLM only captures
        decoding requests. Mixed batch (chunked prefill + decoding) or
        prefill requests are not captured.

        Since it is used for decoding-only, it assumes there's only 1 token
        per sequence in the batch.
        """
        # NOTE(woosuk): This is a hack to ensure that the NCCL backend is never
        # deleted before the CUDA graphs.
        self.pynccl_backend = pynccl_utils.get_nccl_backend()

        assert not self.model_config.enforce_eager
        logger.info("Capturing the model for CUDA graphs. This may lead to "
                    "unexpected consequences if the model is not static. To "
                    "run the model in eager mode, set 'enforce_eager=True' or "
                    "use '--enforce-eager' in the CLI.")
        logger.info("CUDA graphs can take additional 1~3 GiB memory per GPU. "
                    "If you are running out of memory, consider decreasing "
                    "`gpu_memory_utilization` or enforcing eager mode. "
                    "You can also reduce the `max_num_seqs` as needed "
                    "to decrease memory usage.")
        start_time = time.perf_counter()

        # Prepare dummy inputs. These will be reused for all batch sizes.
        max_batch_size = max(_BATCH_SIZES_TO_CAPTURE)
        input_tokens = torch.zeros(max_batch_size, dtype=torch.long).cuda()
        input_positions = torch.zeros(max_batch_size, dtype=torch.long).cuda()
        slot_mapping = torch.empty(max_batch_size, dtype=torch.long).cuda()
        slot_mapping.fill_(_PAD_SLOT_ID)
        context_lens = torch.ones(max_batch_size, dtype=torch.int32).cuda()
        block_tables = torch.from_numpy(self.graph_block_tables).cuda()

        graph_batch_size = _get_graph_batch_size(
            self.scheduler_config.max_num_seqs)
        batch_size_capture_list = [
            bs for bs in _BATCH_SIZES_TO_CAPTURE if bs <= graph_batch_size
        ]

        # NOTE(woosuk): There are 3 backends for all-reduce: custom all-reduce
        # kernel, pynccl, and PyTorch NCCL. When using CUDA graph, we use
        # either custom all-reduce kernel or pynccl. When not using CUDA
        # graph, we use either custom all-reduce kernel or PyTorch NCCL.
        # We always prioritize using custom all-reduce kernel but fall back
        # to PyTorch or pynccl if it is disabled or not supported.
        with custom_all_reduce.capture():
            # NOTE: Capturing the largest batch size first may help reduce the
            # memory usage of CUDA graph.
            for batch_size in reversed(batch_size_capture_list):
                # Create dummy attn_metadata.
                decode_metadata = self.attn_backend.make_metadata(
                    is_prompt=False,
                    prompt_lens=None,
                    prompt_lens_tensor=None,
                    max_subquery_len=None,
                    max_context_len=self.max_context_len_to_capture,
                    max_prompt_len=None,
                    subquery_start_loc=None,
                    seq_start_loc=None,
                    context_lens=context_lens[:batch_size],
                    block_tables=block_tables[:batch_size],
                    use_cuda_graph=True,
                )
                attn_metadata = AttentionMetadata(
                    num_prefills=0,
                    num_prefill_tokens=0,
                    num_decode_tokens=batch_size,
                    slot_mapping=slot_mapping[:batch_size],
                    prefill_metadata=None,
                    decode_metadata=decode_metadata,
                    kv_cache_dtype=self.kv_cache_dtype,
                )

                if self.lora_config:
                    lora_mapping = LoRAMapping(
                        [0] * batch_size,
                        [0] * batch_size,
                    )
                    self.set_active_loras(set(), lora_mapping)

                graph_runner = CUDAGraphRunner(self.model)
                graph_runner.capture(
                    input_tokens[:batch_size],
                    input_positions[:batch_size],
                    kv_caches,
                    attn_metadata,
                    memory_pool=self.graph_memory_pool,
                )
                self.graph_memory_pool = graph_runner.graph.pool()
                self.graph_runners[batch_size] = graph_runner

        end_time = time.perf_counter()
        elapsed_time = end_time - start_time
        # This usually takes < 10 seconds.
        logger.info(f"Graph capturing finished in {elapsed_time:.0f} secs.")

    def __del__(self) -> None:
        # Delete the CUDA graphs before deleting the pynccl communicator.
        # NOTE(woosuk): This is necessary because otherwise deadlocks can
        # happen.
        # FIXME(woosuk): This is a bit hacky. Find a more robust solution.
        # TODO(youkaichao): when we get enough user feedback that pynccl is
        # more stable than cupy, we can remove this, e.g. in v0.4.1.
        self.graph_runners.clear()
        self.pynccl_backend = None

    @property
    def vocab_size(self) -> int:
        return self.model_config.get_vocab_size()


class CUDAGraphRunner:

    def __init__(self, model: nn.Module):
        self.model = model
        self.graph = None
        self.input_buffers: Dict[str, torch.Tensor] = {}
        self.output_buffers: Dict[str, torch.Tensor] = {}

    def capture(
        self,
        input_ids: torch.Tensor,
        positions: torch.Tensor,
        kv_caches: List[torch.Tensor],
        attn_metadata: AttentionMetadata,
        memory_pool,
        **kwargs,
    ) -> None:
        assert self.graph is None
        # Run the model once without capturing the graph.
        # This is to make sure that the captured graph does not include the
        # kernel launches for initial benchmarking (e.g., Triton autotune).
        with _maybe_pynccl():
            self.model(
                input_ids,
                positions,
                kv_caches,
                attn_metadata,
                **kwargs,
            )
        torch.cuda.synchronize()

        # Capture the graph.
        # NOTE(woosuk): Python 3.8 does not support multi-line with statements.
        # https://stackoverflow.com/questions/31039022/python-multi-line-with-statement
        self.graph = torch.cuda.CUDAGraph()
        with torch.cuda.graph(self.graph, pool=memory_pool):  # noqa: SIM117
            with _maybe_pynccl():
                hidden_states = self.model(
                    input_ids,
                    positions,
                    kv_caches,
                    attn_metadata,
                    **kwargs,
                )
        torch.cuda.synchronize()

        # Save the input and output buffers.
        self.input_buffers = {
            "input_ids": input_ids,
            "positions": positions,
            "kv_caches": kv_caches,
            "slot_mapping": attn_metadata.slot_mapping,
            "context_lens": attn_metadata.decode_metadata.context_lens,
            "block_tables": attn_metadata.decode_metadata.block_tables,
        }
        self.output_buffers = {"hidden_states": hidden_states}
        return

    def forward(
        self,
        input_ids: torch.Tensor,
        positions: torch.Tensor,
        kv_caches: List[torch.Tensor],
        attn_metadata: AttentionMetadata,
        **kwargs,
    ) -> torch.Tensor:
        # KV caches are fixed tensors, so we don't need to copy them.
        del kv_caches

        # Copy the input tensors to the input buffers.
        self.input_buffers["input_ids"].copy_(input_ids, non_blocking=True)
        self.input_buffers["positions"].copy_(positions, non_blocking=True)
        self.input_buffers["slot_mapping"].copy_(attn_metadata.slot_mapping,
                                                 non_blocking=True)
        self.input_buffers["context_lens"].copy_(
            attn_metadata.decode_metadata.context_lens, non_blocking=True)
        self.input_buffers["block_tables"].copy_(
            attn_metadata.decode_metadata.block_tables, non_blocking=True)
        # Run the graph.
        self.graph.replay()

        # Return the output tensor.
        return self.output_buffers["hidden_states"]

    def __call__(self, *args, **kwargs):
        return self.forward(*args, **kwargs)


@contextlib.contextmanager
def _maybe_pynccl():
    if pynccl_utils.is_initialized(
    ) and not custom_all_reduce.is_initialized():
        with with_pynccl_for_all_reduce():
            yield
    else:
        yield


def _get_graph_batch_size(batch_size: int) -> int:
    """Returns the padded batch size given actual batch size.

    Batch sizes are 1, 2, 4, _BATCH_SIZE_ALIGNMENT,
    2*_BATCH_SIZE_ALIGNMENT, 3*_BATCH_SIZE_ALIGNMENT...
    """
    if batch_size <= 2:
        return batch_size
    elif batch_size <= 4:
        return 4
    else:
        return ((batch_size + _BATCH_SIZE_ALIGNMENT - 1) //
                _BATCH_SIZE_ALIGNMENT * _BATCH_SIZE_ALIGNMENT)


def _prepare_fake_inputs(
        seq_len: int, vision_language_config: Optional[VisionLanguageConfig]):
    """Prepare fake inputs for profile run."""
    if vision_language_config:
        prompt_tokens = [
            vision_language_config.image_token_id
        ] * vision_language_config.image_feature_size + [0] * (
            seq_len - vision_language_config.image_feature_size)
        fake_image_input = MultiModalData(
            type=MultiModalData.Type.IMAGE,
            data=torch.zeros(vision_language_config.image_input_shape,
                             dtype=torch.float16))
    else:
        prompt_tokens = [0] * seq_len
        fake_image_input = None
    return SequenceData(prompt_tokens), fake_image_input<|MERGE_RESOLUTION|>--- conflicted
+++ resolved
@@ -10,15 +10,12 @@
 from vllm.attention import (AttentionMetadata, AttentionMetadataPerStage,
                             get_attn_backend)
 from vllm.config import (DeviceConfig, LoRAConfig, ModelConfig, ParallelConfig,
-<<<<<<< HEAD
                          SchedulerConfig, VisionLanguageConfig,
                          TensorizerConfig)
-=======
                          SchedulerConfig, VisionLanguageConfig)
 from vllm.distributed import broadcast_tensor_dict, with_pynccl_for_all_reduce
 from vllm.distributed.device_communicators import (custom_all_reduce,
                                                    pynccl_utils)
->>>>>>> a10d3056
 from vllm.logger import init_logger
 from vllm.lora.layers import LoRAMapping
 from vllm.lora.request import LoRARequest
