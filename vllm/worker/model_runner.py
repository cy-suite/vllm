--- conflicted
+++ resolved
@@ -125,14 +125,9 @@
         # Lazy initialization
         self.model: nn.Module  # Set after load_model
         # Set if the backend is flashinfer.
-<<<<<<< HEAD
-        self.flashinfer_prefill_workspace_buffer: torch.Tensor
-        self.flashinfer_decode_workspace_buffer: torch.Tensor
-=======
         self.flashinfer_workspace_buffer: torch.Tensor
         # Set after load_model.
         self.lora_manager: Optional[LRUCacheWorkerLoRAManager] = None
->>>>>>> 290f4ada
 
     def load_model(self) -> None:
         with CudaMemoryProfiler() as m:
@@ -246,9 +241,12 @@
         decode_seq_lens: List[int] = []
         context_lens: List[int] = []
         query_lens: List[int] = []
-<<<<<<< HEAD
-        prefix_block_tables: List[List[int]] = []
+        block_tables: List[List[int]] = []
         multi_modal_input_list: List[torch.Tensor] = []
+        decode_only = True
+        num_prefills = 0
+        num_prefill_tokens = 0
+        num_decode_tokens = 0
 
         # The following fields are only for flashinfer
         # Please follow https://docs.flashinfer.ai/tutorials/kv_layout.html#page-layout
@@ -269,259 +267,6 @@
         paged_kv_last_page_len: List[int] = []
 
         if len(seq_group_metadata_list) == 0:
-            return PreparePromptMetadata.empty()
-
-        for seq_group_metadata in seq_group_metadata_list:
-            assert seq_group_metadata.is_prompt
-            seq_ids = list(seq_group_metadata.seq_data.keys())
-            assert len(seq_ids) == 1
-            seq_id = seq_ids[0]
-
-            computed_block_nums = seq_group_metadata.computed_block_nums
-            if (self.scheduler_config is not None
-                    and self.scheduler_config.chunked_prefill_enabled
-                    and not (computed_block_nums is None
-                             or computed_block_nums == [])):
-                raise RuntimeError(
-                    "chunked prefill cannot be used with prefix caching "
-                    "now.")
-
-            token_chunk_size = seq_group_metadata.token_chunk_size
-            seq_data = seq_group_metadata.seq_data[seq_id]
-            context_len = seq_data.get_num_computed_tokens()
-            # We should use get_len here because in case of preemption
-            # it contains output tokens.
-            seq_len = min(seq_data.get_len(), context_len + token_chunk_size)
-            prompt_tokens = seq_data.get_token_ids()[context_len:seq_len]
-            seq_lens.append(seq_len)
-
-            # NOTE: This only works for oooooooxxx style attention.
-            if computed_block_nums is not None and len(
-                    computed_block_nums) > 0 and self.sliding_window is None:
-                # Prefix is not supported with sliding_window
-                context_len = len(computed_block_nums) * self.block_size
-                prompt_tokens = prompt_tokens[context_len:]
-                prefix_block_tables.append(computed_block_nums)
-            elif self.scheduler_config.chunked_prefill_enabled:
-                if seq_group_metadata.block_tables is not None:
-                    # Prefill has chunked before.
-                    block_table = seq_group_metadata.block_tables[seq_id]
-                    prefix_block_tables.append(block_table)
-                else:
-                    # The first prefill.
-                    prefix_block_tables.append([])
-            else:
-                prefix_block_tables.append([])
-                # Right now, prefill start is always 0. However, this
-                # assumption can be changed once chunked prefill is introduced.
-                assert context_len == 0
-
-            # actual prompt lens
-            context_lens.append(context_len)
-            query_lens.append(seq_len - context_len)
-
-            input_tokens.extend(prompt_tokens)
-            # NOTE(woosuk): Here we assume that the first token in the prompt
-            # is always the first token in the sequence.
-            input_positions.extend(list(range(context_len, seq_len)))
-            lora_id = seq_group_metadata.lora_int_id
-
-            if lora_id > 0:
-                lora_requests.add(seq_group_metadata.lora_request)
-
-            lora_index_mapping += [lora_id] * (seq_len - context_len)
-            lora_prompt_mapping.extend(
-                [lora_id] *
-                (seq_len - context_len
-                 if seq_group_metadata.sampling_params.prompt_logprobs else 1))
-
-            if seq_group_metadata.multi_modal_data:
-                multi_modal_input_list.append(
-                    seq_group_metadata.multi_modal_data.data)
-
-            if seq_group_metadata.block_tables is None:
-                # During memory profiling, the block tables are not initialized
-                # yet. In this case, we just use a dummy slot mapping.
-                slot_mapping.extend([_PAD_SLOT_ID] * seq_len)
-                continue
-
-            # Compute the slot mapping.
-            block_table = seq_group_metadata.block_tables[seq_id]
-            paged_kv_indices.extend(block_table)
-            paged_kv_indptr.append(paged_kv_indptr[-1] + len(block_table))
-
-            # Mask the [0, start_idx) tokens of the prompt with _PAD_SLOT_ID,
-            # where start_idx is max(0, seq_len - sliding_window).
-            # For example, if the prompt len is 10, sliding window is 8, and
-            # block size is 4, the first two tokens are masked and the slot
-            # mapping will be [-1, -1, 2, 3, 4, 5, 6, 7, 0, 1].
-            start_idx = 0
-            if self.sliding_window is not None:
-                assert context_len == 0, (
-                    "Prefix caching is currently not supported with "
-                    "sliding window attention")
-                start_idx = max(0, seq_len - self.sliding_window)
-
-            for i in range(context_len, seq_len):
-                if i < start_idx:
-                    slot_mapping.append(_PAD_SLOT_ID)
-                    continue
-
-                block_number = block_table[i // self.block_size]
-                block_offset = i % self.block_size
-                slot = block_number * self.block_size + block_offset
-                slot_mapping.append(slot)
-
-            last_page_len = seq_len % self.block_size
-            if last_page_len == 0:
-                last_page_len = self.block_size
-            paged_kv_last_page_len.append(last_page_len)
-
-        max_query_len = max(query_lens)
-        max_seq_len = max(seq_lens)
-        assert max_query_len > 0
-
-        context_lens_tensor = torch.tensor(context_lens,
-                                           dtype=torch.int,
-                                           device=self.device)
-
-        if multi_modal_input_list:
-            assert self.vision_language_config, (
-                "Multi-modal inputs are only supported by "
-                "vision language models.")
-            multi_modal_input = torch.cat(multi_modal_input_list,
-                                          dim=0).to(self.device)
-        else:
-            multi_modal_input = None
-
-        # Prepare prefix block tables
-        max_prompt_block_table_len = max(len(t) for t in prefix_block_tables)
-        block_tables = make_tensor_with_pad(
-            prefix_block_tables,
-            max_len=max_prompt_block_table_len,
-            pad=0,
-            dtype=torch.int,
-            device=self.device,
-        )
-
-        # Query length can be shorter than key (i.e., prompt) when prefill
-        # is chunked or prefix cached.
-        query_lens_tensor = torch.tensor(query_lens,
-                                         dtype=torch.long,
-                                         device=self.device)
-        subquery_start_loc = torch.zeros(query_lens_tensor.shape[0] + 1,
-                                         dtype=torch.int32,
-                                         device=self.device)
-
-        seq_lens_tensor = torch.tensor(seq_lens,
-                                       dtype=torch.int,
-                                       device=self.device)
-        seq_start_loc = torch.zeros(seq_lens_tensor.shape[0] + 1,
-                                    dtype=torch.int32,
-                                    device=self.device)
-
-        torch.cumsum(query_lens_tensor,
-                     dim=0,
-                     dtype=subquery_start_loc.dtype,
-                     out=subquery_start_loc[1:])
-
-        torch.cumsum(seq_lens_tensor,
-                     dim=0,
-                     dtype=seq_start_loc.dtype,
-                     out=seq_start_loc[1:])
-
-        if self.attn_backend is FlashInferBackend:
-            if not hasattr(self, "flashinfer_prefill_workspace_buffer"):
-                # Allocate 16MB workspace buffer
-                # Follow the example of flashinfer: https://docs.flashinfer.ai/api/python/decode.html
-                self.flashinfer_prefill_workspace_buffer = torch.empty(
-                    16 * 1024 * 1024, dtype=torch.uint8, device=self.device)
-            paged_kv_indptr = torch.tensor(paged_kv_indptr,
-                                           dtype=torch.int,
-                                           device=self.device)
-            paged_kv_indices = torch.tensor(paged_kv_indices,
-                                            dtype=torch.int,
-                                            device=self.device)
-            paged_kv_last_page_len = torch.tensor(paged_kv_last_page_len,
-                                                  dtype=torch.int,
-                                                  device=self.device)
-            attn_metadata = self.attn_backend.make_metadata(
-                workspace_buffer=self.flashinfer_prefill_workspace_buffer,
-                is_prompt=True,
-                use_cuda_graph=False,
-                seq_start_loc=subquery_start_loc,
-                paged_kv_indices=paged_kv_indices,
-                paged_kv_indptr=paged_kv_indptr,
-                paged_kv_last_page_len=paged_kv_last_page_len,
-                num_qo_heads=self.model_config.get_num_attention_heads(
-                    self.parallel_config),
-                num_kv_heads=self.model_config.get_num_kv_heads(
-                    self.parallel_config),
-                head_dim=self.model_config.get_head_size(),
-                max_seq_len=max_seq_len)
-        else:
-            attn_metadata = self.attn_backend.make_metadata(
-                is_prompt=True,
-                seq_lens=seq_lens,
-                seq_lens_tensor=seq_lens_tensor,
-                max_query_len=max_query_len,
-                max_seq_len=max_seq_len,
-                subquery_start_loc=subquery_start_loc,
-                seq_start_loc=seq_start_loc,
-                context_lens_tensor=context_lens_tensor,
-                block_tables=block_tables,
-                use_cuda_graph=False,
-            )
-
-        return PreparePromptMetadata(
-            input_tokens=input_tokens,
-            input_positions=input_positions,
-            attn_metadata=attn_metadata,
-            seq_lens=seq_lens,
-            query_lens=query_lens,
-            lora_index_mapping=lora_index_mapping,
-            lora_prompt_mapping=lora_prompt_mapping,
-            lora_requests=lora_requests,
-            multi_modal_input=multi_modal_input,
-            slot_mapping=slot_mapping,
-        )
-
-    def _prepare_decode(
-        self,
-        seq_group_metadata_list: List[SequenceGroupMetadata],
-    ) -> PrepareDecodeMetadata:
-        input_tokens: List[int] = []
-        input_positions: List[int] = []
-        slot_mapping: List[int] = []
-        seq_lens: List[int] = []
-=======
->>>>>>> 290f4ada
-        block_tables: List[List[int]] = []
-        multi_modal_input_list: List[torch.Tensor] = []
-        decode_only = True
-        num_prefills = 0
-        num_prefill_tokens = 0
-        num_decode_tokens = 0
-
-        # The following fields are only for flashinfer
-        # Please follow https://docs.flashinfer.ai/tutorials/kv_layout.html#page-layout
-        # for the precise definition of the following fields.
-        # An example:
-        # request 1, page indices [0, 5, 8]
-        # request 2, page indices [1, 6, 7]
-        # request 3, page indices [3, 4]
-        # paged_kv_indices is a concatenation of page indices of all requests:
-        # [0, 5, 8, 1, 6, 7, 3, 4]
-        # paged_kv_indptr is used to index into paged_kv_indices:
-        # [0, 3, 6, 8]
-        paged_kv_indices: List[int] = []
-        # 0 at the beginning of paged_kv_indptr indicates the start of the
-        # first request’s page indices in the paged_kv_indices list.
-        paged_kv_indptr: List[int] = [0]
-        # paged_kv_last_page_len is the length of the last page of each request
-        paged_kv_last_page_len: List[int] = []
-
-        if len(seq_group_metadata_list) == 0:
             return ModelInput.empty(self.device)
 
         if self.sliding_window is not None:
@@ -624,21 +369,13 @@
                         if curr_sliding_window_blocks is not None:
                             block_table = block_table[
                                 -curr_sliding_window_blocks:]
-                        if self.attn_backend.get_name() == "flashinfer":
-                            paged_kv_indices.extend(block_table)
-                            paged_kv_indptr.append(paged_kv_indptr[-1] +
-                                                   len(block_table))
-                            last_page_len = seq_data.get_len(
-                            ) % self.block_size
-                            if last_page_len == 0:
-                                last_page_len = self.block_size
-                            paged_kv_last_page_len.append(last_page_len)
                     else:
                         # Only happens when memory profiling runs.
                         block_table = []
                 else:
                     # Prefill without chunked prefill or memory profiling.
                     block_table = []
+
                 block_tables.append(block_table)
 
                 seq_lens.append(sliding_seq_len)
@@ -714,6 +451,15 @@
                     block_offset = i % self.block_size
                     slot = block_number * self.block_size + block_offset
                     slot_mapping.append(slot)
+
+                if self.attn_backend.get_name() == "flashinfer":
+                    paged_kv_indices.extend(block_table)
+                    paged_kv_indptr.append(paged_kv_indptr[-1] +
+                                           len(block_table))
+                    last_page_len = seq_len % self.block_size
+                    if last_page_len == 0:
+                        last_page_len = self.block_size
+                    paged_kv_last_page_len.append(last_page_len)
 
         batch_size = len(input_tokens)
         max_query_len = max(query_lens)
@@ -800,10 +546,6 @@
                      dtype=seq_start_loc.dtype,
                      out=seq_start_loc[1:])
 
-<<<<<<< HEAD
-        if self.attn_backend is FlashInferBackend:
-            if not hasattr(self, "flashinfer_decode_workspace_buffer"):
-=======
         input_tokens_tensor = torch.tensor(input_tokens,
                                            dtype=torch.long,
                                            device=self.device)
@@ -816,10 +558,9 @@
 
         if self.attn_backend.get_name() == "flashinfer":
             if not hasattr(self, "flashinfer_workspace_buffer"):
->>>>>>> 290f4ada
                 # Allocate 16MB workspace buffer
                 # Follow the example of flashinfer: https://docs.flashinfer.ai/api/python/decode.html
-                self.flashinfer_decode_workspace_buffer = torch.empty(
+                self.flashinfer_workspace_buffer = torch.empty(
                     16 * 1024 * 1024, dtype=torch.uint8, device=self.device)
             paged_kv_indptr_tensor = torch.tensor(paged_kv_indptr,
                                                   dtype=torch.int,
@@ -837,19 +578,12 @@
                 num_prefill_tokens=num_prefill_tokens,
                 num_decode_tokens=num_decode_tokens,
                 use_cuda_graph=False,
-<<<<<<< HEAD
-                workspace_buffer=self.flashinfer_decode_workspace_buffer,
-                paged_kv_indptr=paged_kv_indptr,
-                paged_kv_indices=paged_kv_indices,
-                paged_kv_last_page_len=paged_kv_last_page_len,
-=======
                 max_prefill_seq_len=max_prefill_seq_len,
                 block_tables=block_tables,
                 workspace_buffer=self.flashinfer_workspace_buffer,
                 paged_kv_indptr=paged_kv_indptr_tensor,
                 paged_kv_indices=paged_kv_indices_tensor,
                 paged_kv_last_page_len=paged_kv_last_page_len_tensor,
->>>>>>> 290f4ada
                 num_qo_heads=self.model_config.get_num_attention_heads(
                     self.parallel_config),
                 num_kv_heads=self.model_config.get_num_kv_heads(
@@ -857,6 +591,7 @@
                 head_dim=self.model_config.get_head_size(),
                 page_size=16,
                 seq_start_loc=seq_start_loc,
+                query_start_loc=query_start_loc,
                 data_type=kv_cache_dtype)
         else:
             attn_metadata = self.attn_backend.make_metadata(
