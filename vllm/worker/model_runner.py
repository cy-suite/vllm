import dataclasses
import gc
import time
import warnings
from collections import defaultdict
from typing import (TYPE_CHECKING, Any, Dict, List, Optional, Set, Tuple, Type,
                    TypeVar, Union)

import numpy as np
import torch
import torch.nn as nn

from vllm.attention import AttentionMetadata, get_attn_backend
from vllm.config import (CacheConfig, DeviceConfig, LoadConfig, LoRAConfig,
<<<<<<< HEAD
                         ModelConfig, ParallelConfig, PromptAdapterConfig,
                         SchedulerConfig, VisionLanguageConfig)
from vllm.distributed import broadcast_tensor_dict
=======
                         ModelConfig, ParallelConfig, SchedulerConfig,
                         VisionLanguageConfig)
>>>>>>> 3aa7b6cf
from vllm.distributed.parallel_state import graph_capture
from vllm.logger import init_logger
from vllm.lora.layers import LoRAMapping
from vllm.lora.request import LoRARequest
from vllm.lora.worker_manager import LRUCacheWorkerLoRAManager
from vllm.model_executor import SamplingMetadata
from vllm.model_executor.model_loader import get_model
from vllm.model_executor.model_loader.tensorizer import TensorizerConfig
from vllm.multimodal import MULTIMODAL_REGISTRY
from vllm.prompt_adapter.layers import PromptAdapterMapping
from vllm.prompt_adapter.request import PromptAdapterRequest
from vllm.prompt_adapter.worker_manager import (
    LRUCacheWorkerPromptAdapterManager)
from vllm.sampling_params import SamplingParams
from vllm.sequence import SamplerOutput, SequenceData, SequenceGroupMetadata
from vllm.utils import (CudaMemoryProfiler, get_kv_cache_torch_dtype, is_hip,
                        is_pin_memory_available, make_tensor_with_pad)
from vllm.worker.model_runner_base import (
    ModelRunnerBase, ModelRunnerInputBase,
    _add_attn_metadata_broadcastable_dict,
    _add_sampling_metadata_broadcastable_dict,
    _init_attn_metadata_from_tensor_dict,
    _init_sampling_metadata_from_tensor_dict)

if TYPE_CHECKING:
    from vllm.attention.backends.abstract import AttentionBackend

logger = init_logger(__name__)

_PAD_SLOT_ID = -1
LORA_WARMUP_RANK = 8
_BATCH_SIZE_ALIGNMENT = 8
# Capture graphs for token size 1, 2, 4, 8, 16, 24, 32, 40, ..., 256.
# NOTE: _get_graph_batch_size needs to be updated if this list is changed.
_BATCH_SIZES_TO_CAPTURE = [1, 2, 4] + [
    _BATCH_SIZE_ALIGNMENT * i for i in range(1, 33)
]
_NUM_WARMUP_ITERS = 2

TModelInputForGPU = TypeVar('TModelInputForGPU', bound="ModelInputForGPU")

<<<<<<< HEAD
class ModelInput(NamedTuple):
    input_tokens: torch.Tensor
    input_positions: torch.Tensor
    attn_metadata: Optional[AttentionMetadata]
    seq_lens: List[int]
    query_lens: List[int]
    lora_mapping: Optional[LoRAMapping]
    lora_requests: Set[LoRARequest]
    multi_modal_kwargs: Dict[str, torch.Tensor]
    slot_mapping: torch.Tensor
    num_prefill_tokens: int
    num_decode_tokens: int
    num_prefills: int
    prompt_adapter_mapping: Optional[PromptAdapterMapping]
    prompt_adapter_requests: Set[PromptAdapterRequest]

    @classmethod
    def empty(cls, device):
        return ModelInput(
            input_tokens=torch.empty(0, device=device),
            input_positions=torch.empty(0, device=device),
            attn_metadata=None,
            seq_lens=[],
            query_lens=[],
            lora_mapping=None,
            lora_requests=set(),
            multi_modal_kwargs={},
            slot_mapping=torch.empty(0, device=device),
            num_prefill_tokens=0,
            num_decode_tokens=0,
            num_prefills=0,
            prompt_adapter_mapping=None,
            prompt_adapter_requests=set(),
        )
=======

@dataclasses.dataclass(frozen=True)
class ModelInputForGPU(ModelRunnerInputBase):
    """
    This base class contains metadata needed for the base model forward pass
    but not metadata for possible additional steps, e.g., sampling. Model
    runners that run additional steps should subclass this method to add
    additional fields.
    """
    input_tokens: Optional[torch.Tensor] = None
    input_positions: Optional[torch.Tensor] = None
    seq_lens: Optional[List[int]] = None
    query_lens: Optional[List[int]] = None
    lora_mapping: Optional["LoRAMapping"] = None
    lora_requests: Optional[Set[LoRARequest]] = None
    attn_metadata: Optional["AttentionMetadata"] = None
    multi_modal_kwargs: Optional[Dict[str, torch.Tensor]] = None

    def as_broadcastable_tensor_dict(self) -> Dict[str, Any]:
        tensor_dict = {
            "input_tokens": self.input_tokens,
            "input_positions": self.input_positions,
            "lora_requests": self.lora_requests,
            "lora_mapping": self.lora_mapping,
            "multi_modal_kwargs": self.multi_modal_kwargs,
        }
        _add_attn_metadata_broadcastable_dict(tensor_dict, self.attn_metadata)
        return tensor_dict
>>>>>>> 3aa7b6cf

    @classmethod
    def from_broadcasted_tensor_dict(
        cls: Type[TModelInputForGPU],
        tensor_dict: Dict[str, Any],
        attn_backend: Optional["AttentionBackend"] = None,
    ) -> TModelInputForGPU:
        if attn_backend is not None:
            tensor_dict = _init_attn_metadata_from_tensor_dict(
                attn_backend, tensor_dict)
        return cls(**tensor_dict)


@dataclasses.dataclass(frozen=True)
class ModelInputForGPUWithSamplingMetadata(ModelInputForGPU):
    """
    Used by the ModelRunner.
    """
    sampling_metadata: Optional["SamplingMetadata"] = None
    # Used for speculative decoding. We do not broadcast it because it is only
    # used by the driver worker.
    is_prompt: Optional[bool] = None

    def as_broadcastable_tensor_dict(self) -> Dict[str, Any]:
        tensor_dict = {
            "input_tokens": self.input_tokens,
            "input_positions": self.input_positions,
            "lora_requests": self.lora_requests,
            "lora_mapping": self.lora_mapping,
            "multi_modal_kwargs": self.multi_modal_kwargs,
        }
        _add_attn_metadata_broadcastable_dict(tensor_dict, self.attn_metadata)
        _add_sampling_metadata_broadcastable_dict(tensor_dict,
                                                  self.sampling_metadata)
        return tensor_dict

    @classmethod
    def from_broadcasted_tensor_dict(
        cls,
        tensor_dict: Dict[str, Any],
        attn_backend: Optional["AttentionBackend"] = None,
    ) -> "ModelInputForGPUWithSamplingMetadata":
        tensor_dict = _init_sampling_metadata_from_tensor_dict(tensor_dict)
        if attn_backend is not None:
            tensor_dict = _init_attn_metadata_from_tensor_dict(
                attn_backend, tensor_dict)
        return cls(**tensor_dict)


class GPUModelRunnerBase(ModelRunnerBase[TModelInputForGPU]):
    """
    Helper class for shared methods between GPU model runners.
    """
    _model_input_cls: Type[TModelInputForGPU]

    def __init__(
        self,
        model_config: ModelConfig,
        parallel_config: ParallelConfig,
        scheduler_config: SchedulerConfig,
        device_config: DeviceConfig,
        cache_config: CacheConfig,
        load_config: LoadConfig,
        lora_config: Optional[LoRAConfig],
        kv_cache_dtype: Optional[str] = "auto",
        is_driver_worker: bool = False,
        vision_language_config: Optional[VisionLanguageConfig] = None,
        prompt_adapter_config: Optional[PromptAdapterConfig] = None,
        return_hidden_states: bool = False,
    ):
        self.model_config = model_config
        self.parallel_config = parallel_config
        self.scheduler_config = scheduler_config
        self.device_config = device_config
        self.cache_config = cache_config
        self.lora_config = lora_config
        self.load_config = load_config
        self.is_driver_worker = is_driver_worker
        self.vision_language_config = vision_language_config
        self.prompt_adapter_config = prompt_adapter_config
        self.return_hidden_states = return_hidden_states

        self.device = self.device_config.device
        self.pin_memory = is_pin_memory_available()

        self.kv_cache_dtype = kv_cache_dtype
        self.sliding_window = model_config.get_sliding_window()
        self.block_size = cache_config.block_size
        self.max_seq_len_to_capture = self.model_config.max_seq_len_to_capture
        self.graph_runners: Dict[int, CUDAGraphRunner] = {}
        self.graph_memory_pool: Optional[Tuple[
            int, int]] = None  # Set during graph capture.
        # When using CUDA graph, the input block tables must be padded to
        # max_seq_len_to_capture. However, creating the block table in
        # Python can be expensive. To optimize this, we cache the block table
        # in numpy and only copy the actual input content at every iteration.
        # The shape of the cached block table will be
        # (max batch size to capture, max context len to capture / block size).
        self.graph_block_tables = np.zeros(
            (max(_BATCH_SIZES_TO_CAPTURE), self.get_max_block_per_batch()),
            dtype=np.int32)
        num_attn_heads = self.model_config.get_num_attention_heads(
            self.parallel_config)
        self.attn_backend = get_attn_backend(
            num_attn_heads,
            self.model_config.get_head_size(),
            self.model_config.get_num_kv_heads(self.parallel_config),
            self.model_config.get_sliding_window(),
            self.model_config.dtype,
            self.kv_cache_dtype,
            self.block_size,
        ) if num_attn_heads else None

        # Create processor for multi-modal data
        if self.vision_language_config is not None:
            self.multi_modal_input_processor = MULTIMODAL_REGISTRY \
                .create_input_processor(
                    self.model_config,
                    self.vision_language_config,
                )
        else:
            self.multi_modal_input_processor = None

        # Lazy initialization
        self.model: nn.Module  # Set after load_model
        # Set if the backend is flashinfer.
        self.flashinfer_workspace_buffer: torch.Tensor
        # Set after load_model.
        self.lora_manager: Optional[LRUCacheWorkerLoRAManager] = None
        self.prompt_adapter_manager: LRUCacheWorkerPromptAdapterManager = None

    def load_model(self) -> None:
        with CudaMemoryProfiler() as m:
            self.model = get_model(
                model_config=self.model_config,
                device_config=self.device_config,
                load_config=self.load_config,
                lora_config=self.lora_config,
                vision_language_config=self.vision_language_config,
                parallel_config=self.parallel_config,
                scheduler_config=self.scheduler_config,
                cache_config=self.cache_config)

        self.model_memory_usage = m.consumed_memory
        logger.info("Loading model weights took %.4f GB",
                    self.model_memory_usage / float(2**30))

        if self.lora_config:
            assert hasattr(self.model, "supported_lora_modules"
                           ) and self.model.supported_lora_modules, (
                               "Model does not support LoRA")
            assert hasattr(
                self.model,
                "embedding_modules"), "Model does not have embedding_modules"
            assert hasattr(self.model, "embedding_padding_modules"
                           ), "Model does not have embedding_padding_modules"
            self.lora_manager = LRUCacheWorkerLoRAManager(
                self.scheduler_config.max_num_seqs,
                self.scheduler_config.max_num_batched_tokens,
                self.vocab_size,
                self.lora_config,
                self.device,
                self.model.embedding_modules,
                self.model.embedding_padding_modules,
                max_position_embeddings=self.model.config.
                max_position_embeddings,
            )
            self.model = self.lora_manager.create_lora_manager(self.model)

        if self.prompt_adapter_config:
            self.prompt_adapter_manager = LRUCacheWorkerPromptAdapterManager(
                self.scheduler_config.max_num_seqs,
                self.scheduler_config.max_num_batched_tokens, self.device,
                self.prompt_adapter_config)
            self.model = (
                self.prompt_adapter_manager.create_prompt_adapter_manager(
                                                            self.model))

        if self.kv_cache_dtype == "fp8" and is_hip():
            # Currently only ROCm accepts kv-cache scaling factors
            # via quantization_param_path and this will be deprecated
            # in the future.
            if self.model_config.quantization_param_path is not None:
                if callable(getattr(self.model, "load_kv_cache_scales", None)):
                    warnings.warn(
                        "Loading kv cache scaling factor from JSON is "
                        "deprecated and will be removed. Please include "
                        "kv cache scaling factors in the model checkpoint.",
                        FutureWarning,
                        stacklevel=2)
                    self.model.load_kv_cache_scales(
                        self.model_config.quantization_param_path)
                    logger.info("Loaded KV cache scaling factors from %s",
                                self.model_config.quantization_param_path)
                else:
                    raise RuntimeError(
                        "Using FP8 KV cache and scaling factors provided but "
                        "model %s does not support loading scaling factors.",
                        self.model.__class__)
            else:
                logger.warning(
                    "Using FP8 KV cache but no scaling factors "
                    "provided. Defaulting to scaling factors of 1.0. "
                    "This may lead to less accurate results!")

    def save_sharded_state(
        self,
        path: str,
        pattern: Optional[str] = None,
        max_size: Optional[int] = None,
    ) -> None:
        from vllm.model_executor.model_loader.loader import ShardedStateLoader
        ShardedStateLoader.save_model(
            self.model,
            path,
            pattern=pattern,
            max_size=max_size,
        )

    def save_tensorized_model(
        self,
        tensorizer_config: TensorizerConfig,
    ) -> None:
        from vllm.model_executor.model_loader.loader import TensorizerLoader
        TensorizerLoader.save_model(
            self.model,
            tensorizer_config=tensorizer_config,
        )

    def get_max_block_per_batch(self) -> int:
        block_size = self.block_size
        return (self.max_seq_len_to_capture + block_size - 1) // block_size

    def _prepare_model_input_tensors(
        self,
        seq_group_metadata_list: List[SequenceGroupMetadata],
    ) -> TModelInputForGPU:
        """Helper method to prepare the model input based on a given sequence
        group. Prepares metadata needed for the base model forward pass but not
        metadata for possible additional steps, e.g., sampling.

        The API assumes seq_group_metadata_list is sorted by prefill -> decode.

        The result tensors and data structure also batches input in prefill
        -> decode order. For example,

        - input_tokens[:num_prefill_tokens] contains prefill tokens.
        - input_tokens[num_prefill_tokens:] contains decode tokens.

        If cuda graph is required, this API automatically pads inputs.
        """
        input_tokens: List[int] = []
        input_positions: List[int] = []
        slot_mapping: List[int] = []
        lora_index_mapping: List[int] = []
        lora_prompt_mapping: List[int] = []
        lora_requests: Set[LoRARequest] = set()
        prompt_adapter_index_mapping: List[int] = []
        prompt_adapter_prompt_mapping: List[int] = []
        prompt_adapter_requests: Set[PromptAdapterRequest] = set()

        seq_lens: List[int] = []
        prefill_seq_lens: List[int] = []
        decode_seq_lens: List[int] = []
        context_lens: List[int] = []
        query_lens: List[int] = []
        block_tables: List[List[int]] = []
        multi_modal_kwargs_list: Dict[str,
                                      List[torch.Tensor]] = defaultdict(list)
        decode_only = True
        num_prefills = 0
        num_prefill_tokens = 0
        num_decode_tokens = 0

        # The following fields are only for flashinfer
        # Please follow https://docs.flashinfer.ai/tutorials/kv_layout.html#page-layout
        # for the precise definition of the following fields.
        # An example:
        # request 1, page indices [0, 5, 8]
        # request 2, page indices [1, 6, 7]
        # request 3, page indices [3, 4]
        # paged_kv_indices is a concatenation of page indices of all requests:
        # [0, 5, 8, 1, 6, 7, 3, 4]
        # paged_kv_indptr is used to index into paged_kv_indices:
        # [0, 3, 6, 8]
        paged_kv_indices: List[int] = []
        # 0 at the beginning of paged_kv_indptr indicates the start of the
        # first request’s page indices in the paged_kv_indices list.
        paged_kv_indptr: List[int] = [0]
        # paged_kv_last_page_len is the length of the last page of each request
        paged_kv_last_page_len: List[int] = []

        if len(seq_group_metadata_list) == 0:
            return self._model_input_cls()

        if self.sliding_window is not None:
            sliding_window_blocks = (self.sliding_window + self.block_size -
                                     1) // self.block_size
            block_aligned_sliding_window = \
                sliding_window_blocks * self.block_size

        for seq_group_metadata in seq_group_metadata_list:
            seq_ids = list(seq_group_metadata.seq_data.keys())
            is_prompt = seq_group_metadata.is_prompt

            for seq_id in seq_ids:
                computed_block_nums = seq_group_metadata.computed_block_nums
                if (self.scheduler_config is not None
                        and self.scheduler_config.chunked_prefill_enabled
                        and not (computed_block_nums is None
                                 or computed_block_nums == [])):
                    raise RuntimeError(
                        "chunked prefill cannot be used with prefix caching "
                        "now.")

                seq_data = seq_group_metadata.seq_data[seq_id]
                if is_prompt:
                    context_len = seq_data.get_num_computed_tokens()
                else:
                    # get_num_computed_tokens is incorrect for spec decoding.
                    # So, we should have a special logic here.
                    # TODO(sang): Fix it.
                    context_len = seq_data.get_len() - 1

                seq_len = min(
                    seq_data.get_len(),
                    context_len + seq_group_metadata.token_chunk_size)
                if is_prompt:
                    tokens = seq_data.get_token_ids()[context_len:seq_len]
                else:
                    # Optimization. get_token_ids requires the entire copy of
                    # tokens.
                    tokens = [seq_data.get_last_token_id()]

                # Prefix cache was hit.
                # Prefix is not supported with sliding_window
                prefix_cache_hit = (computed_block_nums is not None
                                    and len(computed_block_nums) > 0
                                    and self.sliding_window is None
                                    and is_prompt)

                # These are seq_len/context_len capped to the sliding window.
                # They are passed to decode kernel.
                # We still need original seq_len/context_len to compute slot
                # mapping (and input position) below.
                curr_sliding_window_blocks = None
                sliding_seq_len = seq_len
                sliding_context_len = context_len

                # TODO(sang): This is a hack to make sliding window work with
                # paged attn. We can remove it if we make paged attn kernel
                # to properly handle slinding window attn.
                if (self.sliding_window is not None and not is_prompt):
                    curr_sliding_window_blocks = sliding_window_blocks
                    if self.scheduler_config.use_v2_block_manager:
                        # number of elements in last block
                        suff_len = seq_len % self.block_size
                        sliding_seq_len = min(
                            seq_len, block_aligned_sliding_window + suff_len)
                        if suff_len > 0:
                            curr_sliding_window_blocks += 1
                    else:
                        sliding_seq_len = min(seq_len, self.sliding_window)
                    sliding_context_len = sliding_seq_len - 1

                # TODO(sang): Combine chunked prefill and prefix caching by
                # only allowing multiple of block_size chunk size.
                # NOTE: This only works for oooooooxxx style attention.
                if prefix_cache_hit:
                    assert computed_block_nums is not None
                    context_len = len(computed_block_nums) * self.block_size
                    tokens = tokens[context_len:]

                    # need to think what to set it to when we have both sliding
                    # window and prefix caching...
                    assert self.sliding_window is None, \
                        "Prefix caching is not supported with sliding window"
                    sliding_context_len = context_len

                    if self.attn_backend.get_name() == "flash-attn":
                        # NOTE(woosuk): For flash-attn, the block table should
                        # include the entries for the incoming prefill tokens.
                        # TODO(woosuk): This is a temporary fix. We should
                        # provide a unified interface for different backends.
                        block_table = seq_group_metadata.block_tables[seq_id]
                    else:
                        block_table = computed_block_nums
                elif (self.scheduler_config.chunked_prefill_enabled
                      or not is_prompt):
                    if seq_group_metadata.block_tables is not None:
                        # chunked prefill or decode
                        block_table = seq_group_metadata.block_tables[seq_id]
                        if curr_sliding_window_blocks is not None:
                            block_table = block_table[
                                -curr_sliding_window_blocks:]
                        if self.attn_backend.get_name() == "flashinfer":
                            paged_kv_indices.extend(block_table)
                            paged_kv_indptr.append(paged_kv_indptr[-1] +
                                                   len(block_table))
                            last_page_len = seq_data.get_len(
                            ) % self.block_size
                            if last_page_len == 0:
                                last_page_len = self.block_size
                            paged_kv_last_page_len.append(last_page_len)
                    else:
                        # Only happens when memory profiling runs.
                        block_table = []
                else:
                    # Prefill without chunked prefill or memory profiling.
                    block_table = []
                block_tables.append(block_table)

                seq_lens.append(sliding_seq_len)
                context_lens.append(sliding_context_len)
                query_len = sliding_seq_len - sliding_context_len
                query_lens.append(query_len)
                input_tokens.extend(tokens)
                input_positions.extend(list(range(context_len, seq_len)))
                lora_id = seq_group_metadata.lora_int_id
                prompt_adapter_id = seq_group_metadata.prompt_adapter_id
                prompt_adapter_id = seq_group_metadata.prompt_adapter_id

                if is_prompt:
                    assert len(seq_ids) == 1
                    num_prefills += 1
                    num_prefill_tokens += len(tokens)
                    decode_only = False
                    prefill_seq_lens.append(seq_len)
                else:
                    assert query_len == 1, (
                        "seq_len: {}, context_len: {}, query_len: {}".format(
                            seq_len, context_len, query_len))
                    num_decode_tokens += query_len
                    decode_seq_lens.append(sliding_seq_len)

                if lora_id > 0:
                    lora_requests.add(seq_group_metadata.lora_request)

                lora_index_mapping += [lora_id] * query_len
                lora_prompt_mapping.extend(
                    [lora_id] *
                    (query_len if seq_group_metadata.sampling_params
                     and seq_group_metadata.sampling_params.prompt_logprobs
                     is not None else 1))

                mm_data = seq_group_metadata.multi_modal_data
                if mm_data is not None:
                    # Process multi-modal data
                    if self.multi_modal_input_processor is None:
                        raise ValueError(
                            "Multi-modal inputs are only supported by "
                            "vision language models.")
                    mm_kwargs = self.multi_modal_input_processor(mm_data)
                    for k, v in mm_kwargs.items():
                        multi_modal_kwargs_list[k].append(v)

                if prompt_adapter_id > 0:
                    prompt_adapter_requests.add(
                        seq_group_metadata.prompt_adapter_request)

                num_tokens = seq_group_metadata.\
                                        prompt_adapter_num_virtual_tokens
                pm = [prompt_adapter_id
                      ] * num_tokens + [0] * (query_len - num_tokens)
                prompt_adapter_index_mapping += pm
                prompt_adapter_prompt_mapping.extend(
                    [prompt_adapter_id] *
                    (query_len if seq_group_metadata.sampling_params
                     and seq_group_metadata.sampling_params.prompt_logprobs
                     else 1))

                if _is_block_tables_empty(seq_group_metadata.block_tables):
                    # During memory profiling, the block tables are not
                    # initialized yet. In this case, we just use a dummy
                    # slot mapping.
                    # In embeddings, the block tables are {seq_id: None}.
                    slot_mapping.extend([_PAD_SLOT_ID] * seq_len)
                    continue

                # Compute the slot mapping.
                block_table = seq_group_metadata.block_tables[seq_id]

                # Mask the [0, start_idx) tokens of the prompt with
                # _PAD_SLOT_ID, where start_idx is max(0, seq_len -
                # sliding_window). For example, if the prompt len is 10,
                # sliding window is 8, and block size is 4, the first two
                # tokens are masked and the slot mapping will be
                # [-1, -1, 2, 3, 4, 5, 6, 7, 0, 1].
                start_idx = 0
                if self.sliding_window is not None:
                    if is_prompt:
                        assert self.scheduler_config.use_v2_block_manager \
                            or context_len == 0, (
                            "Prefix caching is currently not supported with "
                            "sliding window attention in V1 block manager")
                    # It is an optimization. When it is decoding, it is always
                    # 0. When prefill, we use it to not write slots to kv cache
                    # to save memory.
                    start_idx = max(0, query_len - self.sliding_window)

                for i in range(context_len, seq_len):
                    if i < start_idx:
                        slot_mapping.append(_PAD_SLOT_ID)
                        continue

                    block_number = block_table[i // self.block_size]
                    block_offset = i % self.block_size
                    slot = block_number * self.block_size + block_offset
                    slot_mapping.append(slot)

        batch_size = len(input_tokens)
        max_query_len = max(query_lens)
        max_prefill_seq_len = max(prefill_seq_lens, default=0)
        max_decode_seq_len = max(decode_seq_lens, default=0)

        # If cuda graph can be used, pad tensors accordingly.
        # See `capture_model` API for more details.
        # vLLM uses cuda graph only for decoding requests.
        use_captured_graph = (
            decode_only and not self.model_config.enforce_eager
            and batch_size <= _BATCH_SIZES_TO_CAPTURE[-1]
            and max_decode_seq_len <= self.max_seq_len_to_capture)
        if use_captured_graph:
            graph_batch_size = _get_graph_batch_size(batch_size)
            assert graph_batch_size >= batch_size
            for _ in range(graph_batch_size - batch_size):
                input_tokens.append(0)
                input_positions.append(0)
                slot_mapping.append(_PAD_SLOT_ID)
                seq_lens.append(1)
                block_tables.append([])
                lora_index_mapping.append(0)
                prompt_adapter_index_mapping.append(0)

            batch_size = graph_batch_size
            num_decode_tokens = batch_size

        if use_captured_graph:
            # The shape of graph_block_tables is
            # [max batch size, max context len // block size].
            input_block_tables = self.graph_block_tables[:batch_size]
            for i, block_table in enumerate(block_tables):
                if block_table:
                    input_block_tables[i, :len(block_table)] = block_table
            block_tables = torch.tensor(input_block_tables, device=self.device)
        else:
            max_block_table_len = max(
                len(block_table) for block_table in block_tables)
            block_tables = make_tensor_with_pad(
                block_tables,
                max_len=max_block_table_len,
                pad=0,
                dtype=torch.int,
                device=self.device,
            )
        assert max_query_len > 0, ("query_lens: {}".format(query_lens))

        seq_lens_tensor = torch.tensor(seq_lens,
                                       dtype=torch.int,
                                       device=self.device)
        seq_start_loc = torch.zeros(seq_lens_tensor.shape[0] + 1,
                                    dtype=torch.int32,
                                    device=self.device)

        torch.cumsum(seq_lens_tensor,
                     dim=0,
                     dtype=seq_start_loc.dtype,
                     out=seq_start_loc[1:])

        input_tokens_tensor = torch.tensor(input_tokens,
                                           dtype=torch.long,
                                           device=self.device)
        input_positions_tensor = torch.tensor(input_positions,
                                              dtype=torch.long,
                                              device=self.device)
        slot_mapping_tensor = torch.tensor(slot_mapping,
                                           dtype=torch.long,
                                           device=self.device)

        if self.attn_backend.get_name() == "flashinfer":
            if not hasattr(self, "flashinfer_workspace_buffer"):
                # Allocate 16MB workspace buffer
                # Follow the example of flashinfer: https://docs.flashinfer.ai/api/python/decode.html
                self.flashinfer_workspace_buffer = torch.empty(
                    16 * 1024 * 1024, dtype=torch.uint8, device=self.device)
            paged_kv_indptr_tensor = torch.tensor(paged_kv_indptr,
                                                  dtype=torch.int,
                                                  device=self.device)
            paged_kv_indices_tensor = torch.tensor(paged_kv_indices,
                                                   dtype=torch.int,
                                                   device=self.device)
            paged_kv_last_page_len_tensor = torch.tensor(
                paged_kv_last_page_len, dtype=torch.int, device=self.device)
            kv_cache_dtype = get_kv_cache_torch_dtype(self.kv_cache_dtype,
                                                      self.model_config.dtype)
            attn_metadata = self.attn_backend.make_metadata(
                num_prefills=num_prefills,
                slot_mapping=slot_mapping_tensor,
                num_prefill_tokens=num_prefill_tokens,
                num_decode_tokens=num_decode_tokens,
                use_cuda_graph=False,
                max_prefill_seq_len=max_prefill_seq_len,
                block_tables=block_tables,
                workspace_buffer=self.flashinfer_workspace_buffer,
                paged_kv_indptr=paged_kv_indptr_tensor,
                paged_kv_indices=paged_kv_indices_tensor,
                paged_kv_last_page_len=paged_kv_last_page_len_tensor,
                num_qo_heads=self.model_config.get_num_attention_heads(
                    self.parallel_config),
                num_kv_heads=self.model_config.get_num_kv_heads(
                    self.parallel_config),
                head_dim=self.model_config.get_head_size(),
                page_size=16,
                seq_start_loc=seq_start_loc,
                data_type=kv_cache_dtype)
        else:
            context_lens_tensor = torch.tensor(context_lens,
                                               dtype=torch.int,
                                               device=self.device)
            query_lens_tensor = torch.tensor(query_lens,
                                             dtype=torch.long,
                                             device=self.device)
            query_start_loc = torch.zeros(query_lens_tensor.shape[0] + 1,
                                          dtype=torch.int32,
                                          device=self.device)

            torch.cumsum(query_lens_tensor,
                         dim=0,
                         dtype=query_start_loc.dtype,
                         out=query_start_loc[1:])

            attn_metadata = self.attn_backend.make_metadata(
                num_prefills=num_prefills,
                slot_mapping=slot_mapping_tensor,
                num_prefill_tokens=num_prefill_tokens,
                num_decode_tokens=num_decode_tokens,
                seq_lens=seq_lens,
                seq_lens_tensor=seq_lens_tensor,
                max_query_len=max_query_len,
                max_prefill_seq_len=max_prefill_seq_len,
                max_decode_seq_len=max_decode_seq_len,
                query_start_loc=query_start_loc,
                seq_start_loc=seq_start_loc,
                context_lens_tensor=context_lens_tensor,
                block_tables=block_tables,
                use_cuda_graph=use_captured_graph,
            )

        if self.lora_config:
            lora_mapping = LoRAMapping(
                lora_index_mapping,
                lora_prompt_mapping,
            )
        else:
            lora_mapping = None

        if self.prompt_adapter_config:
            prompt_adapter_mapping = PromptAdapterMapping(
                prompt_adapter_index_mapping,
                prompt_adapter_prompt_mapping,
            )
        else:
            prompt_adapter_mapping = None

        multi_modal_kwargs = {
            k: torch.cat(v, dim=0).to(self.device)
            for k, v in multi_modal_kwargs_list.items()
        }

        return self._model_input_cls(
            input_tokens=input_tokens_tensor,
            input_positions=input_positions_tensor,
            attn_metadata=attn_metadata,
            seq_lens=seq_lens,
            query_lens=query_lens,
            lora_mapping=lora_mapping,
            lora_requests=lora_requests,
            multi_modal_kwargs=multi_modal_kwargs,
<<<<<<< HEAD
            slot_mapping=slot_mapping_tensor,
            num_prefill_tokens=num_prefill_tokens,
            num_decode_tokens=num_decode_tokens,
            num_prefills=num_prefills,
            prompt_adapter_mapping=prompt_adapter_mapping,
            prompt_adapter_requests=prompt_adapter_requests,
        )

    def prepare_input_tensors(
        self,
        seq_group_metadata_list: Optional[List[SequenceGroupMetadata]],
    ) -> Tuple[torch.Tensor, torch.Tensor, AttentionMetadata, SamplingMetadata,
               Set[LoRARequest], LoRAMapping, Dict[str, torch.Tensor],
               Set[PromptAdapterRequest], PromptAdapterMapping]:
        if self.is_driver_worker:
            assert seq_group_metadata_list is not None
            # Prepare input tensors.
            (input_tokens, input_positions, attn_metadata, seq_lens,
             query_lens, lora_mapping, lora_requests, multi_modal_kwargs,
             slot_mapping, num_prefill_tokens, num_decode_tokens, num_prefills,
             prompt_adapter_mapping, prompt_adapter_requests
             ) = self._prepare_model_input(seq_group_metadata_list)

            sampling_metadata = SamplingMetadata.prepare(
                seq_group_metadata_list, seq_lens, query_lens, self.device,
                self.pin_memory)

            metadata_dict = {
                "input_tokens": input_tokens,
                "input_positions": input_positions,
                "selected_token_indices":
                sampling_metadata.selected_token_indices,
                "lora_requests": lora_requests,
                "lora_mapping": lora_mapping,
                "multi_modal_kwargs": multi_modal_kwargs,
                "num_prefill_tokens": num_prefill_tokens,
                "num_decode_tokens": num_decode_tokens,
                "slot_mapping": slot_mapping,
                "num_prefills": num_prefills,
                "prompt_adapter_requests": prompt_adapter_requests,
                "prompt_adapter_mapping": prompt_adapter_mapping,
            }
            if attn_metadata:
                metadata_dict.update(attn_metadata.asdict_zerocopy())
            broadcast_tensor_dict(metadata_dict, src=0)
        else:
            metadata_dict = broadcast_tensor_dict(src=0)
            input_tokens = metadata_dict.pop("input_tokens")
            input_positions = metadata_dict.pop("input_positions")
            selected_token_indices = metadata_dict.pop(
                "selected_token_indices")
            lora_mapping = metadata_dict.pop("lora_mapping")
            lora_requests = metadata_dict.pop("lora_requests")
            multi_modal_kwargs = metadata_dict.pop("multi_modal_kwargs")
            prompt_adapter_mapping = metadata_dict.pop(
                "prompt_adapter_mapping")
            prompt_adapter_requests = metadata_dict.pop(
                "prompt_adapter_requests")

            if metadata_dict:
                attn_metadata = self.attn_backend.make_metadata(
                    **metadata_dict)
            else:
                attn_metadata = None
            sampling_metadata = SamplingMetadata(
                seq_groups=None,
                selected_token_indices=selected_token_indices,
                categorized_sample_indices=None,
                num_prompts=0,
            )

        return (input_tokens, input_positions, attn_metadata,
                sampling_metadata, lora_requests, lora_mapping,
                multi_modal_kwargs, prompt_adapter_requests,
                prompt_adapter_mapping)

    @torch.inference_mode()
    def execute_model(
        self,
        seq_group_metadata_list: Optional[List[SequenceGroupMetadata]],
        kv_caches: List[torch.Tensor],
    ) -> Optional[SamplerOutput]:
        (input_tokens, input_positions, attn_metadata, sampling_metadata,
         lora_requests, lora_mapping, multi_modal_kwargs,
         prompt_adapter_requests, prompt_adapter_mapping
         ) = self.prepare_input_tensors(seq_group_metadata_list)

        if self.lora_config:
            self.set_active_loras(lora_requests, lora_mapping)

        if self.prompt_adapter_config:
            self.set_active_prompt_adapters(prompt_adapter_requests,
                                            prompt_adapter_mapping)

        # Currently cuda graph is only supported by the decode phase.
        prefill_meta = attn_metadata.prefill_metadata
        decode_meta = attn_metadata.decode_metadata
        if prefill_meta is None and decode_meta.use_cuda_graph:
            graph_batch_size = input_tokens.shape[0]
            model_executable = self.graph_runners[graph_batch_size]
        else:
            model_executable = self.model

        hidden_states = model_executable(
            input_ids=input_tokens,
            positions=input_positions,
            kv_caches=kv_caches,
            attn_metadata=attn_metadata,
            **multi_modal_kwargs,
        )

        # Compute the logits.
        logits = self.model.compute_logits(hidden_states, sampling_metadata)

        # Only perform sampling in the driver worker.
        if not self.is_driver_worker:
            return None

        # Sample the next token.
        output: SamplerOutput = self.model.sample(
            logits=logits,
            sampling_metadata=sampling_metadata,
=======
>>>>>>> 3aa7b6cf
        )

    @torch.inference_mode()
    def profile_run(self) -> None:
        # Enable top-k sampling to reflect the accurate memory usage.
        sampling_params = SamplingParams(top_p=0.99, top_k=self.vocab_size - 1)
        max_num_batched_tokens = self.scheduler_config.max_num_batched_tokens
        max_num_seqs = self.scheduler_config.max_num_seqs
        # This represents the maximum number of different requests
        # that will have unique loras, an therefore the max amount of memory
        # consumption create dummy lora request copies from the lora request
        # passed in, which contains a lora from the lora warmup path.
        dummy_lora_requests: List[LoRARequest] = []
        dummy_lora_requests_per_seq: List[LoRARequest] = []
        if self.lora_config:
            assert self.lora_manager is not None
            with self.lora_manager.dummy_lora_cache():
                for idx in range(self.lora_config.max_loras):
                    lora_id = idx + 1
                    dummy_lora_request = LoRARequest(
                        lora_name=f"warmup_{lora_id}",
                        lora_int_id=lora_id,
                        lora_local_path="/not/a/real/path",
                    )
                    self.lora_manager.add_dummy_lora(dummy_lora_request,
                                                     rank=LORA_WARMUP_RANK)
                    dummy_lora_requests.append(dummy_lora_request)
                dummy_lora_requests_per_seq = [
                    dummy_lora_requests[idx % len(dummy_lora_requests)]
                    for idx in range(max_num_seqs)
                ]

        # Profile memory usage with max_num_sequences sequences and the total
        # number of tokens equal to max_num_batched_tokens.
        seqs: List[SequenceGroupMetadata] = []
        # Additional GPU memory may be needed for vision encoding, which needs
        # to be accounted for when calculating the GPU blocks for
        # vLLM blocker manager.
        # To exercise the worst scenario for GPU memory consumption,
        # the number of seqs (batch_size) is chosen to maximize the number
        # of images processed.
        model_config = self.model_config
        vlm_config = self.vision_language_config

        if vlm_config:
            max_num_seqs = min(
                max_num_seqs,
                int(max_num_batched_tokens / vlm_config.image_feature_size))
        for group_id in range(max_num_seqs):
            seq_len = (max_num_batched_tokens // max_num_seqs +
                       (group_id < max_num_batched_tokens % max_num_seqs))

            if vlm_config is None:
                seq_data = SequenceData([0] * seq_len)
                dummy_multi_modal_data = None
            else:
                seq_data, dummy_multi_modal_data = MULTIMODAL_REGISTRY \
                    .dummy_data_for_profiling(seq_len, model_config, vlm_config)

            seq = SequenceGroupMetadata(
                request_id=str(group_id),
                is_prompt=True,
                seq_data={group_id: seq_data},
                sampling_params=sampling_params,
                block_tables=None,
                lora_request=dummy_lora_requests_per_seq[group_id]
                if dummy_lora_requests_per_seq else None,
                multi_modal_data=dummy_multi_modal_data,
            )
            seqs.append(seq)

        # Run the model with the dummy inputs.
        num_layers = self.model_config.get_num_layers(self.parallel_config)
        kv_caches = [None] * num_layers
        model_input = self.prepare_model_input(seqs)
        self.execute_model(model_input, kv_caches)
        torch.cuda.synchronize()
        return

    def remove_all_loras(self):
        if not self.lora_manager:
            raise RuntimeError("LoRA is not enabled.")
        self.lora_manager.remove_all_adapters()

    def set_active_loras(self, lora_requests: Set[LoRARequest],
                         lora_mapping: LoRAMapping) -> None:
        if not self.lora_manager:
            raise RuntimeError("LoRA is not enabled.")
        self.lora_manager.set_active_adapters(lora_requests, lora_mapping)

    def add_lora(self, lora_request: LoRARequest) -> bool:
        if not self.lora_manager:
            raise RuntimeError("LoRA is not enabled.")
        return self.lora_manager.add_adapter(lora_request)

    def remove_lora(self, lora_id: int) -> bool:
        if not self.lora_manager:
            raise RuntimeError("LoRA is not enabled.")
        return self.lora_manager.remove_adapter(lora_id)

    def pin_lora(self, lora_id: int) -> bool:
        if not self.lora_manager:
            raise RuntimeError("LoRA is not enabled.")
        return self.lora_manager.pin_lora(lora_id)

    def list_loras(self) -> Set[int]:
        if not self.lora_manager:
            raise RuntimeError("LoRA is not enabled.")
        return self.lora_manager.list_adapters()

    def remove_all_prompt_adapters(self):
        if not self.prompt_adapter_manager:
            raise RuntimeError("PromptAdapter is not enabled.")
        self.prompt_adapter_manager.remove_all_prompt_adapters()

    def set_active_prompt_adapters(
            self, prompt_adapter_requests: Set[PromptAdapterRequest],
            prompt_adapter_mapping: PromptAdapterMapping) -> None:
        if not self.prompt_adapter_manager:
            raise RuntimeError("PromptAdapter is not enabled.")
        self.prompt_adapter_manager.set_active_adapters(
            prompt_adapter_requests, prompt_adapter_mapping)

    def add_prompt_adapter(
            self, prompt_adapter_request: PromptAdapterRequest) -> bool:
        if not self.prompt_adapter_manager:
            raise RuntimeError("PromptAdapter is not enabled.")
        return self.prompt_adapter_manager.add_adapter(prompt_adapter_request)

    def remove_prompt_adapter(self, prompt_adapter_id: int) -> bool:
        if not self.prompt_adapter_manager:
            raise RuntimeError("PromptAdapter is not enabled.")
        return self.prompt_adapter_manager.remove_adapter(prompt_adapter_id)

    def list_prompt_adapters(self) -> Set[int]:
        if not self.prompt_adapter_manager:
            raise RuntimeError("PromptAdapter is not enabled.")
        return self.prompt_adapter_manager.list_adapters()

    @torch.inference_mode()
    def capture_model(self, kv_caches: List[torch.Tensor]) -> None:
        """Cuda graph capture a model.

        Note that CUDA graph's performance gain is negligible if number
        of batched tokens are larger than 200. And since CUDA graph
        requires fixed sized tensors, supporting large/variable batch
        size requires high GPU memory overhead. Thus, vLLM only captures
        decoding requests. Mixed batch (chunked prefill + decoding) or
        prefill requests are not captured.

        Since it is used for decoding-only, it assumes there's only 1 token
        per sequence in the batch.
        """
        assert not self.model_config.enforce_eager
        logger.info("Capturing the model for CUDA graphs. This may lead to "
                    "unexpected consequences if the model is not static. To "
                    "run the model in eager mode, set 'enforce_eager=True' or "
                    "use '--enforce-eager' in the CLI.")
        logger.info("CUDA graphs can take additional 1~3 GiB memory per GPU. "
                    "If you are running out of memory, consider decreasing "
                    "`gpu_memory_utilization` or enforcing eager mode. "
                    "You can also reduce the `max_num_seqs` as needed "
                    "to decrease memory usage.")
        start_time = time.perf_counter()

        # Prepare dummy inputs. These will be reused for all batch sizes.
        max_batch_size = max(_BATCH_SIZES_TO_CAPTURE)
        input_tokens = torch.zeros(max_batch_size, dtype=torch.long).cuda()
        input_positions = torch.zeros(max_batch_size, dtype=torch.long).cuda()
        slot_mapping = torch.empty(max_batch_size, dtype=torch.long).cuda()
        slot_mapping.fill_(_PAD_SLOT_ID)
        seq_lens = torch.ones(max_batch_size, dtype=torch.int32).cuda()
        block_tables = torch.from_numpy(self.graph_block_tables).cuda()

        # Prepare buffer for outputs. These will be reused for all batch sizes.
        # It will be filled after the first graph capture.
        hidden_states: Optional[torch.Tensor] = None

        graph_batch_size = _get_graph_batch_size(
            self.scheduler_config.max_num_seqs)
        batch_size_capture_list = [
            bs for bs in _BATCH_SIZES_TO_CAPTURE if bs <= graph_batch_size
        ]

        with graph_capture() as graph_capture_context:
            # NOTE: Capturing the largest batch size first may help reduce the
            # memory usage of CUDA graph.
            for batch_size in reversed(batch_size_capture_list):
                # Create dummy attn_metadata.
                attn_metadata = self.attn_backend.make_metadata(
                    num_prefills=0,
                    num_prefill_tokens=0,
                    num_decode_tokens=batch_size,
                    slot_mapping=slot_mapping[:batch_size],
                    seq_lens=None,
                    seq_lens_tensor=seq_lens[:batch_size],
                    max_query_len=None,
                    max_prefill_seq_len=0,
                    max_decode_seq_len=self.max_seq_len_to_capture,
                    query_start_loc=None,
                    seq_start_loc=None,
                    context_lens_tensor=None,
                    block_tables=block_tables[:batch_size],
                    use_cuda_graph=True,
                )

                if self.lora_config:
                    lora_mapping = LoRAMapping(
                        [0] * batch_size,
                        [0] * batch_size,
                    )
                    self.set_active_loras(set(), lora_mapping)

                graph_runner = CUDAGraphRunner(self.model)
                hidden_states = graph_runner.capture(
                    input_tokens[:batch_size],
                    input_positions[:batch_size],
                    hidden_states[:batch_size]
                    if hidden_states is not None else None,
                    kv_caches,
                    attn_metadata,
                    memory_pool=self.graph_memory_pool,
                    stream=graph_capture_context.stream,
                )
                self.graph_memory_pool = graph_runner.graph.pool()
                self.graph_runners[batch_size] = graph_runner

        end_time = time.perf_counter()
        elapsed_time = end_time - start_time
        # This usually takes < 10 seconds.
        logger.info("Graph capturing finished in %.0f secs.", elapsed_time)

    @property
    def vocab_size(self) -> int:
        return self.model_config.get_vocab_size()


class ModelRunner(GPUModelRunnerBase[ModelInputForGPUWithSamplingMetadata]):
    """
    GPU model runner with sampling step.
    """
    _model_input_cls: Type[ModelInputForGPUWithSamplingMetadata] = (
        ModelInputForGPUWithSamplingMetadata)

    def make_model_input_from_broadcasted_tensor_dict(
        self,
        tensor_dict: Dict[str, Any],
    ) -> ModelInputForGPUWithSamplingMetadata:
        return (
            ModelInputForGPUWithSamplingMetadata.from_broadcasted_tensor_dict(
                tensor_dict,
                attn_backend=self.attn_backend,
            ))

    def prepare_model_input(
        self,
        seq_group_metadata_list: List[SequenceGroupMetadata],
    ) -> ModelInputForGPUWithSamplingMetadata:
        """Prepare the model input based on a given sequence group, including
        metadata for the sampling step.

        The API assumes seq_group_metadata_list is sorted by prefill -> decode.

        The result tensors and data structure also batches input in prefill
        -> decode order. For example,

        - input_tokens[:num_prefill_tokens] contains prefill tokens.
        - input_tokens[num_prefill_tokens:] contains decode tokens.

        If cuda graph is required, this API automatically pads inputs.
        """
        model_input = self._prepare_model_input_tensors(
            seq_group_metadata_list)
        sampling_metadata = SamplingMetadata.prepare(seq_group_metadata_list,
                                                     model_input.seq_lens,
                                                     model_input.query_lens,
                                                     self.device,
                                                     self.pin_memory)
        is_prompt = (seq_group_metadata_list[0].is_prompt
                     if seq_group_metadata_list else None)
        return dataclasses.replace(model_input,
                                   sampling_metadata=sampling_metadata,
                                   is_prompt=is_prompt)

    @torch.inference_mode()
    def execute_model(
        self,
        model_input: ModelInputForGPUWithSamplingMetadata,
        kv_caches: List[torch.Tensor],
    ) -> SamplerOutput:
        if self.lora_config:
            assert model_input.lora_requests is not None
            assert model_input.lora_mapping is not None
            self.set_active_loras(model_input.lora_requests,
                                  model_input.lora_mapping)

        # Currently cuda graph is only supported by the decode phase.
        assert model_input.attn_metadata is not None
        prefill_meta = model_input.attn_metadata.prefill_metadata
        decode_meta = model_input.attn_metadata.decode_metadata
        if prefill_meta is None and decode_meta.use_cuda_graph:
            assert model_input.input_tokens is not None
            graph_batch_size = model_input.input_tokens.shape[0]
            model_executable = self.graph_runners[graph_batch_size]
        else:
            model_executable = self.model

        multi_modal_kwargs = model_input.multi_modal_kwargs or {}
        hidden_states = model_executable(
            input_ids=model_input.input_tokens,
            positions=model_input.input_positions,
            kv_caches=kv_caches,
            attn_metadata=model_input.attn_metadata,
            **multi_modal_kwargs,
        )

        # Compute the logits.
        logits = self.model.compute_logits(hidden_states,
                                           model_input.sampling_metadata)

        # Only perform sampling in the driver worker.
        if not self.is_driver_worker:
            return None

        # Sample the next token.
        output: SamplerOutput = self.model.sample(
            logits=logits,
            sampling_metadata=model_input.sampling_metadata,
        )

        if self.return_hidden_states:
            # we only need to pass hidden states of most recent token
            if model_input.is_prompt:
                assert model_input.sampling_metadata is not None
                hidden_states = hidden_states.index_select(
                    0, model_input.sampling_metadata.selected_token_indices)
            output.hidden_states = hidden_states

        return output


class CUDAGraphRunner:

    def __init__(self, model: nn.Module):
        self.model = model
        self.input_buffers: Dict[str, torch.Tensor] = {}
        self.output_buffers: Dict[str, torch.Tensor] = {}

        self._graph: Optional[torch.cuda.CUDAGraph] = None

    @property
    def graph(self):
        assert self._graph is not None
        return self._graph

    def capture(
        self,
        input_ids: torch.Tensor,
        positions: torch.Tensor,
        hidden_states: Optional[torch.Tensor],
        kv_caches: List[torch.Tensor],
        attn_metadata: AttentionMetadata,
        memory_pool: Optional[Tuple[int, int]],
        stream: torch.cuda.Stream,
        **kwargs,
    ) -> torch.Tensor:
        assert self._graph is None
        # Run the model a few times without capturing the graph.
        # This is to make sure that the captured graph does not include the
        # kernel launches for initial benchmarking (e.g., Triton autotune).
        # Note one iteration is not enough for torch.jit.script
        for _ in range(_NUM_WARMUP_ITERS):
            self.model(
                input_ids,
                positions,
                kv_caches,
                attn_metadata,
                **kwargs,
            )
        torch.cuda.synchronize()

        # Capture the graph.
        self._graph = torch.cuda.CUDAGraph()
        with torch.cuda.graph(self._graph, pool=memory_pool, stream=stream):
            output_hidden_states = self.model(
                input_ids,
                positions,
                kv_caches,
                attn_metadata,
                **kwargs,
            )
            if hidden_states is not None:
                hidden_states.copy_(output_hidden_states)
            else:
                hidden_states = output_hidden_states
            del output_hidden_states
            # make sure `output_hidden_states` is deleted
            # in the graph's memory pool
            gc.collect()
        torch.cuda.synchronize()

        # Save the input and output buffers.
        self.input_buffers = {
            "input_ids": input_ids,
            "positions": positions,
            "kv_caches": kv_caches,
            "slot_mapping": attn_metadata.slot_mapping,
            "seq_lens_tensor": attn_metadata.decode_metadata.seq_lens_tensor,
            "block_tables": attn_metadata.decode_metadata.block_tables,
        }
        self.output_buffers = {"hidden_states": hidden_states}
        return hidden_states

    def forward(
        self,
        input_ids: torch.Tensor,
        positions: torch.Tensor,
        kv_caches: List[torch.Tensor],
        attn_metadata: AttentionMetadata,
        **kwargs,
    ) -> torch.Tensor:
        # KV caches are fixed tensors, so we don't need to copy them.
        del kv_caches

        # Copy the input tensors to the input buffers.
        self.input_buffers["input_ids"].copy_(input_ids, non_blocking=True)
        self.input_buffers["positions"].copy_(positions, non_blocking=True)
        self.input_buffers["slot_mapping"].copy_(attn_metadata.slot_mapping,
                                                 non_blocking=True)
        self.input_buffers["seq_lens_tensor"].copy_(
            attn_metadata.decode_metadata.seq_lens_tensor, non_blocking=True)
        self.input_buffers["block_tables"].copy_(
            attn_metadata.decode_metadata.block_tables, non_blocking=True)
        # Run the graph.
        self.graph.replay()

        # Return the output tensor.
        return self.output_buffers["hidden_states"]

    def __call__(self, *args, **kwargs):
        return self.forward(*args, **kwargs)


def _get_graph_batch_size(batch_size: int) -> int:
    """Returns the padded batch size given actual batch size.

    Batch sizes are 1, 2, 4, _BATCH_SIZE_ALIGNMENT,
    2*_BATCH_SIZE_ALIGNMENT, 3*_BATCH_SIZE_ALIGNMENT...
    """
    if batch_size <= 2:
        return batch_size
    elif batch_size <= 4:
        return 4
    else:
        return ((batch_size + _BATCH_SIZE_ALIGNMENT - 1) //
                _BATCH_SIZE_ALIGNMENT * _BATCH_SIZE_ALIGNMENT)


def _is_block_tables_empty(block_tables: Union[None, Dict]):
    """
    Check if block_tables is None or a dictionary with all None values.
    """
    if block_tables is None:
        return True
    if isinstance(block_tables, dict) and all(
            value is None for value in block_tables.values()):
        return True
    return False<|MERGE_RESOLUTION|>--- conflicted
+++ resolved
@@ -12,14 +12,9 @@
 
 from vllm.attention import AttentionMetadata, get_attn_backend
 from vllm.config import (CacheConfig, DeviceConfig, LoadConfig, LoRAConfig,
-<<<<<<< HEAD
                          ModelConfig, ParallelConfig, PromptAdapterConfig,
                          SchedulerConfig, VisionLanguageConfig)
 from vllm.distributed import broadcast_tensor_dict
-=======
-                         ModelConfig, ParallelConfig, SchedulerConfig,
-                         VisionLanguageConfig)
->>>>>>> 3aa7b6cf
 from vllm.distributed.parallel_state import graph_capture
 from vllm.logger import init_logger
 from vllm.lora.layers import LoRAMapping
@@ -61,43 +56,6 @@
 
 TModelInputForGPU = TypeVar('TModelInputForGPU', bound="ModelInputForGPU")
 
-<<<<<<< HEAD
-class ModelInput(NamedTuple):
-    input_tokens: torch.Tensor
-    input_positions: torch.Tensor
-    attn_metadata: Optional[AttentionMetadata]
-    seq_lens: List[int]
-    query_lens: List[int]
-    lora_mapping: Optional[LoRAMapping]
-    lora_requests: Set[LoRARequest]
-    multi_modal_kwargs: Dict[str, torch.Tensor]
-    slot_mapping: torch.Tensor
-    num_prefill_tokens: int
-    num_decode_tokens: int
-    num_prefills: int
-    prompt_adapter_mapping: Optional[PromptAdapterMapping]
-    prompt_adapter_requests: Set[PromptAdapterRequest]
-
-    @classmethod
-    def empty(cls, device):
-        return ModelInput(
-            input_tokens=torch.empty(0, device=device),
-            input_positions=torch.empty(0, device=device),
-            attn_metadata=None,
-            seq_lens=[],
-            query_lens=[],
-            lora_mapping=None,
-            lora_requests=set(),
-            multi_modal_kwargs={},
-            slot_mapping=torch.empty(0, device=device),
-            num_prefill_tokens=0,
-            num_decode_tokens=0,
-            num_prefills=0,
-            prompt_adapter_mapping=None,
-            prompt_adapter_requests=set(),
-        )
-=======
-
 @dataclasses.dataclass(frozen=True)
 class ModelInputForGPU(ModelRunnerInputBase):
     """
@@ -114,6 +72,8 @@
     lora_requests: Optional[Set[LoRARequest]] = None
     attn_metadata: Optional["AttentionMetadata"] = None
     multi_modal_kwargs: Optional[Dict[str, torch.Tensor]] = None
+    prompt_adapter_mapping: Optional[PromptAdapterMapping] = None
+    prompt_adapter_requests: Set[PromptAdapterRequest] = None
 
     def as_broadcastable_tensor_dict(self) -> Dict[str, Any]:
         tensor_dict = {
@@ -122,10 +82,11 @@
             "lora_requests": self.lora_requests,
             "lora_mapping": self.lora_mapping,
             "multi_modal_kwargs": self.multi_modal_kwargs,
+            "prompt_adapter_mapping" : self.prompt_adapter_mapping,
+            "prompt_adapter_requests": self.prompt_adapter_requests,
         }
         _add_attn_metadata_broadcastable_dict(tensor_dict, self.attn_metadata)
         return tensor_dict
->>>>>>> 3aa7b6cf
 
     @classmethod
     def from_broadcasted_tensor_dict(
@@ -156,6 +117,8 @@
             "lora_requests": self.lora_requests,
             "lora_mapping": self.lora_mapping,
             "multi_modal_kwargs": self.multi_modal_kwargs,
+            "prompt_adapter_mapping" : self.prompt_adapter_mapping,
+            "prompt_adapter_requests": self.prompt_adapter_requests,
         }
         _add_attn_metadata_broadcastable_dict(tensor_dict, self.attn_metadata)
         _add_sampling_metadata_broadcastable_dict(tensor_dict,
@@ -545,7 +508,6 @@
                 input_tokens.extend(tokens)
                 input_positions.extend(list(range(context_len, seq_len)))
                 lora_id = seq_group_metadata.lora_int_id
-                prompt_adapter_id = seq_group_metadata.prompt_adapter_id
                 prompt_adapter_id = seq_group_metadata.prompt_adapter_id
 
                 if is_prompt:
@@ -804,131 +766,8 @@
             lora_mapping=lora_mapping,
             lora_requests=lora_requests,
             multi_modal_kwargs=multi_modal_kwargs,
-<<<<<<< HEAD
-            slot_mapping=slot_mapping_tensor,
-            num_prefill_tokens=num_prefill_tokens,
-            num_decode_tokens=num_decode_tokens,
-            num_prefills=num_prefills,
             prompt_adapter_mapping=prompt_adapter_mapping,
             prompt_adapter_requests=prompt_adapter_requests,
-        )
-
-    def prepare_input_tensors(
-        self,
-        seq_group_metadata_list: Optional[List[SequenceGroupMetadata]],
-    ) -> Tuple[torch.Tensor, torch.Tensor, AttentionMetadata, SamplingMetadata,
-               Set[LoRARequest], LoRAMapping, Dict[str, torch.Tensor],
-               Set[PromptAdapterRequest], PromptAdapterMapping]:
-        if self.is_driver_worker:
-            assert seq_group_metadata_list is not None
-            # Prepare input tensors.
-            (input_tokens, input_positions, attn_metadata, seq_lens,
-             query_lens, lora_mapping, lora_requests, multi_modal_kwargs,
-             slot_mapping, num_prefill_tokens, num_decode_tokens, num_prefills,
-             prompt_adapter_mapping, prompt_adapter_requests
-             ) = self._prepare_model_input(seq_group_metadata_list)
-
-            sampling_metadata = SamplingMetadata.prepare(
-                seq_group_metadata_list, seq_lens, query_lens, self.device,
-                self.pin_memory)
-
-            metadata_dict = {
-                "input_tokens": input_tokens,
-                "input_positions": input_positions,
-                "selected_token_indices":
-                sampling_metadata.selected_token_indices,
-                "lora_requests": lora_requests,
-                "lora_mapping": lora_mapping,
-                "multi_modal_kwargs": multi_modal_kwargs,
-                "num_prefill_tokens": num_prefill_tokens,
-                "num_decode_tokens": num_decode_tokens,
-                "slot_mapping": slot_mapping,
-                "num_prefills": num_prefills,
-                "prompt_adapter_requests": prompt_adapter_requests,
-                "prompt_adapter_mapping": prompt_adapter_mapping,
-            }
-            if attn_metadata:
-                metadata_dict.update(attn_metadata.asdict_zerocopy())
-            broadcast_tensor_dict(metadata_dict, src=0)
-        else:
-            metadata_dict = broadcast_tensor_dict(src=0)
-            input_tokens = metadata_dict.pop("input_tokens")
-            input_positions = metadata_dict.pop("input_positions")
-            selected_token_indices = metadata_dict.pop(
-                "selected_token_indices")
-            lora_mapping = metadata_dict.pop("lora_mapping")
-            lora_requests = metadata_dict.pop("lora_requests")
-            multi_modal_kwargs = metadata_dict.pop("multi_modal_kwargs")
-            prompt_adapter_mapping = metadata_dict.pop(
-                "prompt_adapter_mapping")
-            prompt_adapter_requests = metadata_dict.pop(
-                "prompt_adapter_requests")
-
-            if metadata_dict:
-                attn_metadata = self.attn_backend.make_metadata(
-                    **metadata_dict)
-            else:
-                attn_metadata = None
-            sampling_metadata = SamplingMetadata(
-                seq_groups=None,
-                selected_token_indices=selected_token_indices,
-                categorized_sample_indices=None,
-                num_prompts=0,
-            )
-
-        return (input_tokens, input_positions, attn_metadata,
-                sampling_metadata, lora_requests, lora_mapping,
-                multi_modal_kwargs, prompt_adapter_requests,
-                prompt_adapter_mapping)
-
-    @torch.inference_mode()
-    def execute_model(
-        self,
-        seq_group_metadata_list: Optional[List[SequenceGroupMetadata]],
-        kv_caches: List[torch.Tensor],
-    ) -> Optional[SamplerOutput]:
-        (input_tokens, input_positions, attn_metadata, sampling_metadata,
-         lora_requests, lora_mapping, multi_modal_kwargs,
-         prompt_adapter_requests, prompt_adapter_mapping
-         ) = self.prepare_input_tensors(seq_group_metadata_list)
-
-        if self.lora_config:
-            self.set_active_loras(lora_requests, lora_mapping)
-
-        if self.prompt_adapter_config:
-            self.set_active_prompt_adapters(prompt_adapter_requests,
-                                            prompt_adapter_mapping)
-
-        # Currently cuda graph is only supported by the decode phase.
-        prefill_meta = attn_metadata.prefill_metadata
-        decode_meta = attn_metadata.decode_metadata
-        if prefill_meta is None and decode_meta.use_cuda_graph:
-            graph_batch_size = input_tokens.shape[0]
-            model_executable = self.graph_runners[graph_batch_size]
-        else:
-            model_executable = self.model
-
-        hidden_states = model_executable(
-            input_ids=input_tokens,
-            positions=input_positions,
-            kv_caches=kv_caches,
-            attn_metadata=attn_metadata,
-            **multi_modal_kwargs,
-        )
-
-        # Compute the logits.
-        logits = self.model.compute_logits(hidden_states, sampling_metadata)
-
-        # Only perform sampling in the driver worker.
-        if not self.is_driver_worker:
-            return None
-
-        # Sample the next token.
-        output: SamplerOutput = self.model.sample(
-            logits=logits,
-            sampling_metadata=sampling_metadata,
-=======
->>>>>>> 3aa7b6cf
         )
 
     @torch.inference_mode()
@@ -1032,7 +871,7 @@
     def pin_lora(self, lora_id: int) -> bool:
         if not self.lora_manager:
             raise RuntimeError("LoRA is not enabled.")
-        return self.lora_manager.pin_lora(lora_id)
+        return self.lora_manager.pin_adapter(lora_id)
 
     def list_loras(self) -> Set[int]:
         if not self.lora_manager:
@@ -1224,7 +1063,13 @@
             assert model_input.lora_mapping is not None
             self.set_active_loras(model_input.lora_requests,
                                   model_input.lora_mapping)
-
+            
+        if self.prompt_adapter_config:
+            assert model_input.prompt_adapter_requests is not None
+            assert model_input.prompt_adapter_mapping is not None
+            self.set_active_prompt_adapters(model_input.prompt_adapter_requests,
+                                            model_input.prompt_adapter_mapping)
+            
         # Currently cuda graph is only supported by the decode phase.
         assert model_input.attn_metadata is not None
         prefill_meta = model_input.attn_metadata.prefill_metadata
