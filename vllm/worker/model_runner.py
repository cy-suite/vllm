--- conflicted
+++ resolved
@@ -674,14 +674,10 @@
                             max_decode_seq_len: int,
                             max_encoder_seq_len: int = 0) -> bool:
         return (self.decode_only and not self.runner.model_config.enforce_eager
-<<<<<<< HEAD
                 and batch_size <= _BATCH_SIZES_TO_CAPTURE[-1]
                 and max_decode_seq_len <= self.runner.max_seq_len_to_capture
                 and max_encoder_seq_len <= self.runner.max_seq_len_to_capture)
-=======
-                and batch_size <= self.runner.max_batchsize_to_capture
-                and max_decode_seq_len <= self.runner.max_seq_len_to_capture)
->>>>>>> d78789ac
+                and batch_size <= self.runner.max_batchsize_to_capture)
 
     def build(self) -> ModelInputForGPU:
         """Finalize the builder intermediate data and
