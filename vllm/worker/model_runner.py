import dataclasses
import gc
import time
import warnings
<<<<<<< HEAD
=======
from collections import defaultdict
>>>>>>> 7cd2ebb0
from typing import (TYPE_CHECKING, Any, Dict, List, Mapping, Optional, Set,
                    Tuple, Type, TypeVar, Union)

import numpy as np
import torch
import torch.distributed
import torch.nn as nn

try:
    from flashinfer import BatchDecodeWithPagedKVCacheWrapper
    from flashinfer.decode import CUDAGraphBatchDecodeWithPagedKVCacheWrapper
    from flashinfer.prefill import BatchPrefillWithPagedKVCacheWrapper
    FLASHINFER_WORKSPACE_BUFFER_SIZE = 128 * 1024 * 1024
except ImportError:
    BatchDecodeWithPagedKVCacheWrapper = None
    CUDAGraphBatchDecodeWithPagedKVCacheWrapper = None
    BatchPrefillWithPagedKVCacheWrapper = None
    FLASHINFER_WORKSPACE_BUFFER_SIZE = 0

from vllm.attention import AttentionMetadata, get_attn_backend
from vllm.config import (CacheConfig, DeviceConfig, LoadConfig, LoRAConfig,
                         ModelConfig, ParallelConfig, SchedulerConfig,
                         VisionLanguageConfig)
from vllm.distributed import get_pp_group
from vllm.distributed.parallel_state import graph_capture
from vllm.inputs import INPUT_REGISTRY
from vllm.logger import init_logger
from vllm.lora.layers import LoRAMapping
from vllm.lora.request import LoRARequest
from vllm.lora.worker_manager import LRUCacheWorkerLoRAManager
from vllm.model_executor import SamplingMetadata
from vllm.model_executor.model_loader import get_model
from vllm.model_executor.model_loader.tensorizer import TensorizerConfig
from vllm.model_executor.models.interfaces import supports_lora
from vllm.multimodal import (MULTIMODAL_REGISTRY, BatchedTensors,
                             MultiModalInputs)
from vllm.sampling_params import SamplingParams
from vllm.sequence import (IntermediateTensors, SamplerOutput,
                           SequenceGroupMetadata)
from vllm.utils import (CudaMemoryProfiler, get_kv_cache_torch_dtype, is_hip,
                        is_pin_memory_available, make_tensor_with_pad)
from vllm.worker.model_runner_base import (
    ModelRunnerBase, ModelRunnerInputBase,
    _add_attn_metadata_broadcastable_dict,
    _add_sampling_metadata_broadcastable_dict,
    _init_attn_metadata_from_tensor_dict,
    _init_sampling_metadata_from_tensor_dict)

if TYPE_CHECKING:
    from vllm.attention.backends.abstract import AttentionBackend

logger = init_logger(__name__)

_PAD_SLOT_ID = -1
LORA_WARMUP_RANK = 8
_BATCH_SIZE_ALIGNMENT = 8
# Capture graphs for token size 1, 2, 4, 8, 16, 24, 32, 40, ..., 256.
# NOTE: _get_graph_batch_size needs to be updated if this list is changed.
_BATCH_SIZES_TO_CAPTURE = [1, 2, 4] + [
    _BATCH_SIZE_ALIGNMENT * i for i in range(1, 33)
]
_NUM_WARMUP_ITERS = 2

TModelInputForGPU = TypeVar('TModelInputForGPU', bound="ModelInputForGPU")


@dataclasses.dataclass(frozen=True)
class ModelInputForGPU(ModelRunnerInputBase):
    """
    This base class contains metadata needed for the base model forward pass
    but not metadata for possible additional steps, e.g., sampling. Model
    runners that run additional steps should subclass this method to add
    additional fields.
    """
    input_tokens: Optional[torch.Tensor] = None
    input_positions: Optional[torch.Tensor] = None
    seq_lens: Optional[List[int]] = None
    query_lens: Optional[List[int]] = None
    lora_mapping: Optional["LoRAMapping"] = None
    lora_requests: Optional[Set[LoRARequest]] = None
    attn_metadata: Optional["AttentionMetadata"] = None
    multi_modal_kwargs: Optional[Mapping[str, BatchedTensors]] = None
<<<<<<< HEAD
=======
    request_ids_to_seq_ids: Optional[Dict[str, List[int]]] = None
    finished_requests_ids: Optional[List[str]] = None
    virtual_engine: int = 0
>>>>>>> 7cd2ebb0

    def as_broadcastable_tensor_dict(self) -> Dict[str, Any]:
        tensor_dict = {
            "input_tokens": self.input_tokens,
            "input_positions": self.input_positions,
            "lora_requests": self.lora_requests,
            "lora_mapping": self.lora_mapping,
            "multi_modal_kwargs": self.multi_modal_kwargs,
            "virtual_engine": self.virtual_engine,
            "request_ids_to_seq_ids": self.request_ids_to_seq_ids,
            "finished_requests_ids": self.finished_requests_ids,
        }
        _add_attn_metadata_broadcastable_dict(tensor_dict, self.attn_metadata)
        return tensor_dict

    @classmethod
    def from_broadcasted_tensor_dict(
        cls: Type[TModelInputForGPU],
        tensor_dict: Dict[str, Any],
        attn_backend: Optional["AttentionBackend"] = None,
    ) -> TModelInputForGPU:
        if attn_backend is not None:
            tensor_dict = _init_attn_metadata_from_tensor_dict(
                attn_backend, tensor_dict)
        return cls(**tensor_dict)


@dataclasses.dataclass(frozen=True)
class ModelInputForGPUWithSamplingMetadata(ModelInputForGPU):
    """
    Used by the ModelRunner.
    """
    sampling_metadata: Optional["SamplingMetadata"] = None
    # Used for speculative decoding. We do not broadcast it because it is only
    # used by the driver worker.
    is_prompt: Optional[bool] = None

    def as_broadcastable_tensor_dict(self) -> Dict[str, Any]:
        tensor_dict = {
            "input_tokens": self.input_tokens,
            "input_positions": self.input_positions,
            "lora_requests": self.lora_requests,
            "lora_mapping": self.lora_mapping,
            "multi_modal_kwargs": self.multi_modal_kwargs,
            "virtual_engine": self.virtual_engine,
            "request_ids_to_seq_ids": self.request_ids_to_seq_ids,
            "finished_requests_ids": self.finished_requests_ids,
        }
        _add_attn_metadata_broadcastable_dict(tensor_dict, self.attn_metadata)
        _add_sampling_metadata_broadcastable_dict(tensor_dict,
                                                  self.sampling_metadata)
        return tensor_dict

    @classmethod
    def from_broadcasted_tensor_dict(
        cls,
        tensor_dict: Dict[str, Any],
        attn_backend: Optional["AttentionBackend"] = None,
    ) -> "ModelInputForGPUWithSamplingMetadata":
        tensor_dict = _init_sampling_metadata_from_tensor_dict(tensor_dict)
        if attn_backend is not None:
            tensor_dict = _init_attn_metadata_from_tensor_dict(
                attn_backend, tensor_dict)
        return cls(**tensor_dict)


class GPUModelRunnerBase(ModelRunnerBase[TModelInputForGPU]):
    """
    Helper class for shared methods between GPU model runners.
    """
    _model_input_cls: Type[TModelInputForGPU]

    def __init__(
        self,
        model_config: ModelConfig,
        parallel_config: ParallelConfig,
        scheduler_config: SchedulerConfig,
        device_config: DeviceConfig,
        cache_config: CacheConfig,
        load_config: LoadConfig,
        lora_config: Optional[LoRAConfig],
        kv_cache_dtype: Optional[str] = "auto",
        is_driver_worker: bool = False,
        vision_language_config: Optional[VisionLanguageConfig] = None,
        return_hidden_states: bool = False,
    ):
        self.model_config = model_config
        self.parallel_config = parallel_config
        self.scheduler_config = scheduler_config
        self.device_config = device_config
        self.cache_config = cache_config
        self.lora_config = lora_config
        self.load_config = load_config
        self.is_driver_worker = is_driver_worker
        self.vision_language_config = vision_language_config
        self.return_hidden_states = return_hidden_states

        self.device = self.device_config.device
        self.pin_memory = is_pin_memory_available()

        self.kv_cache_dtype = kv_cache_dtype
        self.sliding_window = model_config.get_sliding_window()
        self.block_size = cache_config.block_size
        self.max_seq_len_to_capture = self.model_config.max_seq_len_to_capture

        self.graph_runners: List[Dict[int, CUDAGraphRunner]] = [
            {} for _ in range(self.parallel_config.pipeline_parallel_size)
        ]
        self.graph_memory_pool: Optional[Tuple[
            int, int]] = None  # Set during graph capture.

        self.has_seqlen_agnostic = model_config.contains_seqlen_agnostic_layers(
            parallel_config)

        # When using CUDA graph, the input block tables must be padded to
        # max_seq_len_to_capture. However, creating the block table in
        # Python can be expensive. To optimize this, we cache the block table
        # in numpy and only copy the actual input content at every iteration.
        # The shape of the cached block table will be
        # (max batch size to capture, max context len to capture / block size).
        self.graph_block_tables = np.zeros(
            (max(_BATCH_SIZES_TO_CAPTURE), self.get_max_block_per_batch()),
            dtype=np.int32)
        num_attn_heads = self.model_config.get_num_attention_heads(
            self.parallel_config)
        self.attn_backend = get_attn_backend(
            num_attn_heads,
            self.model_config.get_head_size(),
            self.model_config.get_num_kv_heads(self.parallel_config),
            self.model_config.get_sliding_window(),
            self.model_config.dtype,
            self.kv_cache_dtype,
            self.block_size,
        ) if num_attn_heads else None

        # Multi-modal data support
        self.multi_modal_input_mapper = MULTIMODAL_REGISTRY \
            .create_input_mapper(self.model_config)

        # Lazy initialization
        self.model: nn.Module  # Set after load_model
        # Set after load_model.
        self.lora_manager: Optional[LRUCacheWorkerLoRAManager] = None

        self.flashinfer_decode_workspace_buffer = None
        self.flashinfer_decode_wrapper = None
        self.flashinfer_prefill_workspace_buffer = None
        self.flashinfer_prefill_wrapper = None

    def load_model(self) -> None:
        with CudaMemoryProfiler() as m:
            self.model = get_model(
                model_config=self.model_config,
                device_config=self.device_config,
                load_config=self.load_config,
                lora_config=self.lora_config,
                vision_language_config=self.vision_language_config,
                parallel_config=self.parallel_config,
                scheduler_config=self.scheduler_config,
                cache_config=self.cache_config,
            )

        self.model_memory_usage = m.consumed_memory
        logger.info("Loading model weights took %.4f GB",
                    self.model_memory_usage / float(2**30))

        if self.lora_config:
            assert supports_lora(self.model), "Model does not support LoRA"

            self.lora_manager = LRUCacheWorkerLoRAManager(
                self.scheduler_config.max_num_seqs,
                self.scheduler_config.max_num_batched_tokens,
                self.vocab_size,
                self.lora_config,
                self.device,
                self.model.embedding_modules,
                self.model.embedding_padding_modules,
                max_position_embeddings=self.model.config.
                max_position_embeddings,
            )
            self.model = self.lora_manager.create_lora_manager(self.model)

        if self.kv_cache_dtype == "fp8" and is_hip():
            # Currently only ROCm accepts kv-cache scaling factors
            # via quantization_param_path and this will be deprecated
            # in the future.
            if self.model_config.quantization_param_path is not None:
                if callable(getattr(self.model, "load_kv_cache_scales", None)):
                    warnings.warn(
                        "Loading kv cache scaling factor from JSON is "
                        "deprecated and will be removed. Please include "
                        "kv cache scaling factors in the model checkpoint.",
                        FutureWarning,
                        stacklevel=2)
                    self.model.load_kv_cache_scales(
                        self.model_config.quantization_param_path)
                    logger.info("Loaded KV cache scaling factors from %s",
                                self.model_config.quantization_param_path)
                else:
                    raise RuntimeError(
                        "Using FP8 KV cache and scaling factors provided but "
                        "model %s does not support loading scaling factors.",
                        self.model.__class__)
            else:
                logger.warning(
                    "Using FP8 KV cache but no scaling factors "
                    "provided. Defaulting to scaling factors of 1.0. "
                    "This may lead to less accurate results!")

    def save_sharded_state(
        self,
        path: str,
        pattern: Optional[str] = None,
        max_size: Optional[int] = None,
    ) -> None:
        from vllm.model_executor.model_loader.loader import ShardedStateLoader
        ShardedStateLoader.save_model(
            self.model,
            path,
            pattern=pattern,
            max_size=max_size,
        )

    def save_tensorized_model(
        self,
        tensorizer_config: TensorizerConfig,
    ) -> None:
        from vllm.model_executor.model_loader.loader import TensorizerLoader
        TensorizerLoader.save_model(
            self.model,
            tensorizer_config=tensorizer_config,
        )

    def get_max_block_per_batch(self) -> int:
        block_size = self.block_size
        return (self.max_seq_len_to_capture + block_size - 1) // block_size

    def _prepare_model_input_tensors(
        self,
        seq_group_metadata_list: List[SequenceGroupMetadata],
        finished_requests_ids: Optional[List[str]] = None
    ) -> TModelInputForGPU:
        """Helper method to prepare the model input based on a given sequence
        group. Prepares metadata needed for the base model forward pass but not
        metadata for possible additional steps, e.g., sampling.

        The API assumes seq_group_metadata_list is sorted by prefill -> decode.

        The result tensors and data structure also batches input in prefill
        -> decode order. For example,

        - input_tokens[:num_prefill_tokens] contains prefill tokens.
        - input_tokens[num_prefill_tokens:] contains decode tokens.

        If cuda graph is required, this API automatically pads inputs.
        """
        input_tokens: List[int] = []
        input_positions: List[int] = []
        slot_mapping: List[int] = []
        lora_index_mapping: List[int] = []
        lora_prompt_mapping: List[int] = []
        lora_requests: Set[LoRARequest] = set()

        seq_lens: List[int] = []
        prefill_seq_lens: List[int] = []
        decode_seq_lens: List[int] = []
        context_lens: List[int] = []
        query_lens: List[int] = []
        block_tables: List[List[int]] = []
        multi_modal_inputs_list: List[MultiModalInputs] = []
<<<<<<< HEAD
=======
        request_ids_to_seq_ids: Dict[str, List[int]] = defaultdict(list)
>>>>>>> 7cd2ebb0
        decode_only = True
        num_prefills = 0
        num_prefill_tokens = 0
        num_decode_tokens = 0

        # The following fields are only for flashinfer
        # Please follow https://docs.flashinfer.ai/tutorials/kv_layout.html#page-layout
        # for the precise definition of the following fields.
        # An example:
        # request 1, page indices [0, 5, 8]
        # request 2, page indices [1, 6, 7]
        # request 3, page indices [3, 4]
        # paged_kv_indices is a concatenation of page indices of all requests:
        # [0, 5, 8, 1, 6, 7, 3, 4]
        # paged_kv_indptr is used to index into paged_kv_indices:
        # [0, 3, 6, 8]
        paged_kv_indices: List[int] = []
        # 0 at the beginning of paged_kv_indptr indicates the start of the
        # first request’s page indices in the paged_kv_indices list.
        paged_kv_indptr: List[int] = [0]
        # paged_kv_last_page_len is the length of the last page of each request
        paged_kv_last_page_len: List[int] = []

        if len(seq_group_metadata_list) == 0:
            return self._model_input_cls()

        if self.sliding_window is not None:
            sliding_window_blocks = (self.sliding_window + self.block_size -
                                     1) // self.block_size
            block_aligned_sliding_window = \
                sliding_window_blocks * self.block_size

        for seq_group_metadata in seq_group_metadata_list:
            seq_ids = list(seq_group_metadata.seq_data.keys())
            is_prompt = seq_group_metadata.is_prompt

            for seq_id in seq_ids:
                computed_block_nums = seq_group_metadata.computed_block_nums
                if (self.scheduler_config is not None
                        and self.scheduler_config.chunked_prefill_enabled
                        and not (computed_block_nums is None
                                 or computed_block_nums == [])):
                    raise RuntimeError(
                        "chunked prefill cannot be used with prefix caching "
                        "now.")

                seq_data = seq_group_metadata.seq_data[seq_id]
                if is_prompt:
                    context_len = seq_data.get_num_computed_tokens()
                else:
                    # get_num_computed_tokens is incorrect for spec decoding.
                    # So, we should have a special logic here.
                    # TODO(sang): Fix it.
                    context_len = seq_data.get_len() - 1

                seq_len = min(
                    seq_data.get_len(),
                    context_len + seq_group_metadata.token_chunk_size)
                if is_prompt:
                    tokens = seq_data.get_token_ids()[context_len:seq_len]
                else:
                    # Optimization. get_token_ids requires the entire copy of
                    # tokens.
                    tokens = [seq_data.get_last_token_id()]

                # Prefix cache was hit.
                # Prefix is not supported with sliding_window
                prefix_cache_hit = (computed_block_nums is not None
                                    and len(computed_block_nums) > 0
                                    and self.sliding_window is None
                                    and is_prompt)

                # These are seq_len/context_len capped to the sliding window.
                # They are passed to decode kernel.
                # We still need original seq_len/context_len to compute slot
                # mapping (and input position) below.
                curr_sliding_window_blocks = None
                sliding_seq_len = seq_len
                sliding_context_len = context_len

                # TODO(sang): This is a hack to make sliding window work with
                # paged attn. We can remove it if we make paged attn kernel
                # to properly handle slinding window attn.
                if (self.sliding_window is not None and not is_prompt):
                    curr_sliding_window_blocks = sliding_window_blocks
                    if self.scheduler_config.use_v2_block_manager:
                        # number of elements in last block
                        suff_len = seq_len % self.block_size
                        sliding_seq_len = min(
                            seq_len, block_aligned_sliding_window + suff_len)
                        if suff_len > 0:
                            curr_sliding_window_blocks += 1
                    else:
                        sliding_seq_len = min(seq_len, self.sliding_window)
                    sliding_context_len = sliding_seq_len - 1

                # TODO(sang): Combine chunked prefill and prefix caching by
                # only allowing multiple of block_size chunk size.
                # NOTE: This only works for oooooooxxx style attention.
                if prefix_cache_hit:
                    assert computed_block_nums is not None
                    context_len = len(computed_block_nums) * self.block_size
                    tokens = tokens[context_len:]

                    # need to think what to set it to when we have both sliding
                    # window and prefix caching...
                    assert self.sliding_window is None, \
                        "Prefix caching is not supported with sliding window"
                    sliding_context_len = context_len

                    if self.attn_backend.get_name() == "flash-attn":
                        # NOTE(woosuk): For flash-attn, the block table should
                        # include the entries for the incoming prefill tokens.
                        # TODO(woosuk): This is a temporary fix. We should
                        # provide a unified interface for different backends.
                        block_table = seq_group_metadata.block_tables[seq_id]
                    else:
                        block_table = computed_block_nums
                elif (self.scheduler_config.chunked_prefill_enabled
                      or not is_prompt):
                    if seq_group_metadata.block_tables is not None:
                        # chunked prefill or decode
                        block_table = seq_group_metadata.block_tables[seq_id]
                        if curr_sliding_window_blocks is not None:
                            block_table = block_table[
                                -curr_sliding_window_blocks:]
                    else:
                        # Only happens when memory profiling runs.
                        block_table = []
                else:
                    # Prefill without chunked prefill or memory profiling.
                    block_table = []
                block_tables.append(block_table)

                seq_lens.append(sliding_seq_len)
                context_lens.append(sliding_context_len)
                query_len = sliding_seq_len - sliding_context_len
                query_lens.append(query_len)
                input_tokens.extend(tokens)
                input_positions.extend(list(range(context_len, seq_len)))
                lora_id = seq_group_metadata.lora_int_id

                if is_prompt:
                    assert len(seq_ids) == 1
                    num_prefills += 1
                    num_prefill_tokens += len(tokens)
                    decode_only = False
                    prefill_seq_lens.append(seq_len)
                else:
                    assert query_len == 1, (
                        "seq_len: {}, context_len: {}, query_len: {}".format(
                            seq_len, context_len, query_len))
                    num_decode_tokens += query_len
                    decode_seq_lens.append(sliding_seq_len)

                if lora_id > 0:
                    lora_requests.add(seq_group_metadata.lora_request)

                lora_index_mapping += [lora_id] * query_len
                lora_prompt_mapping.extend(
                    [lora_id] *
                    (query_len if seq_group_metadata.sampling_params
                     and seq_group_metadata.sampling_params.prompt_logprobs
                     is not None else 1))

                mm_data = seq_group_metadata.multi_modal_data
                if mm_data:
                    # Process multi-modal data
                    mm_kwargs = self.multi_modal_input_mapper(mm_data)
                    multi_modal_inputs_list.append(mm_kwargs)

                is_profile_run = _is_block_tables_empty(
                    seq_group_metadata.block_tables)
                if is_profile_run:
                    # During memory profiling, the block tables are not
                    # initialized yet. In this case, we just use a dummy
                    # slot mapping.
                    # In embeddings, the block tables are {seq_id: None}.
                    slot_mapping.extend([_PAD_SLOT_ID] * seq_len)
                    continue

                # Compute the slot mapping.
                block_table = seq_group_metadata.block_tables[seq_id]

                # Mask the [0, start_idx) tokens of the prompt with
                # _PAD_SLOT_ID, where start_idx is max(0, seq_len -
                # sliding_window). For example, if the prompt len is 10,
                # sliding window is 8, and block size is 4, the first two
                # tokens are masked and the slot mapping will be
                # [-1, -1, 2, 3, 4, 5, 6, 7, 0, 1].
                start_idx = 0
                if self.sliding_window is not None:
                    if is_prompt:
                        assert self.scheduler_config.use_v2_block_manager \
                            or context_len == 0, (
                            "Prefix caching is currently not supported with "
                            "sliding window attention in V1 block manager")
                    # It is an optimization. When it is decoding, it is always
                    # 0. When prefill, we use it to not write slots to kv cache
                    # to save memory.
                    start_idx = max(0, query_len - self.sliding_window)

                for i in range(context_len, seq_len):
                    if i < start_idx:
                        slot_mapping.append(_PAD_SLOT_ID)
                        continue

                    block_number = block_table[i // self.block_size]
                    block_offset = i % self.block_size
                    slot = block_number * self.block_size + block_offset
                    slot_mapping.append(slot)

                # Prepare input tensors for flashinfer
                if self.attn_backend.get_name() == "flashinfer":
                    seq_len = seq_data.get_len()
                    # Get the number of valid blocks based on sequence length.
                    # If seq_len = 16, block_size = 16,
                    # block_table_bound is 1 with 1 valid block.
                    # If seq_len = 15, block_size = 16,
                    # block_table_bound is 0 + 1 with 1 valid block.
                    block_table_bound = seq_len // self.block_size + 1 \
                                        if seq_len % self.block_size != 0 \
                                        else seq_len // self.block_size

                    paged_kv_indices.extend(block_table[:block_table_bound])
                    paged_kv_indptr.append(paged_kv_indptr[-1] +
                                           block_table_bound)

                    last_page_len = seq_len % self.block_size
                    if last_page_len == 0:
                        last_page_len = self.block_size
                    paged_kv_last_page_len.append(last_page_len)

        batch_size = len(input_tokens)
        max_query_len = max(query_lens)
        max_prefill_seq_len = max(prefill_seq_lens, default=0)
        max_decode_seq_len = max(decode_seq_lens, default=0)

        # If cuda graph can be used, pad tensors accordingly.
        # See `capture_model` API for more details.
        # vLLM uses cuda graph only for decoding requests.
        use_captured_graph = (
            decode_only and not self.model_config.enforce_eager
            and batch_size <= _BATCH_SIZES_TO_CAPTURE[-1]
            and max_decode_seq_len <= self.max_seq_len_to_capture)
        if use_captured_graph:
            graph_batch_size = _get_graph_batch_size(batch_size)
            assert graph_batch_size >= batch_size
            for _ in range(graph_batch_size - batch_size):
                input_tokens.append(0)
                input_positions.append(0)
                slot_mapping.append(_PAD_SLOT_ID)
                seq_lens.append(1)
                block_tables.append([])
                lora_index_mapping.append(0)

                if self.attn_backend.get_name() == "flashinfer":
                    last_paged_kv_indptr = paged_kv_indptr[-1]
                    paged_kv_indptr.append(last_paged_kv_indptr)
                    paged_kv_last_page_len.append(0)

            batch_size = graph_batch_size
            num_decode_tokens = batch_size

        if use_captured_graph:
            # The shape of graph_block_tables is
            # [max batch size, max context len // block size].
            input_block_tables = self.graph_block_tables[:batch_size]
            for i, block_table in enumerate(block_tables):
                if block_table:
                    input_block_tables[i, :len(block_table)] = block_table
            block_tables = torch.tensor(input_block_tables, device=self.device)
        else:
            max_block_table_len = max(
                len(block_table) for block_table in block_tables)
            block_tables = make_tensor_with_pad(
                block_tables,
                max_len=max_block_table_len,
                pad=0,
                dtype=torch.int,
                device=self.device,
            )
        assert max_query_len > 0, ("query_lens: {}".format(query_lens))

        context_lens_tensor = torch.tensor(context_lens,
                                           dtype=torch.int,
                                           device=self.device)

        seq_lens_tensor = torch.tensor(seq_lens,
                                       dtype=torch.int,
                                       device=self.device)
        query_lens_tensor = torch.tensor(query_lens,
                                         dtype=torch.long,
                                         device=self.device)
        query_start_loc = torch.zeros(query_lens_tensor.shape[0] + 1,
                                      dtype=torch.int32,
                                      device=self.device)
        seq_start_loc = torch.zeros(seq_lens_tensor.shape[0] + 1,
                                    dtype=torch.int32,
                                    device=self.device)

        torch.cumsum(seq_lens_tensor,
                     dim=0,
                     dtype=seq_start_loc.dtype,
                     out=seq_start_loc[1:])
        torch.cumsum(query_lens_tensor,
                     dim=0,
                     dtype=query_start_loc.dtype,
                     out=query_start_loc[1:])

        input_tokens_tensor = torch.tensor(input_tokens,
                                           dtype=torch.long,
                                           device=self.device)
        input_positions_tensor = torch.tensor(input_positions,
                                              dtype=torch.long,
                                              device=self.device)
        slot_mapping_tensor = torch.tensor(slot_mapping,
                                           dtype=torch.long,
                                           device=self.device)

        if self.attn_backend.get_name() == "flashinfer":
            if len(paged_kv_indptr) > 0:
                paged_kv_indices_tensor = torch.tensor(paged_kv_indices,
                                                       device='cpu',
                                                       dtype=torch.int)
                paged_kv_indptr_tensor = torch.tensor(paged_kv_indptr,
                                                      device='cpu',
                                                      dtype=torch.int)
                paged_kv_last_page_len_tensor = torch.tensor(
                    paged_kv_last_page_len, device='cpu', dtype=torch.int)
            else:
                paged_kv_indices_tensor = None
                paged_kv_indptr_tensor = None
                paged_kv_last_page_len_tensor = None

            kv_cache_dtype = get_kv_cache_torch_dtype(self.kv_cache_dtype,
                                                      self.model_config.dtype)

            attn_metadata = self.attn_backend.make_metadata(
                num_prefills=num_prefills,
                slot_mapping=slot_mapping_tensor,
                num_prefill_tokens=num_prefill_tokens,
                num_decode_tokens=num_decode_tokens,
                max_prefill_seq_len=max_prefill_seq_len,
                block_tables=block_tables,
                paged_kv_indptr=paged_kv_indptr_tensor,
                paged_kv_indices=paged_kv_indices_tensor,
                paged_kv_last_page_len=paged_kv_last_page_len_tensor,
                num_qo_heads=self.model_config.get_num_attention_heads(
                    self.parallel_config),
                num_kv_heads=self.model_config.get_num_kv_heads(
                    self.parallel_config),
                head_dim=self.model_config.get_head_size(),
                page_size=self.block_size,
                seq_start_loc=seq_start_loc,
                query_start_loc=query_start_loc,
                device=self.device,
                data_type=kv_cache_dtype,
                use_cuda_graph=use_captured_graph)

        else:
            attn_metadata = self.attn_backend.make_metadata(
                num_prefills=num_prefills,
                slot_mapping=slot_mapping_tensor,
                num_prefill_tokens=num_prefill_tokens,
                num_decode_tokens=num_decode_tokens,
                seq_lens=seq_lens,
                seq_lens_tensor=seq_lens_tensor,
                max_query_len=max_query_len,
                max_prefill_seq_len=max_prefill_seq_len,
                max_decode_seq_len=max_decode_seq_len,
                query_start_loc=query_start_loc,
                seq_start_loc=seq_start_loc,
                context_lens_tensor=context_lens_tensor,
                block_tables=block_tables,
                use_cuda_graph=use_captured_graph,
            )

        if self.lora_config:
            lora_mapping = LoRAMapping(
                lora_index_mapping,
                lora_prompt_mapping,
            )
        else:
            lora_mapping = None

        multi_modal_kwargs = MultiModalInputs.batch(multi_modal_inputs_list,
                                                    device=self.device)
<<<<<<< HEAD

=======
        request_ids_to_seq_ids = {
            seq_group_metadata.request_id:
            list(seq_group_metadata.seq_data.keys())
            for seq_group_metadata in seq_group_metadata_list
        }
>>>>>>> 7cd2ebb0
        return self._model_input_cls(
            input_tokens=input_tokens_tensor,
            input_positions=input_positions_tensor,
            attn_metadata=attn_metadata,
            seq_lens=seq_lens,
            query_lens=query_lens,
            lora_mapping=lora_mapping,
            lora_requests=lora_requests,
            multi_modal_kwargs=multi_modal_kwargs,
            request_ids_to_seq_ids=request_ids_to_seq_ids,
            finished_requests_ids=finished_requests_ids)

    @torch.inference_mode()
    def profile_run(self) -> None:
        # Enable top-k sampling to reflect the accurate memory usage.
        sampling_params = SamplingParams(top_p=0.99, top_k=self.vocab_size - 1)
        max_num_batched_tokens = self.scheduler_config.max_num_batched_tokens
        max_num_seqs = self.scheduler_config.max_num_seqs
        # This represents the maximum number of different requests
        # that will have unique loras, an therefore the max amount of memory
        # consumption create dummy lora request copies from the lora request
        # passed in, which contains a lora from the lora warmup path.
        dummy_lora_requests: List[LoRARequest] = []
        dummy_lora_requests_per_seq: List[LoRARequest] = []
        if self.lora_config:
            assert self.lora_manager is not None
            with self.lora_manager.dummy_lora_cache():
                for idx in range(self.lora_config.max_loras):
                    lora_id = idx + 1
                    dummy_lora_request = LoRARequest(
                        lora_name=f"warmup_{lora_id}",
                        lora_int_id=lora_id,
                        lora_local_path="/not/a/real/path",
                    )
                    self.lora_manager.add_dummy_lora(dummy_lora_request,
                                                     rank=LORA_WARMUP_RANK)
                    dummy_lora_requests.append(dummy_lora_request)
                dummy_lora_requests_per_seq = [
                    dummy_lora_requests[idx % len(dummy_lora_requests)]
                    for idx in range(max_num_seqs)
                ]

        # Profile memory usage with max_num_sequences sequences and the total
        # number of tokens equal to max_num_batched_tokens.
        seqs: List[SequenceGroupMetadata] = []
        # Additional GPU memory may be needed for vision encoding, which needs
        # to be accounted for when calculating the GPU blocks for
        # vLLM blocker manager.
        # To exercise the worst scenario for GPU memory consumption,
        # the number of seqs (batch_size) is chosen to maximize the number
        # of images processed.
        model_config = self.model_config
        vlm_config = self.vision_language_config

        if vlm_config:
            max_num_seqs = min(
                max_num_seqs,
                int(max_num_batched_tokens / vlm_config.image_feature_size))
        batch_size = 0
        for group_id in range(max_num_seqs):
            seq_len = (max_num_batched_tokens // max_num_seqs +
                       (group_id < max_num_batched_tokens % max_num_seqs))
            batch_size += seq_len

            seq_data, dummy_multi_modal_data = INPUT_REGISTRY \
                .dummy_data_for_profiling(model_config, seq_len)

            # Having more tokens is over-conservative but otherwise fine
            assert len(seq_data.prompt_token_ids) >= seq_len, (
                f"Expected at least {seq_len} dummy tokens for profiling, "
                f"but got: {len(seq_data.prompt_token_ids)}")

            seq = SequenceGroupMetadata(
                request_id=str(group_id),
                is_prompt=True,
                seq_data={group_id: seq_data},
                sampling_params=sampling_params,
                block_tables=None,
                lora_request=dummy_lora_requests_per_seq[group_id]
                if dummy_lora_requests_per_seq else None,
                multi_modal_data=dummy_multi_modal_data,
            )
            seqs.append(seq)

        # Run the model with the dummy inputs.
        num_layers = self.model_config.get_num_layers(self.parallel_config)
        kv_caches = [None] * num_layers
        finished_requests_ids = [seq.request_id for seq in seqs]
        model_input = self.prepare_model_input(
            seqs, finished_requests_ids=finished_requests_ids)
        intermediate_tensors = None
        if not get_pp_group().is_first_rank:
            intermediate_tensors = self.model.make_empty_intermediate_tensors(
                batch_size=batch_size,
                dtype=self.model_config.dtype,
                device=self.device)
        self.execute_model(model_input, kv_caches, intermediate_tensors)
        torch.cuda.synchronize()
        return

    def remove_all_loras(self):
        if not self.lora_manager:
            raise RuntimeError("LoRA is not enabled.")
        self.lora_manager.remove_all_loras()

    def set_active_loras(self, lora_requests: Set[LoRARequest],
                         lora_mapping: LoRAMapping) -> None:
        if not self.lora_manager:
            raise RuntimeError("LoRA is not enabled.")
        self.lora_manager.set_active_loras(lora_requests, lora_mapping)

    def add_lora(self, lora_request: LoRARequest) -> bool:
        if not self.lora_manager:
            raise RuntimeError("LoRA is not enabled.")
        return self.lora_manager.add_lora(lora_request)

    def remove_lora(self, lora_id: int) -> bool:
        if not self.lora_manager:
            raise RuntimeError("LoRA is not enabled.")
        return self.lora_manager.remove_lora(lora_id)

    def pin_lora(self, lora_id: int) -> bool:
        if not self.lora_manager:
            raise RuntimeError("LoRA is not enabled.")
        return self.lora_manager.pin_lora(lora_id)

    def list_loras(self) -> Set[int]:
        if not self.lora_manager:
            raise RuntimeError("LoRA is not enabled.")
        return self.lora_manager.list_loras()

    @torch.inference_mode()
    def capture_model(self, kv_caches: List[List[torch.Tensor]]) -> None:
        """Cuda graph capture a model.

        Note that CUDA graph's performance gain is negligible if number
        of batched tokens are larger than 200. And since CUDA graph
        requires fixed sized tensors, supporting large/variable batch
        size requires high GPU memory overhead. Thus, vLLM only captures
        decoding requests. Mixed batch (chunked prefill + decoding) or
        prefill requests are not captured.

        Since it is used for decoding-only, it assumes there's only 1 token
        per sequence in the batch.
        """
        assert not self.model_config.enforce_eager
        logger.info("Capturing the model for CUDA graphs. This may lead to "
                    "unexpected consequences if the model is not static. To "
                    "run the model in eager mode, set 'enforce_eager=True' or "
                    "use '--enforce-eager' in the CLI.")
        logger.info("CUDA graphs can take additional 1~3 GiB memory per GPU. "
                    "If you are running out of memory, consider decreasing "
                    "`gpu_memory_utilization` or enforcing eager mode. "
                    "You can also reduce the `max_num_seqs` as needed "
                    "to decrease memory usage.")
        start_time = time.perf_counter()

        # Prepare dummy inputs. These will be reused for all batch sizes.
        max_batch_size = max(_BATCH_SIZES_TO_CAPTURE)
        input_tokens = torch.zeros(max_batch_size, dtype=torch.long).cuda()
        input_positions = torch.zeros(max_batch_size, dtype=torch.long).cuda()
        slot_mapping = torch.empty(max_batch_size, dtype=torch.long).cuda()
        slot_mapping.fill_(_PAD_SLOT_ID)
        seq_lens = torch.ones(max_batch_size, dtype=torch.int32).cuda()
        block_tables = torch.from_numpy(self.graph_block_tables).cuda()
        intermediate_inputs = None
        if not get_pp_group().is_first_rank:
            intermediate_inputs = self.model.make_empty_intermediate_tensors(
                batch_size=max_batch_size,
                dtype=self.model_config.dtype,
                device=self.device)

        # Prepare buffer for outputs. These will be reused for all batch sizes.
        # It will be filled after the first graph capture.
        hidden_or_intermediate_states: List[Optional[torch.Tensor]] = [
            None
        ] * self.parallel_config.pipeline_parallel_size

        graph_batch_size = _get_graph_batch_size(
            self.scheduler_config.max_num_seqs)
        batch_size_capture_list = [
            bs for bs in _BATCH_SIZES_TO_CAPTURE if bs <= graph_batch_size
        ]

        if self.attn_backend.get_name() == "flashinfer":
            # For flashinfer, different batch sizes will share the
            # same workspace buffer.
            decode_workspace_buffer = \
            torch.empty(FLASHINFER_WORKSPACE_BUFFER_SIZE,
                                                dtype=torch.uint8,
                                              device=self.device)
            indices_buffer = torch.empty(max_batch_size *
                                         self.cache_config.num_gpu_blocks,
                                         dtype=torch.int32,
                                         device=self.device)
            indptr_buffer = torch.empty(max_batch_size + 1,
                                        dtype=torch.int32,
                                        device=self.device)
            last_page_len_buffer = torch.empty(max_batch_size,
                                               dtype=torch.int32,
                                               device=self.device)

        with graph_capture() as graph_capture_context:
            # NOTE: Capturing the largest batch size first may help reduce the
            # memory usage of CUDA graph.
            for virtual_engine in range(
                    self.parallel_config.pipeline_parallel_size):
                for batch_size in reversed(batch_size_capture_list):
                    if self.attn_backend.get_name() == "flashinfer":
                        indptr_buffer = indptr_buffer[:batch_size + 1]
                        last_page_len_buffer = last_page_len_buffer[:
                                                                    batch_size]

                        num_qo_heads = (
                            self.model_config.get_num_attention_heads(
                                self.parallel_config))
                        num_kv_heads = self.model_config.get_num_kv_heads(
                            self.parallel_config)
                        if num_qo_heads // num_kv_heads >= 4:
                            use_tensor_cores = True
                        else:
                            use_tensor_cores = False
                        decode_wrapper = \
                            CUDAGraphBatchDecodeWithPagedKVCacheWrapper(
                            decode_workspace_buffer, indptr_buffer,
                            indices_buffer, last_page_len_buffer, "NHD",
                            use_tensor_cores)
                        kv_cache_dtype = get_kv_cache_torch_dtype(
                            self.kv_cache_dtype, self.model_config.dtype)

                        paged_kv_indptr_tensor_host = torch.arange(
                            0, batch_size + 1, dtype=torch.int32)
                        paged_kv_indices_tensor_host = torch.arange(
                            0, batch_size, dtype=torch.int32)
                        paged_kv_last_page_len_tensor_host = torch.full(
                            (batch_size, ), self.block_size, dtype=torch.int32)
                        query_start_loc_host = torch.arange(0,
                                                            batch_size + 1,
                                                            dtype=torch.int32)

                        attn_metadata = self.attn_backend.make_metadata(
                            num_prefills=0,
                            slot_mapping=slot_mapping[:batch_size],
                            num_prefill_tokens=0,
                            num_decode_tokens=batch_size,
                            max_prefill_seq_len=0,
                            block_tables=block_tables,
                            paged_kv_indptr=paged_kv_indptr_tensor_host,
                            paged_kv_indices=paged_kv_indices_tensor_host,
                            paged_kv_last_page_len=
                            paged_kv_last_page_len_tensor_host,
                            num_qo_heads=num_qo_heads,
                            num_kv_heads=num_kv_heads,
                            head_dim=self.model_config.get_head_size(),
                            page_size=self.block_size,
                            seq_start_loc=None,
                            query_start_loc=query_start_loc_host,
                            device=self.device,
                            data_type=kv_cache_dtype,
                            use_cuda_graph=True,
                            decode_wrapper=decode_wrapper,
                            prefill_wrapper=None)
                        attn_metadata.begin_forward()
                    else:
                        attn_metadata = self.attn_backend.make_metadata(
                            num_prefills=0,
                            num_prefill_tokens=0,
                            num_decode_tokens=batch_size,
                            slot_mapping=slot_mapping[:batch_size],
                            seq_lens=None,
                            seq_lens_tensor=seq_lens[:batch_size],
                            max_query_len=None,
                            max_prefill_seq_len=0,
                            max_decode_seq_len=self.max_seq_len_to_capture,
                            query_start_loc=None,
                            seq_start_loc=None,
                            context_lens_tensor=None,
                            block_tables=block_tables[:batch_size],
                            use_cuda_graph=True,
                        )

                    if self.lora_config:
                        lora_mapping = LoRAMapping(
                            [0] * batch_size,
                            [0] * batch_size,
                        )
                        self.set_active_loras(set(), lora_mapping)

                    graph_runner = CUDAGraphRunner(
                        self.model, self.attn_backend.get_name())

                    if self.attn_backend.get_name() == "flashinfer":
                        graph_runner.flashinfer_indptr_buffer = indptr_buffer
                        graph_runner.flashinfer_indices_buffer = indices_buffer
                        graph_runner.flashinfer_last_page_len_buffer = \
                            last_page_len_buffer
                        graph_runner.flashinfer_decode_workspace_buffer = \
                                decode_workspace_buffer
                        graph_runner.flashinfer_decode_wrapper = \
                            decode_wrapper

                    capture_inputs = {
                        "input_ids":
                        input_tokens[:batch_size],
                        "positions":
                        input_positions[:batch_size],
                        "hidden_or_intermediate_states":
                        hidden_or_intermediate_states[
                            virtual_engine]  # type: ignore
                        [:batch_size]
                        if hidden_or_intermediate_states[virtual_engine]
                        is not None else None,
                        "intermediate_inputs":
                        intermediate_inputs[:batch_size]
                        if intermediate_inputs is not None else None,
                        "kv_caches":
                        kv_caches[virtual_engine],
                        "attn_metadata":
                        attn_metadata,
                        "memory_pool":
                        self.graph_memory_pool,
                        "stream":
                        graph_capture_context.stream
                    }
                    if self.has_seqlen_agnostic:
                        # Only used by Mamba-based models CUDA graph atm (Jamba)
                        capture_inputs.update({
                            "seqlen_agnostic_capture_inputs":
                            self.model.get_seqlen_agnostic_capture_inputs(
                                batch_size)
                        })
                    graph_runner.capture(**capture_inputs)
                    self.graph_memory_pool = graph_runner.graph.pool()
                    self.graph_runners[virtual_engine][batch_size] = (
                        graph_runner)

        end_time = time.perf_counter()
        elapsed_time = end_time - start_time
        # This usually takes < 10 seconds.
        logger.info("Graph capturing finished in %.0f secs.", elapsed_time)

    @property
    def vocab_size(self) -> int:
        return self.model_config.get_vocab_size()


class ModelRunner(GPUModelRunnerBase[ModelInputForGPUWithSamplingMetadata]):
    """
    GPU model runner with sampling step.
    """
    _model_input_cls: Type[ModelInputForGPUWithSamplingMetadata] = (
        ModelInputForGPUWithSamplingMetadata)

    def make_model_input_from_broadcasted_tensor_dict(
        self,
        tensor_dict: Dict[str, Any],
    ) -> ModelInputForGPUWithSamplingMetadata:
        model_input = \
            ModelInputForGPUWithSamplingMetadata.from_broadcasted_tensor_dict(
                tensor_dict,
                attn_backend=self.attn_backend,
            )
        return model_input

    def prepare_model_input(
        self,
        seq_group_metadata_list: List[SequenceGroupMetadata],
        virtual_engine: int = 0,
        finished_requests_ids: Optional[List[str]] = None
    ) -> ModelInputForGPUWithSamplingMetadata:
        """Prepare the model input based on a given sequence group, including
        metadata for the sampling step.

        The API assumes seq_group_metadata_list is sorted by prefill -> decode.

        The result tensors and data structure also batches input in prefill
        -> decode order. For example,

        - input_tokens[:num_prefill_tokens] contains prefill tokens.
        - input_tokens[num_prefill_tokens:] contains decode tokens.

        If cuda graph is required, this API automatically pads inputs.
        """
        model_input = self._prepare_model_input_tensors(
            seq_group_metadata_list, finished_requests_ids)
        sampling_metadata = SamplingMetadata.prepare(seq_group_metadata_list,
                                                     model_input.seq_lens,
                                                     model_input.query_lens,
                                                     self.device,
                                                     self.pin_memory)
        is_prompt = (seq_group_metadata_list[0].is_prompt
                     if seq_group_metadata_list else None)
        return dataclasses.replace(model_input,
                                   sampling_metadata=sampling_metadata,
                                   is_prompt=is_prompt,
                                   virtual_engine=virtual_engine)

    @torch.inference_mode()
    def execute_model(
        self,
        model_input: ModelInputForGPUWithSamplingMetadata,
        kv_caches: List[torch.Tensor],
        intermediate_tensors: Optional[IntermediateTensors] = None,
        num_steps: int = 1,
    ) -> Optional[Union[List[SamplerOutput], IntermediateTensors]]:
        if num_steps > 1:
            raise ValueError("num_steps > 1 is not supported in ModelRunner")

        if self.lora_config:
            assert model_input.lora_requests is not None
            assert model_input.lora_mapping is not None
            self.set_active_loras(model_input.lora_requests,
                                  model_input.lora_mapping)

        if self.attn_backend.get_name() == "flashinfer":
            assert model_input.attn_metadata is not None
            assert model_input.input_tokens is not None
            if self.flashinfer_decode_workspace_buffer is None:
                self.flashinfer_decode_workspace_buffer = torch.empty(
                    FLASHINFER_WORKSPACE_BUFFER_SIZE,
                    dtype=torch.uint8,
                    device=self.device)
                self.flashinfer_decode_wrapper = \
                    BatchDecodeWithPagedKVCacheWrapper(
                    self.flashinfer_decode_workspace_buffer, "NHD")
                self.flashinfer_prefill_workspace_buffer = torch.empty(
                    FLASHINFER_WORKSPACE_BUFFER_SIZE,
                    dtype=torch.uint8,
                    device=self.device)
                self.flashinfer_prefill_wrapper = \
                    BatchPrefillWithPagedKVCacheWrapper(
                    self.flashinfer_prefill_workspace_buffer, "NHD")

            model_input.attn_metadata.prefill_wrapper = \
                self.flashinfer_prefill_wrapper
            if model_input.attn_metadata.use_cuda_graph:
                batch_size = model_input.input_tokens.shape[0]
                model_input.attn_metadata.decode_wrapper = self.graph_runners[
                    batch_size].flashinfer_decode_wrapper
            else:
                model_input.attn_metadata.decode_wrapper = \
                    self.flashinfer_decode_wrapper
            model_input.attn_metadata.begin_forward()

        # Currently cuda graph is only supported by the decode phase.
        assert model_input.attn_metadata is not None
        prefill_meta = model_input.attn_metadata.prefill_metadata
        decode_meta = model_input.attn_metadata.decode_metadata
        # TODO(andoorve): We can remove this once all
        # virtual engines share the same kv cache.
        virtual_engine = model_input.virtual_engine
        if prefill_meta is None and decode_meta.use_cuda_graph:
            assert model_input.input_tokens is not None
            graph_batch_size = model_input.input_tokens.shape[0]
            model_executable = self.graph_runners[virtual_engine][
                graph_batch_size]
        else:
            model_executable = self.model

        multi_modal_kwargs = model_input.multi_modal_kwargs or {}
        seqlen_agnostic_kwargs = {
            "finished_requests_ids": model_input.finished_requests_ids,
            "request_ids_to_seq_ids": model_input.request_ids_to_seq_ids,
        } if self.has_seqlen_agnostic else {}
        hidden_or_intermediate_states = model_executable(
            input_ids=model_input.input_tokens,
            positions=model_input.input_positions,
            kv_caches=kv_caches,
            attn_metadata=model_input.attn_metadata,
            intermediate_tensors=intermediate_tensors,
            **multi_modal_kwargs,
            **seqlen_agnostic_kwargs)

        # Compute the logits in the last pipeline stage.
        if not get_pp_group().is_last_rank:
            return hidden_or_intermediate_states

        logits = self.model.compute_logits(hidden_or_intermediate_states,
                                           model_input.sampling_metadata)

        if not self.is_driver_worker:
            return []

        # Sample the next token.
        output: SamplerOutput = self.model.sample(
            logits=logits,
            sampling_metadata=model_input.sampling_metadata,
        )

        if self.return_hidden_states:
            # we only need to pass hidden states of most recent token
            assert model_input.sampling_metadata is not None
            indices = model_input.sampling_metadata.selected_token_indices
            if model_input.is_prompt:
                hidden_states = hidden_or_intermediate_states.index_select(
                    0, indices)
            elif decode_meta.use_cuda_graph:
                hidden_states = hidden_or_intermediate_states[:len(indices)]
            else:
                hidden_states = hidden_or_intermediate_states

            output.hidden_states = hidden_states

        return [output]


class CUDAGraphRunner:

    def __init__(self, model: nn.Module, backend_name: str):
        self.model = model
        self.backend_name = backend_name

        self.input_buffers: Dict[str, torch.Tensor] = {}
        self.output_buffers: Dict[str, torch.Tensor] = {}

        self._graph: Optional[torch.cuda.CUDAGraph] = None

        self.flashinfer_decode_workspace_buffer: Optional[torch.Tensor] = None
        self.flashinfer_indptr_buffer: Optional[torch.Tensor] = None
        self.flashinfer_indices_buffer: Optional[torch.Tensor] = None
        self.flashinfer_last_page_len_buffer: Optional[torch.Tensor] = None
        self.flashinfer_decode_wrapper: Optional[
            CUDAGraphBatchDecodeWithPagedKVCacheWrapper] = None

    @property
    def graph(self):
        assert self._graph is not None
        return self._graph

    def capture(
        self,
        input_ids: torch.Tensor,
        positions: torch.Tensor,
        hidden_or_intermediate_states: Optional[Union[IntermediateTensors,
                                                      torch.Tensor]],
        intermediate_inputs: Optional[IntermediateTensors],
        kv_caches: List[torch.Tensor],
        attn_metadata: AttentionMetadata,
        memory_pool: Optional[Tuple[int, int]],
        stream: torch.cuda.Stream,
        **kwargs,
    ) -> Union[torch.Tensor, IntermediateTensors]:
        assert self._graph is None
        # Run the model a few times without capturing the graph.
        # This is to make sure that the captured graph does not include the
        # kernel launches for initial benchmarking (e.g., Triton autotune).
        # Note one iteration is not enough for torch.jit.script
        for _ in range(_NUM_WARMUP_ITERS):
            self.model(
                input_ids,
                positions,
                kv_caches,
                attn_metadata,
                intermediate_inputs,
                **kwargs,
            )
        torch.cuda.synchronize()

        # Capture the graph.
        self._graph = torch.cuda.CUDAGraph()
        with torch.cuda.graph(self._graph, pool=memory_pool, stream=stream):
            output_hidden_or_intermediate_states = self.model(
                input_ids,
                positions,
                kv_caches,
                attn_metadata,
                intermediate_inputs,
                **kwargs,
            )
            if hidden_or_intermediate_states is not None:
                if get_pp_group().is_last_rank:
                    hidden_or_intermediate_states.copy_(
                        output_hidden_or_intermediate_states)
                else:
                    for key in hidden_or_intermediate_states.tensors:
                        hidden_or_intermediate_states[key].copy_(
                            output_hidden_or_intermediate_states[key])
            else:
                hidden_or_intermediate_states = (
                    output_hidden_or_intermediate_states)

            del output_hidden_or_intermediate_states
            # make sure `output_hidden_states` is deleted
            # in the graph's memory pool
            gc.collect()
        torch.cuda.synchronize()

        # Save the input and output buffers.
        if self.backend_name == "flashinfer":
            self.input_buffers = {
                "input_ids": input_ids,
                "positions": positions,
                "kv_caches": kv_caches,
                "slot_mapping": attn_metadata.slot_mapping,
                **kwargs,
            }
        else:
            self.input_buffers = {
                "input_ids": input_ids,
                "positions": positions,
                "kv_caches": kv_caches,
                "slot_mapping": attn_metadata.slot_mapping,
                "seq_lens_tensor":
                attn_metadata.decode_metadata.seq_lens_tensor,
                "block_tables": attn_metadata.decode_metadata.block_tables,
                **kwargs,
            }
        if intermediate_inputs is not None:
            self.input_buffers.update(intermediate_inputs.tensors)
        if get_pp_group().is_last_rank:
            self.output_buffers = {
                "hidden_states": hidden_or_intermediate_states
            }
        else:
            self.output_buffers = hidden_or_intermediate_states
        return hidden_or_intermediate_states

    def forward(
        self,
        input_ids: torch.Tensor,
        positions: torch.Tensor,
        kv_caches: List[torch.Tensor],
        attn_metadata: AttentionMetadata,
        intermediate_tensors: Optional[IntermediateTensors],
        **kwargs,
    ) -> torch.Tensor:
        # KV caches are fixed tensors, so we don't need to copy them.
        del kv_caches

        # Copy the input tensors to the input buffers.
        self.input_buffers["input_ids"].copy_(input_ids, non_blocking=True)
        self.input_buffers["positions"].copy_(positions, non_blocking=True)
        self.input_buffers["slot_mapping"].copy_(attn_metadata.slot_mapping,
                                                 non_blocking=True)
        if self.backend_name != "flashinfer":
            self.input_buffers["seq_lens_tensor"].copy_(
                attn_metadata.decode_metadata.seq_lens_tensor,
                non_blocking=True)
            self.input_buffers["block_tables"].copy_(
                attn_metadata.decode_metadata.block_tables, non_blocking=True)
        if "seqlen_agnostic_capture_inputs" in self.input_buffers:
            self.model.copy_inputs_before_cuda_graphs(self.input_buffers,
                                                      **kwargs)
        if intermediate_tensors is not None:
            for key in intermediate_tensors.tensors:
                self.input_buffers[key].copy_(intermediate_tensors[key],
                                              non_blocking=True)
        # Run the graph.
        self.graph.replay()
        if "seqlen_agnostic_capture_inputs" in self.input_buffers:
            self.model.copy_outputs_after_cuda_graphs(self.input_buffers,
                                                      **kwargs)
        # Return the output tensor.
        if get_pp_group().is_last_rank:
            return self.output_buffers["hidden_states"]

        return self.output_buffers

    def __call__(self, *args, **kwargs):
        return self.forward(*args, **kwargs)


def _get_graph_batch_size(batch_size: int) -> int:
    """Returns the padded batch size given actual batch size.

    Batch sizes are 1, 2, 4, _BATCH_SIZE_ALIGNMENT,
    2*_BATCH_SIZE_ALIGNMENT, 3*_BATCH_SIZE_ALIGNMENT...
    """
    if batch_size <= 2:
        return batch_size
    elif batch_size <= 4:
        return 4
    else:
        return ((batch_size + _BATCH_SIZE_ALIGNMENT - 1) //
                _BATCH_SIZE_ALIGNMENT * _BATCH_SIZE_ALIGNMENT)


def _is_block_tables_empty(block_tables: Union[None, Dict]):
    """
    Check if block_tables is None or a dictionary with all None values.
    """
    if block_tables is None:
        return True
    if isinstance(block_tables, dict) and all(
            value is None for value in block_tables.values()):
        return True
    return False<|MERGE_RESOLUTION|>--- conflicted
+++ resolved
@@ -2,10 +2,7 @@
 import gc
 import time
 import warnings
-<<<<<<< HEAD
-=======
 from collections import defaultdict
->>>>>>> 7cd2ebb0
 from typing import (TYPE_CHECKING, Any, Dict, List, Mapping, Optional, Set,
                     Tuple, Type, TypeVar, Union)
 
@@ -88,12 +85,9 @@
     lora_requests: Optional[Set[LoRARequest]] = None
     attn_metadata: Optional["AttentionMetadata"] = None
     multi_modal_kwargs: Optional[Mapping[str, BatchedTensors]] = None
-<<<<<<< HEAD
-=======
     request_ids_to_seq_ids: Optional[Dict[str, List[int]]] = None
     finished_requests_ids: Optional[List[str]] = None
     virtual_engine: int = 0
->>>>>>> 7cd2ebb0
 
     def as_broadcastable_tensor_dict(self) -> Dict[str, Any]:
         tensor_dict = {
@@ -364,10 +358,7 @@
         query_lens: List[int] = []
         block_tables: List[List[int]] = []
         multi_modal_inputs_list: List[MultiModalInputs] = []
-<<<<<<< HEAD
-=======
         request_ids_to_seq_ids: Dict[str, List[int]] = defaultdict(list)
->>>>>>> 7cd2ebb0
         decode_only = True
         num_prefills = 0
         num_prefill_tokens = 0
@@ -756,15 +747,11 @@
 
         multi_modal_kwargs = MultiModalInputs.batch(multi_modal_inputs_list,
                                                     device=self.device)
-<<<<<<< HEAD
-
-=======
         request_ids_to_seq_ids = {
             seq_group_metadata.request_id:
             list(seq_group_metadata.seq_data.keys())
             for seq_group_metadata in seq_group_metadata_list
         }
->>>>>>> 7cd2ebb0
         return self._model_input_cls(
             input_tokens=input_tokens_tensor,
             input_positions=input_positions_tensor,
