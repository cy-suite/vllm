--- conflicted
+++ resolved
@@ -1,9 +1,5 @@
 """A CPU worker class."""
-<<<<<<< HEAD
-from typing import Any, Dict, List, Optional, Tuple
-=======
-from typing import Dict, List, Optional, Tuple
->>>>>>> 05434764
+from typing import Dict, List, Optional, Tuple, Any
 
 import torch
 import torch.distributed
