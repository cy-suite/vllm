--- conflicted
+++ resolved
@@ -6,13 +6,8 @@
 
 from vllm.attention import get_attn_backend
 from vllm.config import (CacheConfig, DeviceConfig, LoadConfig, LoRAConfig,
-<<<<<<< HEAD
-                         ModelConfig, ParallelConfig, SchedulerConfig,
-                         SpeculativeConfig, VisionLanguageConfig)
-=======
                          ModelConfig, MultiModalConfig, ParallelConfig,
-                         SchedulerConfig)
->>>>>>> 56b325e9
+                         SchedulerConfig, SpeculativeConfig)
 from vllm.distributed import (ensure_model_parallel_initialized,
                               init_distributed_environment)
 from vllm.logger import init_logger
@@ -152,12 +147,8 @@
         self.rank = rank
         self.distributed_init_method = distributed_init_method
         self.lora_config = lora_config
-<<<<<<< HEAD
-        self.vision_language_config = vision_language_config
         self.speculative_config = speculative_config
-=======
         self.multimodal_config = multimodal_config
->>>>>>> 56b325e9
         self.is_driver_worker = is_driver_worker
         if self.is_driver_worker:
             assert self.rank == 0, "The driver worker must have rank 0."
