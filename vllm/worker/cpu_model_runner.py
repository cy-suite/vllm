--- conflicted
+++ resolved
@@ -12,15 +12,10 @@
 from vllm.logger import init_logger
 from vllm.model_executor import SamplingMetadata
 from vllm.model_executor.model_loader import get_model
-<<<<<<< HEAD
 from vllm.multimodal import (MULTIMODAL_REGISTRY, BatchedTensors,
                              MultiModalInputs)
-from vllm.sequence import SamplerOutput, SequenceGroupMetadata
-=======
-from vllm.multimodal import MULTIMODAL_REGISTRY
 from vllm.sequence import (IntermediateTensors, SamplerOutput,
                            SequenceGroupMetadata)
->>>>>>> ee93f4f9
 from vllm.utils import make_tensor_with_pad
 from vllm.worker.model_runner_base import (
     ModelRunnerBase, ModelRunnerInputBase,
