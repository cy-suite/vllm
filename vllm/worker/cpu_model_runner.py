from collections import defaultdict
from dataclasses import dataclass
from typing import TYPE_CHECKING, Any, Dict, List, Optional, Tuple, Type, Union

import torch
from torch import nn

from vllm.attention import AttentionMetadata, get_attn_backend
from vllm.config import (CacheConfig, DeviceConfig, LoadConfig, LoRAConfig,
                         ModelConfig, ParallelConfig, SchedulerConfig,
                         VisionLanguageConfig)
from vllm.logger import init_logger
from vllm.model_executor import SamplingMetadata
from vllm.model_executor.model_loader import get_model
from vllm.multimodal import MULTIMODAL_REGISTRY
from vllm.sequence import SamplerOutput, SequenceGroupMetadata
from vllm.utils import make_tensor_with_pad
from vllm.worker.model_runner_base import (
    ModelRunnerBase, ModelRunnerInputBase,
    _add_attn_metadata_broadcastable_dict,
    _add_sampling_metadata_broadcastable_dict,
    _init_attn_metadata_from_tensor_dict,
    _init_sampling_metadata_from_tensor_dict)

if TYPE_CHECKING:
    from vllm.attention.backends.abstract import AttentionBackend

logger = init_logger(__name__)

_PAD_SLOT_ID = -1


@dataclass(frozen=True)
class CPUModelInput(ModelRunnerInputBase):
    """
    Used by the CPUModelRunner.
    """
    input_tokens: Optional[torch.Tensor] = None
    input_positions: Optional[torch.Tensor] = None
    attn_metadata: Optional["AttentionMetadata"] = None
    sampling_metadata: Optional["SamplingMetadata"] = None
    multi_modal_kwargs: Optional[Dict[str, torch.Tensor]] = None

    def as_broadcastable_tensor_dict(
            self) -> Dict[str, Union[int, torch.Tensor]]:
        tensor_dict = {
            "input_tokens": self.input_tokens,
            "input_positions": self.input_positions,
            "multi_modal_kwargs": self.multi_modal_kwargs,
        }
        _add_attn_metadata_broadcastable_dict(tensor_dict, self.attn_metadata)
        _add_sampling_metadata_broadcastable_dict(tensor_dict,
                                                  self.sampling_metadata)
        return tensor_dict

    @classmethod
    def from_broadcasted_tensor_dict(
            cls: Type["CPUModelInput"],
            tensor_dict: Dict[str, Any],
            attn_backend: Optional["AttentionBackend"] = None
    ) -> "CPUModelInput":
        tensor_dict = _init_sampling_metadata_from_tensor_dict(tensor_dict)
        if attn_backend is not None:
            tensor_dict = _init_attn_metadata_from_tensor_dict(
                attn_backend, tensor_dict)
        return cls(**tensor_dict)


class CPUModelRunner(ModelRunnerBase[CPUModelInput]):

    def __init__(
        self,
        model_config: ModelConfig,
        parallel_config: ParallelConfig,
        scheduler_config: SchedulerConfig,
        device_config: DeviceConfig,
        cache_config: CacheConfig,
        load_config: LoadConfig,
        lora_config: Optional[LoRAConfig],
        vision_language_config: Optional[VisionLanguageConfig],
        kv_cache_dtype: Optional[str] = "auto",
        is_driver_worker: bool = False,
        *args,
        **kwargs,
    ):
        self.model_config = model_config
        self.parallel_config = parallel_config
        self.scheduler_config = scheduler_config
        # Currently, CPU worker doesn't support chunked prefill.
        assert self.scheduler_config.chunked_prefill_enabled is False
        self.device_config = device_config
        self.cache_config = cache_config
        self.lora_config = lora_config
        self.vision_language_config = vision_language_config
        self.load_config = load_config
        self.is_driver_worker = is_driver_worker

        self.device = self.device_config.device

        self.kv_cache_dtype = kv_cache_dtype
        self.sliding_window = model_config.get_sliding_window()
        self.block_size = cache_config.block_size
        self.attn_backend = get_attn_backend(
            self.model_config.get_num_attention_heads(self.parallel_config),
            self.model_config.get_head_size(),
            self.model_config.get_num_kv_heads(self.parallel_config),
            self.model_config.get_sliding_window(),
            self.model_config.dtype,
            self.kv_cache_dtype,
            self.block_size,
        )

        # Multi-modal data support
        self.multi_modal_input_mapper = MULTIMODAL_REGISTRY \
            .create_input_mapper(self.model_config)

        # Lazy initialization.
        self.model: nn.Module  # Set after init_Model

    def load_model(self) -> None:
        self.model = get_model(
            model_config=self.model_config,
            load_config=self.load_config,
            device_config=self.device_config,
            vision_language_config=self.vision_language_config,
            lora_config=self.lora_config,
            parallel_config=self.parallel_config,
            scheduler_config=self.scheduler_config,
            cache_config=self.cache_config)

    def _prepare_prompt(
        self,
        seq_group_metadata_list: List[SequenceGroupMetadata],
    ) -> Tuple[torch.Tensor, torch.Tensor, AttentionMetadata, List[int], Dict[
            str, torch.Tensor]]:
        assert len(seq_group_metadata_list) > 0
        input_tokens: List[int] = []
        input_positions: List[int] = []
        slot_mapping: List[int] = []
        seq_lens: List[int] = []
        multi_modal_kwargs_list: Dict[str,
                                      List[torch.Tensor]] = defaultdict(list)

        for seq_group_metadata in seq_group_metadata_list:
            assert seq_group_metadata.is_prompt
            seq_ids = list(seq_group_metadata.seq_data.keys())
            assert len(seq_ids) == 1
            seq_id = seq_ids[0]

            seq_data = seq_group_metadata.seq_data[seq_id]
            prompt_tokens = seq_data.get_token_ids()
            computed_len = seq_data.get_num_computed_tokens()
            seq_len = len(prompt_tokens)

            seq_lens.append(seq_len)  # Prompt token num
            input_tokens.extend(prompt_tokens)  # Token ids

            # Token position ids
            # NOTE(woosuk): Here we assume that the first token in the prompt
            # is always the first token in the sequence.
            input_positions.extend(list(range(computed_len, seq_len)))

            mm_data = seq_group_metadata.multi_modal_data
<<<<<<< HEAD
            if mm_data:
                # Process multi-modal data
                if self.multi_modal_input_processor is None:
                    raise ValueError(
                        "Multi-modal inputs are only supported by "
                        "vision language models.")

                mm_kwargs = self.multi_modal_input_processor(mm_data)
=======
            if mm_data is not None:
                mm_kwargs = self.multi_modal_input_mapper(mm_data)
>>>>>>> 57f09a41
                for k, v in mm_kwargs.items():
                    multi_modal_kwargs_list[k].append(v)

            # Compute the slot mapping.
            block_table = seq_group_metadata.block_tables[seq_id]
            # Mask the [0, start_idx) tokens of the prompt with _PAD_SLOT_ID,
            # where start_idx is max(0, seq_len - sliding_window).
            # For example, if the prompt len is 10, sliding window is 8, and
            # block size is 4, the first two tokens are masked and the slot
            # mapping will be [-1, -1, 2, 3, 4, 5, 6, 7, 0, 1].
            start_idx = 0
            if self.sliding_window is not None:
                start_idx = max(0, seq_len - self.sliding_window)

            for i in range(computed_len, seq_len):
                if i < start_idx:
                    slot_mapping.append(_PAD_SLOT_ID)
                    continue

                block_number = block_table[i //
                                           self.block_size]  # type: ignore
                block_offset = i % self.block_size  # type: ignore
                slot = block_number * self.block_size + block_offset
                slot_mapping.append(slot)

        multi_modal_kwargs = {
            k: torch.cat(v, dim=0).to(self.device)
            for k, v in multi_modal_kwargs_list.items()
        }

        num_prompt_tokens = len(input_tokens)

        input_tokens = torch.tensor(input_tokens,
                                    dtype=torch.long,
                                    device=self.device)  # type: ignore
        input_positions = torch.tensor(input_positions,
                                       dtype=torch.long,
                                       device=self.device)  # type: ignore
        slot_mapping = torch.tensor(slot_mapping,
                                    dtype=torch.long,
                                    device=self.device)  # type: ignore

        attn_metadata = self.attn_backend.make_metadata(
            is_prompt=True,
            seq_lens=seq_lens,
            seq_lens_tensor=None,
            max_decode_seq_len=None,
            num_prefills=len(seq_lens),
            num_prefill_tokens=num_prompt_tokens,
            num_decode_tokens=0,
            block_tables=torch.tensor([]),
            slot_mapping=slot_mapping,
        )
        return (input_tokens, input_positions, attn_metadata, seq_lens,
                multi_modal_kwargs)

    def _prepare_decode(
        self,
        seq_group_metadata_list: List[SequenceGroupMetadata],
    ) -> Tuple[torch.Tensor, torch.Tensor, AttentionMetadata]:
        assert len(seq_group_metadata_list) > 0
        input_tokens: List[int] = []
        input_positions: List[int] = []
        slot_mapping: List[int] = []
        seq_lens: List[int] = []
        block_tables: List[List[int]] = []

        for seq_group_metadata in seq_group_metadata_list:
            assert not seq_group_metadata.is_prompt
            assert seq_group_metadata.token_chunk_size == 1

            seq_ids = list(seq_group_metadata.seq_data.keys())

            for seq_id in seq_ids:
                seq_data = seq_group_metadata.seq_data[seq_id]
                generation_token = seq_data.get_last_token_id()
                input_tokens.append(generation_token)

                seq_len = seq_data.get_len()
                position = seq_len - 1
                input_positions.append(position)

                seq_len = seq_len if self.sliding_window is None else min(
                    seq_len, self.sliding_window)
                seq_lens.append(seq_len)

                block_table = seq_group_metadata.block_tables[seq_id]
                block_number = block_table[position // self.block_size]
                block_offset = position % self.block_size
                slot = block_number * self.block_size + block_offset
                slot_mapping.append(slot)

                if self.sliding_window is not None:
                    sliding_window_blocks = (self.sliding_window //
                                             self.block_size)
                    block_table = block_table[-sliding_window_blocks:]
                block_tables.append(block_table)

        max_decode_seq_len = max(seq_lens)

        input_tokens = torch.tensor(input_tokens,
                                    dtype=torch.long,
                                    device=self.device)
        input_positions = torch.tensor(input_positions,
                                       dtype=torch.long,
                                       device=self.device)
        slot_mapping = torch.tensor(slot_mapping,
                                    dtype=torch.long,
                                    device=self.device)
        seq_lens_tensor = torch.tensor(seq_lens,
                                       dtype=torch.int,
                                       device=self.device)

        max_block_table_len = max(
            len(block_table) for block_table in block_tables)
        block_tables = make_tensor_with_pad(
            block_tables,
            max_len=max_block_table_len,
            pad=0,
            dtype=torch.int,
            device=self.device,
        )

        attn_metadata = self.attn_backend.make_metadata(
            is_prompt=False,
            slot_mapping=slot_mapping,
            seq_lens=seq_lens,
            seq_lens_tensor=seq_lens_tensor,
            max_decode_seq_len=max_decode_seq_len,
            num_prefill_tokens=0,
            num_decode_tokens=len(input_tokens),
            num_prefills=0,
            block_tables=block_tables,
        )
        return (
            input_tokens,
            input_positions,
            attn_metadata,
        )

    def make_model_input_from_broadcasted_tensor_dict(
        self,
        tensor_dict: Dict[str, Any],
    ) -> CPUModelInput:
        return CPUModelInput.from_broadcasted_tensor_dict(
            tensor_dict,
            attn_backend=self.attn_backend,
        )

    def prepare_model_input(
        self,
        seq_group_metadata_list: List[SequenceGroupMetadata],
    ) -> CPUModelInput:
        multi_modal_kwargs = None
        # NOTE: We assume that all sequences in the group are all prompts or
        # all decodes.
        is_prompt = seq_group_metadata_list[0].is_prompt
        # Prepare input tensors.
        if is_prompt:
            (input_tokens, input_positions, attn_metadata, seq_lens,
             multi_modal_kwargs
             ) = self._prepare_prompt(seq_group_metadata_list)
        else:
            (input_tokens, input_positions,
             attn_metadata) = self._prepare_decode(seq_group_metadata_list)
            seq_lens = []
        sampling_metadata = SamplingMetadata.prepare(
            seq_group_metadata_list,
            seq_lens,
            # query_lens is not needed if chunked prefill is not
            # supported. Since CPU worker doesn't support chunked prefill
            # just use seq_lens instead.
            seq_lens,
            self.device,
            pin_memory=False)
        return CPUModelInput(
            input_tokens=input_tokens,
            input_positions=input_positions,
            attn_metadata=attn_metadata,
            sampling_metadata=sampling_metadata,
            multi_modal_kwargs=multi_modal_kwargs,
        )

    @torch.inference_mode()
    def execute_model(
        self,
        model_input: CPUModelInput,
        kv_caches: List[torch.Tensor],
    ) -> Optional[SamplerOutput]:
        model_executable = self.model
        execute_model_kwargs = {
            "input_ids": model_input.input_tokens,
            "positions": model_input.input_positions,
            "kv_caches": kv_caches,
            "attn_metadata": model_input.attn_metadata,
        }
        if (self.vision_language_config
                and model_input.multi_modal_kwargs is not None):
            execute_model_kwargs.update(model_input.multi_modal_kwargs)

        hidden_states = model_executable(**execute_model_kwargs)

        # Compute the logits.
        logits = self.model.compute_logits(hidden_states,
                                           model_input.sampling_metadata)

        # Only perform sampling in the driver worker.
        if not self.is_driver_worker:
            return None

        # Sample the next token.
        output = self.model.sample(
            logits=logits,
            sampling_metadata=model_input.sampling_metadata,
        )
        return output<|MERGE_RESOLUTION|>--- conflicted
+++ resolved
@@ -161,19 +161,8 @@
             input_positions.extend(list(range(computed_len, seq_len)))
 
             mm_data = seq_group_metadata.multi_modal_data
-<<<<<<< HEAD
-            if mm_data:
-                # Process multi-modal data
-                if self.multi_modal_input_processor is None:
-                    raise ValueError(
-                        "Multi-modal inputs are only supported by "
-                        "vision language models.")
-
-                mm_kwargs = self.multi_modal_input_processor(mm_data)
-=======
             if mm_data is not None:
                 mm_kwargs = self.multi_modal_input_mapper(mm_data)
->>>>>>> 57f09a41
                 for k, v in mm_kwargs.items():
                     multi_modal_kwargs_list[k].append(v)
 
