import dataclasses
import functools
from dataclasses import dataclass, field
<<<<<<< HEAD
from typing import TYPE_CHECKING, Any, Dict, List, Optional, Tuple, Union
=======
from typing import TYPE_CHECKING, Any, Callable, Dict, List, Optional, Union
>>>>>>> c334b189

try:
    from vllm.attention.backends.flash_attn import FlashAttentionMetadata
except ModuleNotFoundError:
    # vllm_flash_attn is not installed, use the identical ROCm FA metadata
    from vllm.attention.backends.rocm_flash_attn import (
        ROCmFlashAttentionMetadata as FlashAttentionMetadata)

import torch

from vllm import _custom_ops as ops
from vllm.distributed import get_pp_group
from vllm.logger import init_logger
from vllm.model_executor.layers.sampler import (PromptLogprobs, SampleLogprobs,
                                                SamplerOutput,
                                                SamplingMetadata, get_logprobs,
                                                get_pythonized_sample_results)
from vllm.sequence import (CompletionSequenceGroupOutput, IntermediateTensors,
                           Logprob, SequenceGroupMetadata, SequenceOutput)
from vllm.worker.model_runner import (GPUModelRunnerBase,
                                      ModelInputForGPUWithSamplingMetadata)
from vllm.worker.model_runner_base import (
    BroadcastableModelInput, _init_attn_metadata_from_tensor_dict,
    _init_frozen_model_input_from_tensor_dict,
    _init_sampling_metadata_from_tensor_dict)

from ..model_executor.model_loader.tensorizer import TensorizerConfig

if TYPE_CHECKING:
    from vllm.attention.backends.abstract import AttentionBackend

logger = init_logger(__name__)


@dataclass
class ModelOutput:
    """The output of a single model forward pass.

    The sampler_output_ready_event is set when the tensors in
    sampler_output are ready (the model+sampler forward pass has
    completed). We use the event to synchronize the GPU->CPU transfer,
    which we want to only run when the data has been written to the
    GPU tensors. Until the event is ready, the tensors in sampler_output
    will have garbage data.

    There are two scenarios:
    1. The output tensors are ready and we can pythonize them immediately.
    2. The output tensors are not ready and we need to wait for the event to be
    ready.
    """
    sampler_output: SamplerOutput
    sampler_output_ready_event: torch.cuda.Event
    sampled_token_ids: Optional[torch.Tensor] = None
    pythonized: bool = False
    # On-device tensor containing the logprobs of each token.
    logprobs: Optional["torch.Tensor"] = None

    def pythonize(self, input_metadata: "StatefulModelInput",
                  copy_stream: torch.cuda.Stream,
                  pinned_sampled_token_buffer: torch.Tensor) -> None:
        """Pythonize the output. Blocking."""
        if not self.pythonized:
            self._pythonize_sampler_output(input_metadata, copy_stream,
                                           pinned_sampled_token_buffer, True)
            self.pythonized = True

    def maybe_pythonize(self, input_metadata: "StatefulModelInput",
                        copy_stream: torch.cuda.Stream,
                        pinned_sampled_token_buffer: torch.Tensor) -> None:
        """Pythonize the output if ready, else return None. Non-blocking."""
        if not self.pythonized:
            self.pythonized = self._pythonize_sampler_output(
                input_metadata, copy_stream, pinned_sampled_token_buffer,
                False)

    def _pythonize_sampler_output(self, input_metadata: "StatefulModelInput",
                                  copy_stream: torch.cuda.Stream,
                                  pinned_sampled_token_buffer: torch.Tensor,
                                  blocking: bool) -> bool:
        """
        If blocking is set, will block until the forward pass for the output is
        ready and pythonize the output. Upon completing Pythonization, erases
        self.logprobs (note that a non-blocking call that is performed when
        the sampler output is not yet ready, will not erase self.logprobs.)
        """
        assert self.sampled_token_ids is not None
        if not blocking and not self.sampler_output_ready_event.query():
            return False

        if blocking:
            self.sampler_output_ready_event.synchronize()
        with torch.cuda.stream(copy_stream):
            _pythonize_sampler_output(input_metadata, self.sampler_output,
                                      pinned_sampled_token_buffer,
                                      self.sampled_token_ids, self.logprobs)

        # Erase the logprobs GPU-side tensor.
        # Note that although _pythonize_sampler_output() runs in its
        # own CUDA stream, nonetheless _pythonize_sampler_output()
        # cannot return until Pythonization is complete; therefore
        # we know that by the time the CPU reaches this point,
        # `self.logprobs` is no longer needed.
        self.logprobs = None
        return True


@dataclass(frozen=False)
class StatefulModelInput(BroadcastableModelInput):
    # actual frozen model input dataclass passed to _base_model_runner
    frozen_model_input: Optional[ModelInputForGPUWithSamplingMetadata] = None

    # list of model outputs for each step, may not be all pythonized
    cached_outputs: List[ModelOutput] = field(default_factory=list)

    # used to pass sampled token ids from the last step to the current step for
    # TP workers. Used to append to end of outputs and used by advance_step
    last_sampled_token_ids: Optional[torch.Tensor] = None
    current_step: int = 0
    is_multi_step: bool = True
    is_last_step: bool = False
    is_first_multi_step: bool = False
    # ping-pong data structures for multi-step to wait on the previous step
    step_cuda_events: List[torch.cuda.Event] = field(
        default_factory=lambda: [torch.cuda.Event(blocking=True)] * 2)
    num_seqs: int = -1
    num_queries: int = -1

    def as_broadcastable_tensor_dict(self) -> Dict[str, Any]:
        assert self.frozen_model_input is not None
        tensor_dict = self.frozen_model_input.as_broadcastable_tensor_dict()
        new_tensor_dict = {
            'last_sampled_token_ids': self.last_sampled_token_ids,
            'current_step': self.current_step,
            'is_multi_step': self.is_multi_step,
            'is_last_step': self.is_last_step,
            'is_first_multi_step': self.is_first_multi_step,
            'num_seqs': self.num_seqs,
            'num_queries': self.num_queries,
        }
        tensor_dict.update(new_tensor_dict)
        return tensor_dict

    @classmethod
    def from_broadcasted_tensor_dict(
        cls,
        tensor_dict: Dict[str, Any],
        attn_backend: Optional["AttentionBackend"] = None,
    ) -> "StatefulModelInput":
        tensor_dict = _init_sampling_metadata_from_tensor_dict(tensor_dict)
        if attn_backend is not None:
            tensor_dict = _init_attn_metadata_from_tensor_dict(
                attn_backend, tensor_dict)
        tensor_dict = _init_frozen_model_input_from_tensor_dict(
            ModelInputForGPUWithSamplingMetadata, tensor_dict)

        return cls(**tensor_dict)

    def record_step_event(self, current_stream: torch.cuda.Stream):
        # record the event for the current step so that the next step can sync
        # on it. We modulo by 2 to keep the events in a circular buffer and
        # support any attn backends that may be supported in the future. ie
        # Flashinfer would want two DecodeWrappers to overlap the CPU and GPU.
        self.step_cuda_events[self.current_step & 1] = \
            torch.cuda.Event(blocking=True)
        self.step_cuda_events[self.current_step & 1].record(current_stream)

    def wait_previous_step(self):
        # These cuda events are an explicit synchronization to ensure that
        # advance_step() (for other attn backends that may be supported in the
        # future) do not clobber any data structures that is also used by any
        # enqueued forwards steps. For distributed case, only a single event is
        # needed, but for single GPU case, since we can let the CPU run much
        # further ahead, two events allow us to overlap the advance_step with
        # the previous forward (ie using two DecodeWrappers for flashinfer
        # backend)
        self.step_cuda_events[(self.current_step + 1) & 1].wait()

    def add_sampler_output(self,
                           sampler_output: SamplerOutput,
                           sampled_token_ids: Optional[torch.Tensor] = None):
        self.cached_outputs.append(
            ModelOutput(sampler_output=sampler_output,
                        sampler_output_ready_event=None,
                        sampled_token_ids=sampled_token_ids,
                        pythonized=False))


# MutableModelInputForGPUWithMultiStepMetadata is not subclass of
# ModelInputForGPU but it wraps the actual input dataclass and adds multi-step
# metadata
# mypy: disable-error-code=type-var
class MultiStepModelRunner(GPUModelRunnerBase[StatefulModelInput]):
    # mypy: enable-error-code=type-var

    def __init__(self, base_model_runner: GPUModelRunnerBase, *args, **kwargs):
        super().__init__(*args, **kwargs)

        # uses the base model runner to execute the model and wraps it with
        # multi-step logic
        self._base_model_runner: GPUModelRunnerBase = base_model_runner

        self.is_multi_step = self.scheduler_config.is_multi_step
        # used to copy tensors from GPU to CPU asynchronously
        self._copy_stream = torch.cuda.Stream()
        self.pinned_sampled_token_ids: Optional[torch.Tensor] = None

    def make_model_input_from_broadcasted_tensor_dict(
            self, tensor_dict: Dict[str, Any]) -> StatefulModelInput:
        model_input = (StatefulModelInput.from_broadcasted_tensor_dict(
            tensor_dict,
            attn_backend=self.attn_backend,
        ))
        return model_input

    def prepare_model_input(
        self,
        seq_group_metadata_list: List[SequenceGroupMetadata],
        virtual_engine: int = 0,
        finished_requests_ids: Optional[List[str]] = None
    ) -> StatefulModelInput:
        frozen_model_input = self._base_model_runner.prepare_model_input(
            seq_group_metadata_list, virtual_engine, finished_requests_ids)

        model_input = StatefulModelInput(
            frozen_model_input=frozen_model_input,
            num_seqs=len(frozen_model_input.seq_lens),
            num_queries=len(frozen_model_input.query_lens),
        )
        return model_input

    def _async_process_outputs(self, model_input: StatefulModelInput,
                               output_proc_callback: Callable):
        # Proceed with pythonization and output_proc in order.
        # Stop on the first one that fails to pythonize
        cont = True
        for model_output in model_input.cached_outputs:
            if not model_output.pythonized:
                model_output.maybe_pythonize(model_input, self._copy_stream,
                                             self.pinned_sampled_token_ids)
                if model_output.pythonized:
                    output_proc_callback(
                        sampler_output=model_output.sampler_output)
                else:
                    cont = False

            if not cont:
                break

    def _final_process_outputs(self, model_input: StatefulModelInput,
                               output_proc_callback: Optional[Callable]):
        assert model_input.frozen_model_input is not None

        outputs = []
        for output_id in range(len(model_input.cached_outputs)):
            is_last_output = output_id == len(model_input.cached_outputs) - 1

            output = model_input.cached_outputs[output_id]
            if not output.pythonized:
                output.pythonize(model_input, self._copy_stream,
                                 self.pinned_sampled_token_ids)

                if model_input.frozen_model_input.use_async_and_multi_step:
                    assert output_proc_callback is not None
                    output_proc_callback(sampler_output=output.sampler_output,
                                         is_last_output=is_last_output)

            outputs.append(output.sampler_output)

        return outputs

    @torch.inference_mode()
    def execute_model(
        self,
        model_input: StatefulModelInput,
        kv_caches: List[torch.Tensor],
        intermediate_tensors: Optional[IntermediateTensors] = None,
        num_steps: int = 1,
    ) -> Optional[Union[List[SamplerOutput], IntermediateTensors]]:
        """ 
        Execute the model for a single step and update multi-step
        metadata
        """
        assert num_steps == 1, "MultiStepModelRunner only supports num_steps=1"
        frozen_model_input = model_input.frozen_model_input
        assert frozen_model_input is not None

        # path for warm up runs
        if not model_input.is_multi_step:
            return self._base_model_runner.execute_model(
                frozen_model_input, kv_caches, intermediate_tensors, num_steps)

        # make sure we skip the sampler on the lask rank and only pythonize
        # if CPU is ahead.
        if self.is_driver_worker and get_pp_group().is_last_rank:
            if self.pinned_sampled_token_ids is None:
                self.pinned_sampled_token_ids = torch.zeros(
                    (self.scheduler_config.max_num_seqs, 1),
                    dtype=torch.long,
                    device="cpu",
                    pin_memory=True)

            self._base_model_runner.model.sampler.include_gpu_probs_tensor = (
                True)
            if frozen_model_input.sampling_metadata:
                frozen_model_input.sampling_metadata.skip_sampler_cpu_output = (
                    True)

        # some pre-execute model logic for multi-step:
        #   - if it's the first step, we need to reset the sampling tensors
        #   - if it's not the first step, we need to advance the step using the
        #   appended sampler output from last iteration
        #   - also maybe pythonize if CPU is ahead of GPU

        current_stream = torch.cuda.current_stream()
        if not model_input.is_first_multi_step:
            # Explicitly block on the previous step's forward to make sure we
            # don't clobber any GPU tensors still in use.
            # This is not needed for flashattn backend, but for other attn
            # backends such as flashinfer that performs extra CPU operations on
            # input metadata we may need to synchronize any CPU operations that
            # might clobber enqueued forwards. (prevents CPU from running too
            # far ahead if needed)
            model_input.wait_previous_step()
            model_input = self._advance_step(
                model_input, model_input.cached_outputs[-1].sampler_output)

        output_proc_callback = None
        if frozen_model_input.use_async_and_multi_step:
            output_proc_callback = frozen_model_input.async_callback
            assert output_proc_callback is not None
            async_callback = functools.partial(
                self._async_process_outputs,
                model_input=model_input,
                output_proc_callback=output_proc_callback)

            frozen_model_input = dataclasses.replace(  # type: ignore
                model_input.frozen_model_input,
                async_callback=async_callback)
            assert frozen_model_input is not None

        # Execute the model
        output = self._base_model_runner.execute_model(frozen_model_input,
                                                       kv_caches,
                                                       intermediate_tensors,
                                                       num_steps=1)

        # record the event for the current step so that the next step can sync
        model_input.record_step_event(current_stream)

        if get_pp_group().is_last_rank and self.is_driver_worker:
            assert len(
                output
            ) == 1, "MultiStepModelRunner requires single-step base_models"

            # event for the pythonization so that we only pythonize if the
            # tensors are ready. May be able to be combined with the step event
            output_ready_event = torch.cuda.Event()
            output_ready_event.record(current_stream)
            if self.parallel_config.pipeline_parallel_size > 1:
                output[0].sampled_token_ids_cpu = output[
                    0].sampled_token_ids.cpu()
            model_input.cached_outputs.append(
                ModelOutput(output[0], output_ready_event,
                            output[0].sampled_token_ids, False,
                            output[0].logprobs))

            # These GPU tensors are not required by multi-step;
            # erase them to ensure they are not pythonized or
            # transferred to CPU
            output[0].sampled_token_ids = None
            output[0].sampled_token_probs = None
            output[0].logprobs = None

            # Pythonize the output if CPU is ahead and the previous step is
            # ready.
            if not frozen_model_input.use_async_and_multi_step:
                for model_output in model_input.cached_outputs:
                    model_output.maybe_pythonize(model_input,
                                                 self._copy_stream,
                                                 self.pinned_sampled_token_ids)

        model_input.current_step += 1

        if not get_pp_group().is_last_rank:
            # Should be IntermediateTensors
            assert isinstance(output, IntermediateTensors)
            return output
        if not self.is_driver_worker:
            return []

        # Pythonize the output and block if needed since it is the last step
        if model_input.is_last_step:
            outputs = self._final_process_outputs(model_input,
                                                  output_proc_callback)
            return outputs

        # should be [SamplerOutput]
        return output

    def _update_sampling_metadata(self, sampling_metadata, num_seqs,
                                  num_queries):

        assert sampling_metadata.num_prompts == 0
        assert len(sampling_metadata.seq_groups) == num_queries
        assert sampling_metadata.selected_token_indices.shape == (
            num_queries, )
        # assert sampling_metadata.categorized_sample_indices == TODO: Add if needed # noqa: E501

        # Verify that all sequences are decodes
        for i in range(num_queries):
            seq_group = sampling_metadata.seq_groups[i]

            assert seq_group.is_prompt is False  # No prompt
            assert seq_group.prompt_logprob_indices == []  # No prompt
            assert seq_group.sample_indices == [i]  # Simple
            assert seq_group.seq_len is None  # Decode
            assert seq_group.query_len is None  # Decode

    def _advance_step(self, model_input: StatefulModelInput,
                      out: SamplerOutput) -> StatefulModelInput:
        frozen_model_input = model_input.frozen_model_input
        assert frozen_model_input is not None
        assert frozen_model_input.attn_metadata is not None

        num_seqs = model_input.num_seqs
        num_queries = model_input.num_queries
        assert num_seqs > 0
        assert num_queries > 0
        assert num_seqs >= num_queries

        attn_metadata = frozen_model_input.attn_metadata
        assert isinstance(attn_metadata, FlashAttentionMetadata)
        attn_metadata.advance_step(num_seqs, num_queries)

        # Update GPU tensors
        ops.advance_step(
            num_seqs=num_seqs,
            num_queries=num_queries,
            block_size=self.block_size,
            input_tokens=frozen_model_input.input_tokens,
            sampled_token_ids=model_input.cached_outputs[-1].sampled_token_ids,
            input_positions=frozen_model_input.input_positions,
            seq_lens=attn_metadata.seq_lens_tensor,
            slot_mapping=attn_metadata.slot_mapping,
            block_tables=attn_metadata.block_tables)

        if frozen_model_input.seq_lens is not None:
            for i in range(num_queries):
                frozen_model_input.seq_lens[i] = attn_metadata.seq_lens[i]

        return model_input

    def load_model(self) -> None:
        return self._base_model_runner.load_model()

    def save_sharded_state(
        self,
        path: str,
        pattern: Optional[str] = None,
        max_size: Optional[int] = None,
    ) -> None:
        return self._base_model_runner.save_sharded_state(
            path, pattern, max_size)

    def save_tensorized_model(self,
                              tensorizer_config: TensorizerConfig) -> None:
        return self._base_model_runner.save_tensorized_model(tensorizer_config)

    def profile_run(self) -> None:
        return self._base_model_runner.profile_run()

    def remove_all_loras(self):
        return self._base_model_runner.remove_all_loras()

    def capture_model(self, kv_caches: List[List]) -> None:
        return self._base_model_runner.capture_model(kv_caches)

    @property
    def vocab_size(self) -> int:
        return self._base_model_runner.vocab_size


DeferredLogprobsReturnType = Tuple[Optional[List[Optional[PromptLogprobs]]],
                                   Optional[List[SampleLogprobs]]]


def deferred_pythonize_logprobs(
    output: SamplerOutput,
    sampling_metadata: SamplingMetadata,
    logprobs_tensor: Optional[torch.Tensor],
) -> DeferredLogprobsReturnType:
    """Perform deferred logprob Pythonization.

    1. Pythonize GPU-side sampler result tensors into CPU-side sampler result.
    2. Pythonize GPU-side logprobs tensor into CPU-side logprobs lists,
       utilizing  the Pythonized sampler result computed in step 1.
    
    These deferred computations are not required for single-step scheduling
    or the `profile_run()` phase of multi-step scheduling.

    Args:
        output: sampler output (under deferred Pythonization)
        sampling_metadata
        
    Returns:
        prompt_logprobs (CPU), sample_logprobs (CPU)
    """

    # - Deferred pythonization of sample result
    sampler_result = get_pythonized_sample_results(
        output.deferred_sample_results_args)

    # - Erase the GPU-side deferred sample_result
    #   computation args to ensure it is never
    #   pythonized or transferred to CPU
    output.deferred_sample_results_args = None

    # - Deferred pythonization of logprobs
    (
        prompt_logprobs,
        sample_logprobs,
    ) = get_logprobs(logprobs_tensor, sampling_metadata, sampler_result)
    assert len(prompt_logprobs) == len(sampling_metadata.seq_groups)
    assert len(sample_logprobs) == len(sampling_metadata.seq_groups)

    return prompt_logprobs, sample_logprobs


def _pythonize_sampler_output(
    model_input: StatefulModelInput,
    output: SamplerOutput,
    pinned_sampled_token_buffer: torch.Tensor,
    sampled_token_ids: torch.Tensor,
    logprobs_tensor: Optional[torch.Tensor],
) -> None:
    """ This function is only called when the output tensors are ready. 
    See :class:`ModelOutput`. 
    
    Modifies `output.outputs` and `pinned_sampled_token_buffer` in-place, 
    adding a Pythonized output data structure
    (:class:`CompletionSequenceGroupOutput`) for each :class:`SequenceGroup`.

    Args:
      model_input
      output: sampler output
      pinned_sampled_token_token_buffer: CPU-side pinned memory
                                         (receives copy of
                                         GPU-side token buffer.)
      sampled_token_ids: GPU-side token buffer
      logprobs_tensor: GPU-side tensor containing 
                       logprobs computed during sampling
    """

    assert model_input.frozen_model_input is not None

    frozen_model_input = model_input.frozen_model_input
    assert frozen_model_input.sampling_metadata is not None
    # samples generation should have been skipped
    assert not output.outputs

    pinned_buffer = pinned_sampled_token_buffer[:model_input.num_queries]

    # CPU GPU sync
    pinned_buffer = pinned_buffer.copy_(sampled_token_ids, non_blocking=False)

    # this will not block as the tensors are already on CPU
    samples_list = pinned_buffer.tolist()

    sampling_metadata = frozen_model_input.sampling_metadata

    skip_sampler_cpu_output = (
        frozen_model_input.sampling_metadata.skip_sampler_cpu_output)

    # We are guaranteed output tensors are ready, so it is safe to
    # pythonize the sampler output & obtain CPU-side logprobs.
    #
    # However this computation may be skipped entirely
    # if no pythonization was deferred.
    seq_groups = sampling_metadata.seq_groups
    logprobs_are_requested = any([
        sg.sampling_params.logprobs is not None
        or sg.sampling_params.prompt_logprobs is not None for sg in seq_groups
    ])
    do_pythonize_logprobs = (skip_sampler_cpu_output
                             and logprobs_are_requested)
    (
        prompt_logprobs,
        sample_logprobs,
    ) = (deferred_pythonize_logprobs(output, sampling_metadata,
                                     logprobs_tensor)
         if do_pythonize_logprobs else (None, None))

    for sgdx, (seq_group,
               sample_result) in enumerate(zip(seq_groups, samples_list)):

        if do_pythonize_logprobs:
            assert prompt_logprobs is not None
            assert sample_logprobs is not None

            (
                group_prompt_logprobs,
                group_sample_logprobs,
            ) = (  # Utilize deferred pythonization results
                prompt_logprobs[sgdx],
                sample_logprobs[sgdx],
            )
        elif logprobs_are_requested:
            (
                group_prompt_logprobs,
                group_sample_logprobs,
            ) = (
                # profile_run: use already-computed logprobs
                output.outputs[sgdx].prompt_logprobs,
                [sample.logprobs for sample in output.outputs[sgdx].samples])

        seq_ids = seq_group.seq_ids
        next_token_ids = sample_result
        parent_ids = [0]
        seq_outputs: List[SequenceOutput] = []
        if seq_group.sampling_params.logits_processors:
            assert len(seq_group.sampling_params.logits_processors) == 0, (
                "Logits Processors are not supported in multi-step decoding")
        for tdx, (parent_id,
                  next_token_id) in enumerate(zip(parent_ids, next_token_ids)):
            seq_outputs.append(
                SequenceOutput(seq_ids[parent_id], next_token_id,
                               (group_sample_logprobs[tdx]
                                if logprobs_are_requested else {
                                    next_token_id:
                                    Logprob(logprob=float('inf'),
                                            rank=None,
                                            decoded_token=None)
                                })))
        output.outputs.append(
            CompletionSequenceGroupOutput(
                seq_outputs,
                (group_prompt_logprobs if logprobs_are_requested else None)))
    assert len(output.outputs) > 0<|MERGE_RESOLUTION|>--- conflicted
+++ resolved
@@ -1,11 +1,8 @@
 import dataclasses
 import functools
 from dataclasses import dataclass, field
-<<<<<<< HEAD
-from typing import TYPE_CHECKING, Any, Dict, List, Optional, Tuple, Union
-=======
-from typing import TYPE_CHECKING, Any, Callable, Dict, List, Optional, Union
->>>>>>> c334b189
+from typing import (TYPE_CHECKING, Any, Callable, Dict, List, Optional, Tuple,
+                    Union)
 
 try:
     from vllm.attention.backends.flash_attn import FlashAttentionMetadata
