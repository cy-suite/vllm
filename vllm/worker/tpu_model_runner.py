--- conflicted
+++ resolved
@@ -178,19 +178,6 @@
             slot_mapping = torch.zeros((batch_size, seq_len),
                                        dtype=torch.int64,
                                        device=self.device)
-<<<<<<< HEAD
-            attn_metadata = self.attn_backend.make_metadata(
-                num_prefills=batch_size,
-                num_prefill_tokens=batch_size * seq_len,
-                num_decode_tokens=0,
-                slot_mapping=slot_mapping,
-                num_orig_input_tokens_tensor=num_orig_input_tokens_tensor,
-                multi_modal_placeholder_index_maps=None,
-                block_tables=None,
-                context_lens=None,
-            )
-=======
->>>>>>> 308cc5e2
             input_lens = torch.ones((batch_size, ),
                                     dtype=torch.int32,
                                     device=self.device)
@@ -200,6 +187,7 @@
                     num_prefill_tokens=batch_size * seq_len,
                     num_decode_tokens=0,
                     slot_mapping=slot_mapping,
+                    num_orig_input_tokens_tensor=num_orig_input_tokens_tensor,
                     multi_modal_placeholder_index_maps=None,
                     block_tables=None,
                     context_lens=None,
@@ -218,6 +206,7 @@
                     num_prefill_tokens=batch_size * seq_len,
                     num_decode_tokens=0,
                     slot_mapping=slot_mapping,
+                    num_orig_input_tokens_tensor=num_orig_input_tokens_tensor,
                     multi_modal_placeholder_index_maps=None,
                     block_tables=block_tables,
                     context_lens=context_lens,
@@ -391,13 +380,9 @@
             prompt_lens.append(prompt_len)
 
             input_tokens.extend(prompt_tokens)
-<<<<<<< HEAD
-            input_positions.extend(list(range(prompt_len)))
+            input_positions.extend(range(num_computed_tokens, seq_len))
             num_orig_input_tokens_list.extend([seq_data.get_prompt_len()] *
-                                              prompt_len)
-=======
-            input_positions.extend(range(num_computed_tokens, seq_len))
->>>>>>> 308cc5e2
+                                              (seq_len - num_computed_tokens))
 
             assert seq_group_metadata.block_tables is not None
             block_table = seq_group_metadata.block_tables[seq_id]
