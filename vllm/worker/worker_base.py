--- conflicted
+++ resolved
@@ -275,12 +275,8 @@
             num_steps)
 
         if not get_pp_group().is_last_rank:
-<<<<<<< HEAD
+            # output is IntermediateTensors
             get_pp_group().send_tensor_dict(output.tensors, all_gather_group=get_tp_group())
-=======
-            # output is IntermediateTensors
-            get_pp_group().send_tensor_dict(output.tensors)
->>>>>>> 7ecee343
             return [None]
 
         # output is List[SamplerOutput]
