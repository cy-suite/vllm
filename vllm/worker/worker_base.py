--- conflicted
+++ resolved
@@ -234,11 +234,8 @@
             model_input: ModelRunnerInputBase = (
                 self.model_runner.prepare_model_input(
                     execute_model_req.seq_group_metadata_list,
-<<<<<<< HEAD
+                    execute_model_req.virtual_engine,
                     execute_model_req.finished_requests_ids))
-=======
-                    execute_model_req.virtual_engine))
->>>>>>> c92257c6
             num_steps = execute_model_req.num_steps
 
             if self.do_metadata_broadcast:
