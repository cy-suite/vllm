--- conflicted
+++ resolved
@@ -220,14 +220,8 @@
         num_seqs = seq_group.num_seqs(status=SequenceStatus.RUNNING)
         return num_seqs <= num_free_gpu_blocks
 
-<<<<<<< HEAD
-    def append_slot(self,
-                    seq: Sequence,
-                    prefix_len: int,
-                    now: Optional[float] = None) -> Optional[Tuple[int, int]]:
-=======
-    def append_slot(self, seq: Sequence) -> Optional[Tuple[int, int]]:
->>>>>>> b3e73f55
+    def append_slot(self, seq: Sequence,
+                    prefix_len: int) -> Optional[Tuple[int, int]]:
         """Allocate a physical slot for a new token."""
         logical_blocks = seq.logical_token_blocks
         block_table = self.block_tables[seq.seq_id]
@@ -263,12 +257,7 @@
             # The last block is shared with other sequences.
             # Copy on Write: Allocate a new block and copy the tokens.
             new_block = self.gpu_allocator.allocate(
-<<<<<<< HEAD
                 seq.hash(len(logical_blocks) - 1), prefix_len)
-            assert (new_block.ref_count == 1)
-=======
-                seq.hash(len(logical_blocks) - 1))
->>>>>>> b3e73f55
             block_table[-1] = new_block
             self.gpu_allocator.free(last_block)
             return last_block.block_number, new_block.block_number
