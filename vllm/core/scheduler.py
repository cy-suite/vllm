--- conflicted
+++ resolved
@@ -285,20 +285,18 @@
         BlockSpaceManagerImpl = BlockSpaceManager.get_block_space_manager_class(
             version)
 
-<<<<<<< HEAD
+        num_gpu_blocks = cache_config.num_gpu_blocks
+        if num_gpu_blocks:
+            num_gpu_blocks //= pipeline_parallel_size
+
+        num_cpu_blocks = cache_config.num_cpu_blocks
+        if num_cpu_blocks:
+            num_cpu_blocks //= pipeline_parallel_size
+
         maybe_attn_sink_context_len = {}
         if self.cache_config.use_attention_sinks:
             maybe_attn_sink_context_len["attn_sink_context_len"] = \
                 self.scheduler_config.max_model_len
-=======
-        num_gpu_blocks = cache_config.num_gpu_blocks
-        if num_gpu_blocks:
-            num_gpu_blocks //= pipeline_parallel_size
-
-        num_cpu_blocks = cache_config.num_cpu_blocks
-        if num_cpu_blocks:
-            num_cpu_blocks //= pipeline_parallel_size
->>>>>>> 7f62077a
 
         # Create the block space manager.
         self.block_manager = BlockSpaceManagerImpl(
