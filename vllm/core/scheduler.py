import enum
import os
import random
import time
from collections import deque
from dataclasses import dataclass, field
from typing import Callable, Deque, Dict, Iterable, List, Optional
from typing import Sequence as GenericSequence
from typing import Set, Tuple, Union

from vllm.config import CacheConfig, LoRAConfig, SchedulerConfig
from vllm.core.interfaces import AllocStatus, BlockSpaceManager
from vllm.logger import init_logger
from vllm.lora.request import LoRARequest
from vllm.prompt_adapter.request import PromptAdapterRequest
from vllm.sequence import (Sequence, SequenceData, SequenceGroup,
                           SequenceGroupMetadata, SequenceGroupMetadataDelta,
                           SequenceStatus)
from vllm.utils import Device, PyObjectCache

logger = init_logger(__name__)

# Test-only. If configured, decode is preempted with
# ARTIFICIAL_PREEMPTION_PROB% probability.
ENABLE_ARTIFICIAL_PREEMPT = bool(
    os.getenv("VLLM_TEST_ENABLE_ARTIFICIAL_PREEMPT", False))  # noqa
ARTIFICIAL_PREEMPTION_PROB = 0.5
ARTIFICIAL_PREEMPTION_MAX_CNT = 500


class PreemptionMode(enum.Enum):
    """Preemption modes.

    1. Swapping: Swap out the blocks of the preempted sequences to CPU memory
    and swap them back in when the sequences are resumed.
    2. Recomputation: Discard the blocks of the preempted sequences and
    recompute them when the sequences are resumed, treating the sequences as
    new prompts.
    """
    SWAP = enum.auto()
    RECOMPUTE = enum.auto()


@dataclass
class SchedulingBudget:
    """The available slots for scheduling.

    TODO(sang): Right now, the budget is request_id-aware meaning it can ignore
    budget update from the same request_id. It is because in normal scheduling
    path, we update RUNNING num_seqs ahead of time, meaning it could be
    updated more than once when scheduling RUNNING requests. Since this won't
    happen if we only have chunked prefill scheduling, we can remove this
    feature from the API when chunked prefill is enabled by default.
    """
    token_budget: int
    max_num_seqs: int
    _request_ids_num_batched_tokens: Set[str] = field(default_factory=set)
    _request_ids_num_curr_seqs: Set[str] = field(default_factory=set)
    _num_batched_tokens: int = 0
    _num_curr_seqs: int = 0

    def can_schedule(self, *, num_new_tokens: int, num_new_seqs: int):
        assert num_new_tokens != 0
        assert num_new_seqs != 0
        return (self.num_batched_tokens + num_new_tokens <= self.token_budget
                and self.num_curr_seqs + num_new_seqs <= self.max_num_seqs)

    def remaining_token_budget(self):
        return self.token_budget - self.num_batched_tokens

    def add_num_batched_tokens(self, req_id: str, num_batched_tokens: int):
        if req_id in self._request_ids_num_batched_tokens:
            return

        self._request_ids_num_batched_tokens.add(req_id)
        self._num_batched_tokens += num_batched_tokens

    def subtract_num_batched_tokens(self, req_id: str,
                                    num_batched_tokens: int):
        if req_id in self._request_ids_num_batched_tokens:
            self._request_ids_num_batched_tokens.remove(req_id)
            self._num_batched_tokens -= num_batched_tokens

    def add_num_seqs(self, req_id: str, num_curr_seqs: int):
        if req_id in self._request_ids_num_curr_seqs:
            return

        self._request_ids_num_curr_seqs.add(req_id)
        self._num_curr_seqs += num_curr_seqs

    def subtract_num_seqs(self, req_id: str, num_curr_seqs: int):
        if req_id in self._request_ids_num_curr_seqs:
            self._request_ids_num_curr_seqs.remove(req_id)
            self._num_curr_seqs -= num_curr_seqs

    @property
    def num_batched_tokens(self):
        return self._num_batched_tokens

    @property
    def num_curr_seqs(self):
        return self._num_curr_seqs


@dataclass
class ScheduledSequenceGroup:
    # A sequence group that's scheduled.
    seq_group: SequenceGroup
    # The total chunk size (number of tokens) to process for next iteration.
    # 1 for decoding. Same as prompt tokens for prefill, but if prefill is
    # chunked, it can be smaller than that.
    token_chunk_size: int


@dataclass
class SchedulerOutputs:
    """The scheduling decision made from a scheduler."""
    # Scheduled sequence groups.
    scheduled_seq_groups: GenericSequence[ScheduledSequenceGroup]
    # Number of prefill groups scheduled.
    num_prefill_groups: int
    # Total number of batched tokens.
    num_batched_tokens: int
    # Blocks to swap in. List of CPU -> GPU block number.
    blocks_to_swap_in: List[Tuple[int, int]]
    # Blocks to swap out. List of GPU -> CPU block number.
    blocks_to_swap_out: List[Tuple[int, int]]
    # Blocks to copy. Source to dest block.
    blocks_to_copy: List[Tuple[int, int]]
    # Sequence groups that are going to be ignored.
    ignored_seq_groups: List[SequenceGroup]
    # The number of slots for lookahead decoding.
    num_lookahead_slots: int
    # The number of requests in the running queue
    running_queue_size: int
    preempted: int

    def __post_init__(self):
        # Swap in and swap out should never happen at the same time.
        assert not (self.blocks_to_swap_in and self.blocks_to_swap_out)

        self.num_loras: int = len(self.lora_requests)
        if self.num_loras > 0:
            self._sort_by_lora_ids()

        self.num_prompt_adapters: int = len(self.prompt_adapter_requests)

    def is_empty(self) -> bool:
        # NOTE: We do not consider the ignored sequence groups.
        return (not self.scheduled_seq_groups and not self.blocks_to_swap_in
                and not self.blocks_to_swap_out and not self.blocks_to_copy)

    def _sort_by_lora_ids(self):
        self.scheduled_seq_groups = sorted(
            self.scheduled_seq_groups,
            key=lambda g: (g.seq_group.lora_int_id, g.seq_group.request_id))

    @property
    def lora_requests(self) -> Set[LoRARequest]:
        return {
            g.seq_group.lora_request
            for g in self.scheduled_seq_groups
            if g.seq_group.lora_request is not None
        }

    @property
    def prompt_adapter_requests(self) -> Set[PromptAdapterRequest]:
        return {
            g.seq_group.prompt_adapter_request
            for g in self.scheduled_seq_groups
            if g.seq_group.prompt_adapter_request is not None
        }


@dataclass
class SchedulerRunningOutputs:
    """The requests that are scheduled from a running queue.

    Could contain prefill (prefill that's chunked) or decodes. If there's not
    enough memory, it can be preempted (for recompute) or swapped out.
    """
    # Selected sequences that are running and in a decoding phase.
    decode_seq_groups: List[ScheduledSequenceGroup]
    # Selected sequences that are running and in a prefill phase.
    # I.e., it means the prefill has been chunked.
    prefill_seq_groups: List[ScheduledSequenceGroup]
    # The preempted sequences.
    preempted: List[SequenceGroup]
    # Sequences that are swapped out.
    swapped_out: List[SequenceGroup]
    # The blocks to swap out.
    blocks_to_swap_out: List[Tuple[int, int]]
    # The blocks to copy.
    blocks_to_copy: List[Tuple[int, int]]
    # The number of slots for lookahead decoding.
    num_lookahead_slots: int

    # Optimization for fast-access to seq_group lists
    decode_seq_groups_list: List[SequenceGroup]
    prefill_seq_groups_list: List[SequenceGroup]

    @classmethod
    def create_empty(cls) -> "SchedulerRunningOutputs":
        return SchedulerRunningOutputs(
            decode_seq_groups=[],
            prefill_seq_groups=[],
            preempted=[],
            swapped_out=[],
            blocks_to_swap_out=[],
            blocks_to_copy=[],
            num_lookahead_slots=0,
            decode_seq_groups_list=[],
            prefill_seq_groups_list=[],
        )


@dataclass
class SchedulerSwappedInOutputs:
    """The requests that are scheduled from a swap queue.

    Could contain prefill (prefill that's chunked) or decodes.
    """
    # Selected sequences that are going to be swapped in and is in a
    # decoding phase.
    decode_seq_groups: List[ScheduledSequenceGroup]
    # Selected sequences that are going to be swapped in and in a prefill
    # phase. I.e., it means the prefill has been chunked.
    prefill_seq_groups: List[ScheduledSequenceGroup]
    # The blocks to swap in.
    blocks_to_swap_in: List[Tuple[int, int]]
    # The blocks to copy.
    blocks_to_copy: List[Tuple[int, int]]
    # The number of slots for lookahead decoding.
    num_lookahead_slots: int
    # Infeasible sequence groups.
    infeasible_seq_groups: List[SequenceGroup]

    @classmethod
    def create_empty(cls) -> "SchedulerSwappedInOutputs":
        return SchedulerSwappedInOutputs(
            decode_seq_groups=[],
            prefill_seq_groups=[],
            blocks_to_swap_in=[],
            blocks_to_copy=[],
            num_lookahead_slots=0,
            infeasible_seq_groups=[],
        )


@dataclass
class SchedulerPrefillOutputs:
    """The requests that are scheduled from a waiting queue.

    Could contain a fresh prefill requests or preempted requests that need
    to be recomputed from scratch.
    """
    # Selected sequences for prefill.
    seq_groups: List[ScheduledSequenceGroup]
    # Ignored sequence groups.
    ignored_seq_groups: List[SequenceGroup]
    num_lookahead_slots: int

    @classmethod
    def create_empty(cls) -> "SchedulerPrefillOutputs":
        return SchedulerPrefillOutputs(
            seq_groups=[],
            ignored_seq_groups=[],
            num_lookahead_slots=0,
        )


def seq_group_metadata_builder():
    return SequenceGroupMetadata(request_id="",
                                 is_prompt=False,
                                 seq_data={},
                                 sampling_params=None,
                                 block_tables={})


def scheduler_running_outputs_builder():
    return SchedulerRunningOutputs(decode_seq_groups=[],
                                   prefill_seq_groups=[],
                                   preempted=[],
                                   swapped_out=[],
                                   blocks_to_swap_out=[],
                                   blocks_to_copy=[],
                                   num_lookahead_slots=0,
                                   prefill_seq_groups_list=[],
                                   decode_seq_groups_list=[])


def scheduled_seq_group_builder():
    return ScheduledSequenceGroup(SequenceGroup("", [], -1),
                                  token_chunk_size=0)
    # return ScheduledSequenceGroup(seq_group=None, token_chunk_size=0)


class Scheduler:

    def __init__(
        self,
        scheduler_config: SchedulerConfig,
        cache_config: CacheConfig,
        lora_config: Optional[LoRAConfig],
        pipeline_parallel_size: int = 1,
        output_proc_callback: Optional[Callable] = None,
    ) -> None:
        self.scheduler_config = scheduler_config
        self.cache_config = cache_config
        # Note for LoRA scheduling: the current policy is extremely
        # simple and NOT fair. It can lead to starvation of some
        # LoRAs. This should be improved in the future.
        self.lora_config = lora_config

<<<<<<< HEAD
        version = "v1"
        if self.scheduler_config.use_v2_block_manager:
            version = "v2"
        if (self.scheduler_config.task == "embed"
=======
        version = "selfattn"
        if (self.scheduler_config.embedding_mode
>>>>>>> 81ede99c
                or self.cache_config.is_attention_free):
            version = "placeholder"

        BlockSpaceManagerImpl = BlockSpaceManager.get_block_space_manager_class(
            version)

        num_gpu_blocks = cache_config.num_gpu_blocks
        if num_gpu_blocks:
            num_gpu_blocks //= pipeline_parallel_size

        num_cpu_blocks = cache_config.num_cpu_blocks
        if num_cpu_blocks:
            num_cpu_blocks //= pipeline_parallel_size

        # Create the block space manager.
        self.block_manager = BlockSpaceManagerImpl(
            block_size=self.cache_config.block_size,
            num_gpu_blocks=num_gpu_blocks,
            num_cpu_blocks=num_cpu_blocks,
            sliding_window=self.cache_config.sliding_window,
            enable_caching=self.cache_config.enable_prefix_caching)

        # Sequence groups in the WAITING state.
        # Contain new prefill or preempted requests.
        self.waiting: Deque[SequenceGroup] = deque()
        # Sequence groups in the RUNNING state.
        # Contain decode requests.
        self.running: Deque[SequenceGroup] = deque()
        # Sequence groups in the SWAPPED state.
        # Contain decode requests that are swapped out.
        self.swapped: Deque[SequenceGroup] = deque()
        # Sequence groups finished requests ids since last step iteration.
        # It lets the model know that any state associated with these requests
        # can and must be released after the current step.
        # This is used to evict the finished requests from the Mamba cache.
        self._finished_requests_ids: List[str] = list()
        # Time at previous scheduling step
        self.prev_time = 0.0
        # Did we schedule a prompt at previous step?
        self.prev_prompt = False
        # Latency of the last prompt step
        self.last_prompt_latency = 0.0
        # preemption mode, RECOMPUTE or SWAP
        self.user_specified_preemption_mode = scheduler_config.preemption_mode

        # The following field is test-only. It is used to inject artificial
        # preemption.
        self.enable_artificial_preemption = ENABLE_ARTIFICIAL_PREEMPT
        self.artificial_preempt_cnt = (ARTIFICIAL_PREEMPTION_MAX_CNT
                                       if self.enable_artificial_preemption
                                       else 0)
        self.num_cumulative_preemption: int = 0

        # Used to cache python objects
        self._seq_group_metadata_cache: List[PyObjectCache] = []
        self._scheduler_running_outputs_cache: List[PyObjectCache] = []
        self._scheduled_seq_group_cache: List[PyObjectCache] = []

        # For async output processing, we need to swap cache buffers between
        # iterations. I.e. since the output processing is lagged one step,
        # we cannot reuse the cached objects immediately when the schedule()
        # is called again, but only when schedule() is called the second time.
        self.output_proc_callback = output_proc_callback
        self.use_async_output_proc = self.output_proc_callback is not None
        self.num_cache_iters = 2 if self.use_async_output_proc else 1

        self.cache_id = 0
        for i in range(self.num_cache_iters):
            self._seq_group_metadata_cache.append(
                PyObjectCache(seq_group_metadata_builder))
            self._scheduler_running_outputs_cache.append(
                PyObjectCache(scheduler_running_outputs_builder))
            self._scheduled_seq_group_cache.append(
                PyObjectCache(scheduled_seq_group_builder))

        # For async postprocessor, the extra decode run cannot be done
        # when the request reaches max_model_len. In this case, the request
        # will be stopped during schedule() call and added to this stop list
        # for processing and deallocation by the free_finished_seq_groups()
        self._async_stopped: List[SequenceGroup] = []

    @property
    def next_cache_id(self):
        return (self.cache_id + 1) % self.num_cache_iters

    @property
    def lora_enabled(self) -> bool:
        return bool(self.lora_config)

    @property
    def num_decoding_tokens_per_seq(self) -> int:
        """The number of new tokens."""
        return 1

    def add_seq_group(self, seq_group: SequenceGroup) -> None:
        # Add sequence groups to the waiting queue.
        self.waiting.append(seq_group)

    def _add_seq_group_to_running(self, seq_group: SequenceGroup) -> None:
        # Add sequence groups to the running queue.
        # Only for testing purposes.
        self.running.append(seq_group)

    def _add_seq_group_to_swapped(self, seq_group: SequenceGroup) -> None:
        # Add sequence groups to the swapped queue.
        # Only for testing purposes.
        self.swapped.append(seq_group)

    def abort_seq_group(self, request_id: Union[str, Iterable[str]]) -> None:
        """Aborts a sequence group with the given ID.

        Check if the sequence group with the given ID
            is present in any of the state queue.
        If present, remove the sequence group from the state queue.
            Also, if any of the sequences in the sequence group is not finished,
                free the sequence with status `FINISHED_ABORTED`.
        Otherwise, do nothing.

        Args:
            request_id: The ID(s) of the sequence group to abort.
        """
        if isinstance(request_id, str):
            request_id = (request_id, )
        request_ids = set(request_id)
        for state_queue in [self.waiting, self.running, self.swapped]:
            aborted_groups: List[SequenceGroup] = []
            for seq_group in state_queue:
                if not request_ids:
                    # Using 'break' here may add two extra iterations,
                    # but is acceptable to reduce complexity.
                    break
                if seq_group.request_id in request_ids:
                    # Appending aborted group into pending list.
                    aborted_groups.append(seq_group)
                    request_ids.remove(seq_group.request_id)
            for aborted_group in aborted_groups:
                # Remove the sequence group from the state queue.
                state_queue.remove(aborted_group)
                # Remove the aborted request from the Mamba cache.
                self._finished_requests_ids.append(aborted_group.request_id)
                for seq in aborted_group.get_seqs():
                    if seq.is_finished():
                        continue
                    seq.status = SequenceStatus.FINISHED_ABORTED
                    self.free_seq(seq)

                self._free_seq_group_cross_attn_blocks(aborted_group)

    def _free_seq_group_cross_attn_blocks(
        self,
        seq_group: SequenceGroup,
    ) -> None:
        """
        Free a sequence group from a cross-attention block table.
        Has no effect on decoder-only models.
        """
        if seq_group.is_encoder_decoder():
            self.block_manager.free_cross(seq_group)

    def has_unfinished_seqs(self) -> bool:
        return len(self.waiting) != 0 or len(self.running) != 0 or len(
            self.swapped) != 0

    def get_prefix_cache_hit_rate(self, device: Device) -> float:
        return self.block_manager.get_prefix_cache_hit_rate(device)

    def get_num_unfinished_seq_groups(self) -> int:
        return len(self.waiting) + len(self.running) + len(self.swapped)

    def get_and_reset_finished_requests_ids(self) -> List[str]:
        """Flushes the list of request ids of previously finished seq_groups."""
        finished_requests_ids = self._finished_requests_ids
        self._finished_requests_ids = list()
        return finished_requests_ids

    def _schedule_running(
        self,
        budget: SchedulingBudget,
        curr_loras: Optional[Set[int]],
        enable_chunking: bool = False,
    ) -> SchedulerRunningOutputs:
        """Schedule sequence groups that are running.

        Running queue should include decode and chunked prefill requests.

        Args:
            budget: The scheduling budget. The argument is in-place updated
                when any decodes are preempted.
            curr_loras: Currently batched lora request ids. The argument is
                in-place updated when any decodes are preempted.
            enable_chunking: If True, seq group can be chunked and only a
                chunked number of tokens are scheduled  if
                `budget.num_batched_tokens` has not enough capacity to schedule
                all tokens.
    
        Returns:
            SchedulerRunningOutputs.
        """
        ret: SchedulerRunningOutputs = \
            self._scheduler_running_outputs_cache[self.cache_id].get_object()
        ret.blocks_to_swap_out.clear()
        ret.blocks_to_copy.clear()
        ret.decode_seq_groups.clear()
        ret.prefill_seq_groups.clear()
        ret.preempted.clear()
        ret.swapped_out.clear()

        ret.num_lookahead_slots = self._get_num_lookahead_slots(
            is_prefill=False, enable_chunking=enable_chunking)

        ret.decode_seq_groups_list.clear()
        ret.prefill_seq_groups_list.clear()

        # Blocks that need to be swapped or copied before model execution.
        blocks_to_swap_out: List[Tuple[int, int]] = ret.blocks_to_swap_out
        blocks_to_copy: List[Tuple[int, int]] = ret.blocks_to_copy

        decode_seq_groups: List[ScheduledSequenceGroup] = ret.decode_seq_groups
        prefill_seq_groups: List[
            ScheduledSequenceGroup] = ret.prefill_seq_groups
        preempted: List[SequenceGroup] = ret.preempted
        swapped_out: List[SequenceGroup] = ret.swapped_out

        running_queue = self.running
        assert len(self._async_stopped) == 0
        while running_queue:
            seq_group = running_queue[0]
            num_running_tokens = self._get_num_new_tokens(
                seq_group, SequenceStatus.RUNNING, enable_chunking, budget)

            if num_running_tokens == 0:
                # No budget => Stop
                break

            running_queue.popleft()

            # With async postprocessor, an extra decode run is done
            # to process the final tokens. The check below avoids this extra
            # decode run when the model max len is reached, in order to avoid
            # a memory overflow.
            if self.use_async_output_proc and seq_group.seqs[0].get_len(
            ) > self.scheduler_config.max_model_len:
                self._async_stopped.append(seq_group)
                continue

            # NOTE(woosuk): Preemption happens only when there is no available
            # slot to keep all the sequence groups in the RUNNING state.
            while not self._can_append_slots(seq_group, enable_chunking):
                budget.subtract_num_batched_tokens(seq_group.request_id,
                                                   num_running_tokens)
                num_running_seqs = seq_group.get_max_num_running_seqs()
                budget.subtract_num_seqs(seq_group.request_id,
                                         num_running_seqs)

                if (curr_loras is not None and seq_group.lora_int_id > 0
                        and seq_group.lora_int_id in curr_loras):
                    curr_loras.remove(seq_group.lora_int_id)

                # Determine victim sequence
                cont_loop = True
                if running_queue:
                    # Preempt the lowest-priority sequence group.
                    victim_seq_group = running_queue.pop()
                else:
                    # No other sequence group can be preempted.
                    # Preempt the current sequence group.
                    # Note: This is also where we stop this loop
                    # (since there is nothing else to preempt)
                    victim_seq_group = seq_group
                    cont_loop = False

                # With async postprocessor, before preempting a sequence
                # we need to ensure it has no pending async postprocessor
                do_preempt = True
                if self.use_async_output_proc:
                    assert self.output_proc_callback is not None
                    self.output_proc_callback(
                        request_id=victim_seq_group.request_id)

                    # It may be that the async pending "victim_seq_group"
                    # becomes finished, in which case we simply free it.
                    if victim_seq_group.is_finished():
                        self._free_finished_seq_group(victim_seq_group)
                        do_preempt = False

                # Do preemption
                if do_preempt:
                    preempted_mode = self._preempt(victim_seq_group,
                                                   blocks_to_swap_out)
                    if preempted_mode == PreemptionMode.RECOMPUTE:
                        preempted.append(victim_seq_group)
                    else:
                        swapped_out.append(victim_seq_group)

                if not cont_loop:
                    break
            else:
                self._append_slots(seq_group, blocks_to_copy, enable_chunking)
                is_prefill = seq_group.is_prefill()

                scheduled_seq_group: ScheduledSequenceGroup = \
                    self._scheduled_seq_group_cache[self.cache_id].get_object()
                scheduled_seq_group.seq_group = seq_group
                if is_prefill:
                    scheduled_seq_group.token_chunk_size = num_running_tokens
                    prefill_seq_groups.append(scheduled_seq_group)
                    ret.prefill_seq_groups_list.append(seq_group)
                else:
                    scheduled_seq_group.token_chunk_size = 1
                    decode_seq_groups.append(scheduled_seq_group)
                    ret.decode_seq_groups_list.append(seq_group)

                budget.add_num_batched_tokens(seq_group.request_id,
                                              num_running_tokens)
                # OPTIMIZATION:  Note that get_max_num_running_seqs is
                # expensive. For the default scheduling chase where
                # enable_chunking is False, num_seqs are updated before running
                # this method, so we don't have to update it again here.
                if enable_chunking:
                    num_running_seqs = seq_group.get_max_num_running_seqs()
                    budget.add_num_seqs(seq_group.request_id, num_running_seqs)
                if curr_loras is not None and seq_group.lora_int_id > 0:
                    curr_loras.add(seq_group.lora_int_id)

        self._scheduler_running_outputs_cache[self.next_cache_id].reset()
        self._scheduled_seq_group_cache[self.next_cache_id].reset()

        return ret

    def _schedule_swapped(
        self,
        budget: SchedulingBudget,
        curr_loras: Optional[Set[int]],
        enable_chunking: bool = False,
    ) -> SchedulerSwappedInOutputs:
        """Schedule sequence groups that are swapped out.

        It schedules swapped requests as long as it fits `budget` and
        curr_loras <= max_lora from the scheduling config. The input arguments
        `budget` and `curr_loras` are updated based on scheduled seq_groups.

        Args:
            budget: The scheduling budget. The argument is in-place updated
                when any requests are swapped in.
            curr_loras: Currently batched lora request ids. The argument is
                in-place updated when any requests are swapped in.
            enable_chunking: If True, seq group can be chunked and only a
                chunked number of tokens are scheduled  if
                `budget.num_batched_tokens` has not enough capacity to schedule
                all tokens.

        Returns:
            SchedulerSwappedInOutputs.
        """
        # Blocks that need to be swapped or copied before model execution.
        blocks_to_swap_in: List[Tuple[int, int]] = []
        blocks_to_copy: List[Tuple[int, int]] = []
        decode_seq_groups: List[ScheduledSequenceGroup] = []
        prefill_seq_groups: List[ScheduledSequenceGroup] = []
        infeasible_seq_groups: List[SequenceGroup] = []

        swapped_queue = self.swapped

        leftover_swapped: Deque[SequenceGroup] = deque()
        while swapped_queue:
            seq_group = swapped_queue[0]

            # If the sequence group cannot be swapped in, stop.
            is_prefill = seq_group.is_prefill()
            alloc_status = self.block_manager.can_swap_in(
                seq_group,
                self._get_num_lookahead_slots(is_prefill, enable_chunking))
            if alloc_status == AllocStatus.LATER:
                break
            elif alloc_status == AllocStatus.NEVER:
                logger.warning(
                    "Failing the request %s because there's not enough kv "
                    "cache blocks to run the entire sequence.",
                    seq_group.request_id)
                for seq in seq_group.get_seqs():
                    seq.status = SequenceStatus.FINISHED_IGNORED
                infeasible_seq_groups.append(seq_group)
                swapped_queue.popleft()
                continue

            lora_int_id = 0
            if self.lora_enabled:
                lora_int_id = seq_group.lora_int_id
                assert curr_loras is not None
                assert self.lora_config is not None
                if (lora_int_id > 0 and (lora_int_id not in curr_loras)
                        and len(curr_loras) >= self.lora_config.max_loras):
                    # We don't have a space for another LoRA, so
                    # we ignore this request for now.
                    leftover_swapped.appendleft(seq_group)
                    swapped_queue.popleft()
                    continue

            # The total number of sequences in the RUNNING state should not
            # exceed the maximum number of sequences.
            num_new_seqs = seq_group.get_max_num_running_seqs()
            num_new_tokens = self._get_num_new_tokens(seq_group,
                                                      SequenceStatus.SWAPPED,
                                                      enable_chunking, budget)

            if (num_new_tokens == 0
                    or not budget.can_schedule(num_new_tokens=num_new_tokens,
                                               num_new_seqs=num_new_seqs)):
                break

            if lora_int_id > 0 and curr_loras is not None:
                curr_loras.add(lora_int_id)
            swapped_queue.popleft()
            self._swap_in(seq_group, blocks_to_swap_in)
            self._append_slots(seq_group, blocks_to_copy, enable_chunking)
            is_prefill = seq_group.is_prefill()
            if is_prefill:
                prefill_seq_groups.append(
                    ScheduledSequenceGroup(seq_group,
                                           token_chunk_size=num_new_tokens))
            else:
                decode_seq_groups.append(
                    ScheduledSequenceGroup(seq_group, token_chunk_size=1))
            budget.add_num_batched_tokens(seq_group.request_id, num_new_tokens)
            budget.add_num_seqs(seq_group.request_id, num_new_seqs)

        swapped_queue.extendleft(leftover_swapped)

        return SchedulerSwappedInOutputs(
            decode_seq_groups=decode_seq_groups,
            prefill_seq_groups=prefill_seq_groups,
            blocks_to_swap_in=blocks_to_swap_in,
            blocks_to_copy=blocks_to_copy,
            num_lookahead_slots=self._get_num_lookahead_slots(
                is_prefill=False, enable_chunking=enable_chunking),
            infeasible_seq_groups=infeasible_seq_groups,
        )

    def _get_prompt_limit(self, seq_group: SequenceGroup) -> int:
        if self.scheduler_config.chunked_prefill_enabled and \
                not self.scheduler_config.is_multi_step:
            prompt_limit = self.scheduler_config.max_model_len
        else:
            prompt_limit = min(self.scheduler_config.max_model_len,
                               self.scheduler_config.max_num_batched_tokens)

        # Model is fine tuned with long context. Return the fine tuned max_len.
        if (seq_group.lora_request
                and seq_group.lora_request.long_lora_max_len):
            assert prompt_limit <= seq_group.lora_request.long_lora_max_len
            return seq_group.lora_request.long_lora_max_len
        else:
            return prompt_limit

    def _get_priority(self,
                      seq_group: SequenceGroup) -> Tuple[Optional[int], float]:
        """ Get the priority of the sequence group.
        Highest preference to user-defined priority, followed by arrival time.
        Args:
            seq_group: The sequence group input.
        Returns:
            The priority of the sequence group.
        """
        return seq_group.priority, seq_group.arrival_time

    def _schedule_priority_preemption(
        self,
        budget: SchedulingBudget,
    ) -> int:
        """Sorts waiting and running queue. Also, force preempt requests
        from the running queue if their priority is lower.
        Priority-based preemption is used with the priority policy.
        Args:
            budget: The scheduling budget. The argument is in-place updated
                when any requests are scheduled.
        Returns:
            A count of priority-based preemptions.
        """

        waiting_queue = self.waiting

        running_queue = deque(sorted(self.running, key=self._get_priority))

        blocks_to_swap_out: List[Tuple[int, int]] = []
        force_preemption_count = 0

        if waiting_queue:
            seq_group = waiting_queue.popleft()
            num_new_seqs = seq_group.get_max_num_running_seqs()
            num_new_tokens = self._get_num_new_tokens(seq_group,
                                                      SequenceStatus.WAITING,
                                                      False, budget)

            #Only preempt if priority inversion exists
            while running_queue and self._get_priority(
                    running_queue[-1]) > self._get_priority(seq_group):
                #Only preempt if waiting sequence cannot be allocated
                can_allocate = self.block_manager.can_allocate(seq_group)
                if (num_new_tokens and can_allocate == AllocStatus.OK
                        and budget.can_schedule(num_new_tokens=num_new_tokens,
                                                num_new_seqs=num_new_seqs)):
                    break

                #Adjust budget to remove the victim sequence group
                vseq_group = running_queue.pop()
                num_running_tokens = self._get_num_new_tokens(
                    vseq_group, SequenceStatus.RUNNING, False, budget)
                budget.subtract_num_batched_tokens(vseq_group.request_id,
                                                   num_running_tokens)
                num_running_seqs = vseq_group.get_max_num_running_seqs()
                budget.subtract_num_seqs(vseq_group.request_id,
                                         num_running_seqs)

                #Preempt out the victim sequence group
                self._preempt(vseq_group, blocks_to_swap_out,
                              PreemptionMode.RECOMPUTE)
                waiting_queue.appendleft(vseq_group)
                force_preemption_count += 1
            #Put the sequence back into the waiting queue
            waiting_queue.appendleft(seq_group)

        waiting_queue = deque(sorted(waiting_queue, key=self._get_priority))

        self.waiting = waiting_queue
        self.running = running_queue
        return force_preemption_count

    def _schedule_prefills(
        self,
        budget: SchedulingBudget,
        curr_loras: Optional[Set[int]],
        enable_chunking: bool = False,
    ) -> SchedulerPrefillOutputs:
        """Schedule sequence groups that are in prefill stage.

        Note that the current scheduler treats PREEMPTED_FOR_RECOMPUTE
        as a new prefill (that starts from beginning -> most recently generated
        tokens).

        It schedules waiting requests as long as it fits `budget` and
        curr_loras <= max_lora from the scheduling config. The input arguments
        `budget` and `curr_loras` are updated based on scheduled seq_groups.

        Args:
            budget: The scheduling budget. The argument is in-place updated
                when any requests are scheduled.
            curr_loras: Currently batched lora request ids. The argument is
                in-place updated when any requests are scheduled.
            enable_chunking: If True, seq group can be chunked and only a
                chunked number of tokens are scheduled  if
                `budget.num_batched_tokens` has not enough capacity to schedule
                all tokens.

        Returns:
            SchedulerPrefillOutputs.
        """
        ignored_seq_groups: List[SequenceGroup] = []
        seq_groups: List[ScheduledSequenceGroup] = []

        waiting_queue = self.waiting

        leftover_waiting_sequences: Deque[SequenceGroup] = deque()
        while self._passed_delay(time.time()) and waiting_queue:
            seq_group = waiting_queue[0]

            waiting_seqs = seq_group.get_seqs(status=SequenceStatus.WAITING)
            assert len(waiting_seqs) == 1, (
                "Waiting sequence group should have only one prompt "
                "sequence.")
            num_new_tokens = self._get_num_new_tokens(seq_group,
                                                      SequenceStatus.WAITING,
                                                      enable_chunking, budget)
            if not enable_chunking:
                num_prompt_tokens = waiting_seqs[0].get_len()
                assert num_new_tokens == num_prompt_tokens

            prompt_limit = self._get_prompt_limit(seq_group)
            if num_new_tokens > prompt_limit:
                logger.warning(
                    "Input prompt (%d tokens) is too long"
                    " and exceeds limit of %d", num_new_tokens, prompt_limit)
                for seq in waiting_seqs:
                    seq.status = SequenceStatus.FINISHED_IGNORED
                ignored_seq_groups.append(seq_group)
                waiting_queue.popleft()
                continue

            num_lookahead_slots: int = 0
            if self.scheduler_config.is_multi_step and enable_chunking:
                num_lookahead_slots = self._get_num_lookahead_slots(
                    True, enable_chunking)

            # If the sequence group cannot be allocated, stop.
            can_allocate = self.block_manager.can_allocate(
                seq_group, num_lookahead_slots=num_lookahead_slots)
            if can_allocate == AllocStatus.LATER:
                break
            elif can_allocate == AllocStatus.NEVER:
                logger.warning(
                    "Input prompt (%d tokens) + lookahead slots (%d) is "
                    "too long and exceeds the capacity of block_manager",
                    num_new_tokens, num_lookahead_slots)
                for seq in waiting_seqs:
                    seq.status = SequenceStatus.FINISHED_IGNORED
                ignored_seq_groups.append(seq_group)
                waiting_queue.popleft()
                continue

            lora_int_id = 0
            if self.lora_enabled:
                lora_int_id = seq_group.lora_int_id
                assert curr_loras is not None
                assert self.lora_config is not None
                if (self.lora_enabled and lora_int_id > 0
                        and lora_int_id not in curr_loras
                        and len(curr_loras) >= self.lora_config.max_loras):
                    # We don't have a space for another LoRA, so
                    # we ignore this request for now.
                    leftover_waiting_sequences.appendleft(seq_group)
                    waiting_queue.popleft()
                    continue

            num_new_seqs = seq_group.get_max_num_running_seqs()
            if (num_new_tokens == 0
                    or not budget.can_schedule(num_new_tokens=num_new_tokens,
                                               num_new_seqs=num_new_seqs)):
                break

            # Can schedule this request.
            if curr_loras is not None and lora_int_id > 0:
                curr_loras.add(lora_int_id)
            waiting_queue.popleft()
            self._allocate_and_set_running(seq_group)

            if enable_chunking and self.scheduler_config.is_multi_step:
                blocks_to_copy: List[Tuple[int, int]] = []
                # init_multi_step_from_lookahead_slots happens in append_slots
                self._append_slots(seq_group, blocks_to_copy, enable_chunking)
                # This assert will trip when a copy-on-write happens. This is
                # not a concern as the very first sequence-group block
                # allocation happens above. Still, we have the assert to
                # catch any edge-cases.
                assert not blocks_to_copy
            else:
                seq_group.init_multi_step_from_lookahead_slots(
                    num_lookahead_slots,
                    num_scheduler_steps=self.scheduler_config.
                    num_scheduler_steps,
                    is_multi_step=self.scheduler_config.is_multi_step,
                    enable_chunking=enable_chunking)

            seq_groups.append(
                ScheduledSequenceGroup(seq_group=seq_group,
                                       token_chunk_size=num_new_tokens))
            budget.add_num_batched_tokens(seq_group.request_id, num_new_tokens)
            budget.add_num_seqs(seq_group.request_id, num_new_seqs)

        # Queue requests that couldn't be scheduled.
        waiting_queue.extendleft(leftover_waiting_sequences)
        if len(seq_groups) > 0:
            self.prev_prompt = True

        return SchedulerPrefillOutputs(
            seq_groups=seq_groups,
            ignored_seq_groups=ignored_seq_groups,
            num_lookahead_slots=self._get_num_lookahead_slots(
                is_prefill=True, enable_chunking=enable_chunking))

    def _schedule_default(self) -> SchedulerOutputs:
        """Schedule queued requests.
        
        The current policy is designed to optimize the throughput. First,
        it batches as many prefill requests as possible. And it schedules
        decodes. If there's a pressure on GPU memory, decode requests can
        be swapped or preempted.
        """
        # Include running requests to the budget.
        budget = SchedulingBudget(
            token_budget=self.scheduler_config.max_num_batched_tokens,
            max_num_seqs=self.scheduler_config.max_num_seqs,
        )
        # Make sure we include num running seqs before scheduling prefill,
        # so that we don't schedule beyond max_num_seqs for prefill.
        for seq_group in self.running:
            budget.add_num_seqs(seq_group.request_id,
                                seq_group.get_max_num_running_seqs())
        curr_loras = set(
            seq_group.lora_int_id for seq_group in self.running
            if seq_group.lora_int_id > 0) if self.lora_enabled else None

        prefills = SchedulerPrefillOutputs.create_empty()
        running_scheduled = SchedulerRunningOutputs.create_empty()
        swapped_in = SchedulerSwappedInOutputs.create_empty()

        # If any requests are swapped, prioritized swapped requests.
        if not self.swapped:
            prefills = self._schedule_prefills(budget,
                                               curr_loras,
                                               enable_chunking=False)

        if len(prefills.seq_groups
               ) == 0 and self.scheduler_config.policy == "priority":
            self._schedule_priority_preemption(budget)

        # Don't schedule decodes if prefills are scheduled.
        # NOTE: If `_schedule_prefills` doesn't enable chunking, self.running
        # only contains decode requests, not chunked prefills.
        if len(prefills.seq_groups) == 0:
            running_scheduled = self._schedule_running(budget,
                                                       curr_loras,
                                                       enable_chunking=False)

            # If any sequence group is preempted, do not swap in any sequence
            # group. because it means there's no slot for new running requests.
            if len(running_scheduled.preempted) + len(
                    running_scheduled.swapped_out) == 0:
                swapped_in = self._schedule_swapped(budget, curr_loras)

        assert (budget.num_batched_tokens <=
                self.scheduler_config.max_num_batched_tokens)
        assert budget.num_curr_seqs <= self.scheduler_config.max_num_seqs

        # Update waiting requests.
        self.waiting.extendleft(running_scheduled.preempted)
        # Update new running requests.
        if len(prefills.seq_groups) > 0:
            self.running.extend([s.seq_group for s in prefills.seq_groups])

        self.running.extend(running_scheduled.decode_seq_groups_list)

        if len(swapped_in.decode_seq_groups) > 0:
            self.running.extend(
                [s.seq_group for s in swapped_in.decode_seq_groups])

        # Update swapped requests.
        self.swapped.extend(running_scheduled.swapped_out)
        preempted = (len(running_scheduled.preempted) +
                     len(running_scheduled.swapped_out))

        # There should be no prefill from running queue because this policy
        # doesn't allow chunked prefills.
        assert len(running_scheduled.prefill_seq_groups) == 0
        assert len(swapped_in.prefill_seq_groups) == 0

        # Merge lists
        num_prefill_groups = len(prefills.seq_groups)
        if num_prefill_groups > 0:
            scheduled_seq_groups = prefills.seq_groups
            scheduled_seq_groups.extend(running_scheduled.decode_seq_groups)
        else:
            scheduled_seq_groups = running_scheduled.decode_seq_groups
        scheduled_seq_groups.extend(swapped_in.decode_seq_groups)

        blocks_to_copy = running_scheduled.blocks_to_copy
        blocks_to_copy.extend(swapped_in.blocks_to_copy)

        ignored_seq_groups = prefills.ignored_seq_groups
        ignored_seq_groups.extend(swapped_in.infeasible_seq_groups)

        return SchedulerOutputs(
            scheduled_seq_groups=scheduled_seq_groups,
            num_prefill_groups=num_prefill_groups,
            num_batched_tokens=budget.num_batched_tokens,
            blocks_to_swap_in=swapped_in.blocks_to_swap_in,
            blocks_to_swap_out=running_scheduled.blocks_to_swap_out,
            blocks_to_copy=blocks_to_copy,
            ignored_seq_groups=ignored_seq_groups,
            num_lookahead_slots=running_scheduled.num_lookahead_slots,
            running_queue_size=len(self.running),
            preempted=preempted,
        )

    def _schedule_chunked_prefill(self) -> SchedulerOutputs:
        """Schedule queued requests.
        
        Chunked prefill allows to chunk prefill requests, batch them together
        with decode requests. This policy 1. schedule as many decoding requests
        as possible. 2. schedule chunked prefill requests that are not
        finished. 3. schedule swapped request. 4. schedule new prefill
        requests.

        The policy can sustain the high GPU utilization because it can put
        prefill and decodes requests to the same batch, while it improves
        inter token latency because decodes requests don't need to be blocked
        by prefill requests.
        """
        budget = SchedulingBudget(
            token_budget=self.scheduler_config.max_num_batched_tokens,
            max_num_seqs=self.scheduler_config.max_num_seqs,
        )
        curr_loras: Set[int] = set()

        prefills = SchedulerPrefillOutputs.create_empty()
        swapped_in = SchedulerSwappedInOutputs.create_empty()

        # Decoding should be always scheduled first by fcfs.
        running_scheduled = self._schedule_running(budget,
                                                   curr_loras,
                                                   enable_chunking=True)

        # Schedule swapped out requests.
        # If preemption happens, it means we don't have space for swap-in.
        if len(running_scheduled.preempted) + len(
                running_scheduled.swapped_out) == 0:
            swapped_in = self._schedule_swapped(budget, curr_loras)

        # Schedule new prefills.
        prefills = self._schedule_prefills(budget,
                                           curr_loras,
                                           enable_chunking=True)

        assert (budget.num_batched_tokens <=
                self.scheduler_config.max_num_batched_tokens)
        assert budget.num_curr_seqs <= self.scheduler_config.max_num_seqs

        # Update waiting requests.
        self.waiting.extendleft(running_scheduled.preempted)

        # Update new running requests.
        # By default, vLLM scheduler prioritizes prefills.
        # Once chunked prefill is enabled,
        # the policy is changed to prioritize decode requests.
        self.running.extend(
            [s.seq_group for s in swapped_in.decode_seq_groups])
        self.running.extend(
            [s.seq_group for s in swapped_in.prefill_seq_groups])
        self.running.extend(
            [s.seq_group for s in running_scheduled.decode_seq_groups])
        self.running.extend(
            [s.seq_group for s in running_scheduled.prefill_seq_groups])
        self.running.extend([s.seq_group for s in prefills.seq_groups])

        # Update swapped requests.
        self.swapped.extend(running_scheduled.swapped_out)
        return SchedulerOutputs(
            scheduled_seq_groups=(prefills.seq_groups +
                                  running_scheduled.prefill_seq_groups +
                                  swapped_in.prefill_seq_groups +
                                  running_scheduled.decode_seq_groups +
                                  swapped_in.decode_seq_groups),
            num_prefill_groups=(len(prefills.seq_groups) +
                                len(swapped_in.prefill_seq_groups) +
                                len(running_scheduled.prefill_seq_groups)),
            num_batched_tokens=budget.num_batched_tokens,
            blocks_to_swap_in=swapped_in.blocks_to_swap_in,
            blocks_to_swap_out=running_scheduled.blocks_to_swap_out,
            blocks_to_copy=running_scheduled.blocks_to_copy +
            swapped_in.blocks_to_copy,
            ignored_seq_groups=prefills.ignored_seq_groups +
            swapped_in.infeasible_seq_groups,
            num_lookahead_slots=running_scheduled.num_lookahead_slots,
            running_queue_size=len(self.running),
            preempted=(len(running_scheduled.preempted) +
                       len(running_scheduled.swapped_out)),
        )

    def _schedule(self) -> SchedulerOutputs:
        """Schedule queued requests."""
        if self.scheduler_config.chunked_prefill_enabled:
            return self._schedule_chunked_prefill()
        else:
            return self._schedule_default()

    def _can_append_slots(self, seq_group: SequenceGroup,
                          enable_chunking: bool) -> bool:
        """Determine whether or not we have enough space in the KV cache to
        continue generation of the sequence group.
        """
        # It is True only for testing case to trigger artificial preemption.
        if (self.enable_artificial_preemption
                and random.uniform(0, 1) < ARTIFICIAL_PREEMPTION_PROB
                and self.artificial_preempt_cnt > 0):
            self.artificial_preempt_cnt -= 1
            return False

        is_prefill = seq_group.is_prefill()
        num_lookahead_slots = self._get_num_lookahead_slots(
            is_prefill, enable_chunking)

        if is_prefill and num_lookahead_slots > 0:
            # Appending prefill slots only happens multi-step and
            # chunked-prefill are enabled together.
            assert self.scheduler_config.is_multi_step and enable_chunking

        return self.block_manager.can_append_slots(
            seq_group=seq_group, num_lookahead_slots=num_lookahead_slots)

    def _allow_async_output_proc(self, seq_group: SequenceGroup) -> bool:
        # async_output_proc is allowed only when we have a single sequence
        # in the sequence group
        no_single_seq = seq_group.sampling_params is None or (
            seq_group.sampling_params.n == 1)
        return no_single_seq

    def schedule(
            self
    ) -> Tuple[List[SequenceGroupMetadata], SchedulerOutputs, bool]:
        # Schedule sequence groups.
        # This function call changes the internal states of the scheduler
        # such as self.running, self.swapped, and self.waiting.
        scheduler_start_time = time.perf_counter()

        scheduler_outputs: SchedulerOutputs = self._schedule()
        now = time.time()

        if not self.cache_config.enable_prefix_caching:
            common_computed_block_nums = []

        allow_async_output_proc: bool = self.use_async_output_proc

        # Create input data structures.
        seq_group_metadata_list: List[SequenceGroupMetadata] = []
        for i, scheduled_seq_group in enumerate(
                scheduler_outputs.scheduled_seq_groups):
            seq_group = scheduled_seq_group.seq_group
            token_chunk_size = scheduled_seq_group.token_chunk_size
            seq_group.maybe_set_first_scheduled_time(now)

            seq_group_metadata = self._seq_group_metadata_cache[
                self.cache_id].get_object()
            seq_group_metadata.seq_data.clear()
            seq_group_metadata.block_tables.clear()

            # seq_id -> SequenceData
            seq_data: Dict[int, SequenceData] = {}
            # seq_id -> physical block numbers
            block_tables: Dict[int, List[int]] = {}

            if seq_group.is_encoder_decoder():
                # Encoder associated with SequenceGroup
                encoder_seq = seq_group.get_encoder_seq()
                assert encoder_seq is not None
                encoder_seq_data = encoder_seq.data
                # Block table for cross-attention
                # Also managed at SequenceGroup level
                cross_block_table = self.block_manager.get_cross_block_table(
                    seq_group)
            else:
                encoder_seq_data = None
                cross_block_table = None

            for seq in seq_group.get_seqs(status=SequenceStatus.RUNNING):
                seq_id = seq.seq_id
                seq_data[seq_id] = seq.data
                block_tables[seq_id] = self.block_manager.get_block_table(seq)
                self.block_manager.access_all_blocks_in_seq(seq, now)

            if self.cache_config.enable_prefix_caching:
                common_computed_block_nums = (
                    self.block_manager.get_common_computed_block_ids(
                        seq_group.get_seqs(status=SequenceStatus.RUNNING)))

            do_sample = True
            is_prompt = seq_group.is_prefill()
            # We should send the metadata to workers when the first prefill
            # is sent. Subsequent requests could be chunked prefill or decode.
            is_first_prefill = False
            if is_prompt:
                seqs = seq_group.get_seqs()
                # Prefill has only 1 sequence.
                assert len(seqs) == 1
                num_computed_tokens = seqs[0].data.get_num_computed_tokens()
                is_first_prefill = num_computed_tokens == 0
                # In the next iteration, all prompt tokens are not computed.
                # It means the prefill is chunked, and we don't need sampling.
                # NOTE: We use get_len instead of get_prompt_len because when
                # a sequence is preempted, prefill includes previous generated
                # output tokens.
                if (token_chunk_size + num_computed_tokens <
                        seqs[0].data.get_len()):
                    do_sample = False

            # It assumes the scheduled_seq_groups is ordered by
            # prefill < decoding.
            if is_first_prefill or not self.scheduler_config.send_delta_data:
                seq_group_metadata = SequenceGroupMetadata(
                    request_id=seq_group.request_id,
                    is_prompt=is_prompt,
                    seq_data=seq_data,
                    sampling_params=seq_group.sampling_params,
                    block_tables=block_tables,
                    do_sample=do_sample,
                    pooling_params=seq_group.pooling_params,
                    token_chunk_size=token_chunk_size,
                    lora_request=seq_group.lora_request,
                    computed_block_nums=common_computed_block_nums,
                    encoder_seq_data=encoder_seq_data,
                    cross_block_table=cross_block_table,
                    state=seq_group.state,
                    # `multi_modal_data` will only be present for the 1st comm
                    # between engine and worker.
                    # the subsequent comms can still use delta, but
                    # `multi_modal_data` will be None.
                    multi_modal_data=seq_group.multi_modal_data
                    if scheduler_outputs.num_prefill_groups > 0 else None,
                    mm_processor_kwargs=seq_group.mm_processor_kwargs,
                    prompt_adapter_request=seq_group.prompt_adapter_request,
                )
            else:
                # When SPMD mode is enabled, we only send delta data except for
                # the first request to reduce serialization cost.
                seq_data_delta = {}
                for id, data in seq_data.items():
                    seq_data_delta[id] = data.get_delta_and_reset()
                seq_group_metadata = SequenceGroupMetadataDelta(
                    seq_data_delta,
                    seq_group.request_id,
                    block_tables,
                    is_prompt,
                    do_sample=do_sample,
                    token_chunk_size=token_chunk_size,
                    computed_block_nums=common_computed_block_nums,
                )
            seq_group_metadata_list.append(seq_group_metadata)

            if allow_async_output_proc:
                allow_async_output_proc = self._allow_async_output_proc(
                    seq_group)

        # Now that the batch has been created, we can assume all blocks in the
        # batch will have been computed before the next scheduling invocation.
        # This is because the engine assumes that a failure in model execution
        # will crash the vLLM instance / will not retry.
        for scheduled_seq_group in scheduler_outputs.scheduled_seq_groups:
            self.block_manager.mark_blocks_as_computed(
                scheduled_seq_group.seq_group,
                scheduled_seq_group.token_chunk_size)

        self._seq_group_metadata_cache[self.next_cache_id].reset()

        scheduler_time = time.perf_counter() - scheduler_start_time
        # Add this to scheduler time to all the sequences that are currently
        # running. This will help estimate if the scheduler is a significant
        # component in the e2e latency.
        for seq_group in self.running:
            if seq_group is not None and seq_group.metrics is not None:
                if seq_group.metrics.scheduler_time is not None:
                    seq_group.metrics.scheduler_time += scheduler_time
                else:
                    seq_group.metrics.scheduler_time = scheduler_time

        # Move to next cache (if exists)
        self.cache_id = self.next_cache_id

        # Return results
        return (seq_group_metadata_list, scheduler_outputs,
                allow_async_output_proc)

    def fork_seq(self, parent_seq: Sequence, child_seq: Sequence) -> None:
        self.block_manager.fork(parent_seq, child_seq)

    def free_seq(self, seq: Sequence) -> None:
        """Free a sequence from a block table."""
        self.block_manager.free(seq)

    def _free_finished_seqs(self, seq_group: SequenceGroup) -> None:
        """Free finished seqs in a sequence group."""
        for seq in seq_group.get_seqs():
            if seq.is_finished():
                self.free_seq(seq)

    def _free_finished_seq_group(self, seq_group: SequenceGroup) -> None:
        if seq_group.is_finished():
            # Free cross-attention block table, if it exists
            self._free_seq_group_cross_attn_blocks(seq_group)

            # Add the finished requests to the finished requests list.
            # This list will be used to update the Mamba cache in the
            # next step.
            self._finished_requests_ids.append(seq_group.request_id)

        # Free finished seqs
        self._free_finished_seqs(seq_group)

    def free_finished_seq_groups(self) -> None:
        remaining: Deque[SequenceGroup] = deque()
        for seq_group in self.running:
            self._free_finished_seq_group(seq_group)
            if not seq_group.is_finished():
                remaining.append(seq_group)

        self.running = remaining

        # Handle async stopped sequence groups
        # (ones that reached max model len)
        if self._async_stopped:
            for seq_group in self._async_stopped:
                self._free_seq_group_cross_attn_blocks(seq_group)
                self._finished_requests_ids.append(seq_group.request_id)

                # Free finished seqs
                self._free_finished_seqs(seq_group)

            self._async_stopped.clear()

    def _allocate_and_set_running(self, seq_group: SequenceGroup) -> None:
        self.block_manager.allocate(seq_group)
        for seq in seq_group.get_seqs(status=SequenceStatus.WAITING):
            seq.status = SequenceStatus.RUNNING

    def _append_slots(self,
                      seq_group: SequenceGroup,
                      blocks_to_copy: List[Tuple[int, int]],
                      enable_chunking: bool = False) -> None:
        """Appends new slots to the sequences in the given sequence group.

        Args:
            seq_group (SequenceGroup): The sequence group containing the
                sequences to append slots to.
            blocks_to_copy (List[Tuple[int, int]]): A list of tuple of two
                ints, the first int is the source block index, and the second
                int is the destination block index. This list is updated with
                the new source and destination block indices for the appended
                slots.
            enable_chunking (bool): True if chunked prefill is enabled.
        """
        is_prefill: bool = seq_group.is_prefill()
        num_lookahead_slots: int = self._get_num_lookahead_slots(
            is_prefill, enable_chunking)

        seq_group.init_multi_step_from_lookahead_slots(
            num_lookahead_slots,
            num_scheduler_steps=self.scheduler_config.num_scheduler_steps,
            is_multi_step=self.scheduler_config.is_multi_step,
            enable_chunking=enable_chunking)

        seq_status: Optional[SequenceStatus] = SequenceStatus.RUNNING
        if self.scheduler_config.is_multi_step and enable_chunking:
            # In multi-step chunked-prefill any sequence type can have
            # slots appended.
            seq_status = None

        for seq in seq_group.get_seqs(status=seq_status):
            cows = self.block_manager.append_slots(seq, num_lookahead_slots)
            if len(cows) > 0:
                blocks_to_copy.extend(cows)

    def _preempt(
        self,
        seq_group: SequenceGroup,
        blocks_to_swap_out: List[Tuple[int, int]],
        preemption_mode: Optional[PreemptionMode] = None,
    ) -> PreemptionMode:
        # If preemption mode is not specified, we determine the mode as follows:
        # We use recomputation by default since it incurs lower overhead than
        # swapping. However, when the sequence group has multiple sequences
        # (e.g., beam search), recomputation is not currently supported. In
        # such a case, we use swapping instead.
        # FIXME(woosuk): This makes our scheduling policy a bit bizarre.
        # As swapped sequences are prioritized over waiting sequences,
        # sequence groups with multiple sequences are implicitly prioritized
        # over sequence groups with a single sequence.
        # TODO(woosuk): Support recomputation for sequence groups with multiple
        # sequences. This may require a more sophisticated CUDA kernel.
        if self.user_specified_preemption_mode is None:
            if seq_group.get_max_num_running_seqs() == 1:
                preemption_mode = PreemptionMode.RECOMPUTE
            else:
                preemption_mode = PreemptionMode.SWAP

        elif self.user_specified_preemption_mode == "swap":
            preemption_mode = PreemptionMode.SWAP
        else:
            preemption_mode = PreemptionMode.RECOMPUTE

        if self.num_cumulative_preemption % 50 == 0:
            logger.warning(
                "Sequence group %s is preempted by %s mode because there is "
                "not enough KV cache space. This can affect the end-to-end "
                "performance. Increase gpu_memory_utilization or "
                "tensor_parallel_size to provide more KV cache memory. "
                "total_num_cumulative_preemption=%d", seq_group.request_id,
                preemption_mode, self.num_cumulative_preemption + 1)
        self.num_cumulative_preemption += 1

        if preemption_mode == PreemptionMode.RECOMPUTE:
            self._preempt_by_recompute(seq_group)
        elif preemption_mode == PreemptionMode.SWAP:
            self._preempt_by_swap(seq_group, blocks_to_swap_out)
        else:
            raise AssertionError("Invalid preemption mode.")
        return preemption_mode

    def _preempt_by_recompute(
        self,
        seq_group: SequenceGroup,
    ) -> None:
        seqs = seq_group.get_seqs(status=SequenceStatus.RUNNING)
        assert len(seqs) == 1
        for seq in seqs:
            seq.status = SequenceStatus.WAITING
            self.free_seq(seq)
            seq.reset_state_for_recompute()

    def _preempt_by_swap(
        self,
        seq_group: SequenceGroup,
        blocks_to_swap_out: List[Tuple[int, int]],
    ) -> None:
        self._swap_out(seq_group, blocks_to_swap_out)

    def _swap_in(
        self,
        seq_group: SequenceGroup,
        blocks_to_swap_in: List[Tuple[int, int]],
    ) -> None:
        mapping = self.block_manager.swap_in(seq_group)
        blocks_to_swap_in.extend(mapping)
        for seq in seq_group.get_seqs(status=SequenceStatus.SWAPPED):
            seq.status = SequenceStatus.RUNNING

    def _swap_out(
        self,
        seq_group: SequenceGroup,
        blocks_to_swap_out: List[Tuple[int, int]],
    ) -> None:
        if not self.block_manager.can_swap_out(seq_group):
            # FIXME(woosuk): Abort the sequence group instead of aborting the
            # entire engine.
            raise RuntimeError(
                "Aborted due to the lack of CPU swap space. Please increase "
                "the swap space to avoid this error.")
        mapping = self.block_manager.swap_out(seq_group)
        blocks_to_swap_out.extend(mapping)
        for seq in seq_group.get_seqs(status=SequenceStatus.RUNNING):
            seq.status = SequenceStatus.SWAPPED

    def _passed_delay(self, now: float) -> bool:
        if self.prev_prompt:
            self.last_prompt_latency = now - self.prev_time
        self.prev_time, self.prev_prompt = now, False
        # Delay scheduling prompts to let waiting queue fill up
        if self.scheduler_config.delay_factor > 0 and self.waiting:
            earliest_arrival_time = min(
                [e.metrics.arrival_time for e in self.waiting])
            passed_delay = (
                (now - earliest_arrival_time) >
                (self.scheduler_config.delay_factor * self.last_prompt_latency)
                or not self.running)
        else:
            passed_delay = True
        return passed_delay

    def _get_num_lookahead_slots(self, is_prefill: bool,
                                 enable_chunking: bool) -> int:
        """The number of slots to allocate per sequence per step, beyond known
        token ids. Speculative decoding uses these slots to store KV activations
        of tokens which may or may not be accepted.

        Speculative decoding does not yet support prefill, so we do not perform
        lookahead allocation for prefill.

        When chunking is enabled with multi-step, we allocate lookahead slots
        for the prefills for when the prefills turn into decodes in the first
        step.
        """
        if is_prefill:
            if self.scheduler_config.is_multi_step and enable_chunking:
                # num_lookahead_slots was introduced in the context of decodes,
                # in Speculative Decoding.
                # When the num_scheduler_steps is 8, say, then the
                # num_lookahead_slots is 7. Meaning, we are doing a 1-step of
                # decode anyways and we wish to do 7 more.
                #
                # "lookaheads" for prefills, is introduced in support for
                # Chunked-Prefill in Multi-Step.
                return self.scheduler_config.num_lookahead_slots + 1
            else:
                return 0

        return self.scheduler_config.num_lookahead_slots

    def _get_num_new_tokens(self, seq_group: SequenceGroup,
                            status: SequenceStatus, enable_chunking: bool,
                            budget: SchedulingBudget) -> int:
        """Get the next new tokens to compute for a given sequence group
            that's in a given `status`.

        The API could chunk the number of tokens to compute based on `budget`
        if `enable_chunking` is True. If a sequence group has multiple
        sequences (e.g., running beam search), it means it is in decoding
        phase, so chunking doesn't happen.

        Returns 0 if the new token cannot be computed due to token budget.
        """
        num_new_tokens = 0
        seqs = seq_group.get_seqs(status=status)
        for seq in seqs:
            num_new_tokens += seq.get_num_new_tokens()
        assert num_new_tokens > 0
        # Chunk if a running request cannot fit in the given budget.
        # If number of seq > 1, it means it is doing beam search
        # in a decode phase. Do not chunk.
        if enable_chunking and len(seqs) == 1:
            remaining_token_budget = budget.remaining_token_budget()
            if self.scheduler_config.is_multi_step:
                # The current multi-step + chunked prefill capability does
                # not actually support chunking prompts.
                #
                # Therefore, `num_new_tokens` is computed in the same fashion
                # for both multi-step+chunked-prefill &
                # multi-step+chunked-prefill+APC
                #
                # Prompts with more tokens than the current remaining budget
                # are postponed to future scheduler steps
                if num_new_tokens > self._get_prompt_limit(seq_group):
                    # If the seq_group is in prompt-stage, pass the
                    # num_new_tokens as-is so the caller can ignore
                    # the sequence.
                    pass
                else:
                    num_new_tokens = 0 \
                        if num_new_tokens > remaining_token_budget \
                        else num_new_tokens
            elif self.cache_config.enable_prefix_caching:
                # When prefix caching is enabled, we always allocate
                # the number of new tokens that is dividable by the block
                # size to avoid partial block matching.
                block_size = self.cache_config.block_size
                remainder = budget.token_budget % block_size
                if remainder != 0:
                    raise ValueError("When enabling chunked prefill and "
                                     "prefix caching, max_num_batched_tokens "
                                     "(chunk size) must be dividable by "
                                     "block size, but got chunk_size "
                                     f"({budget.token_budget}) % block_size "
                                     f"({block_size}) = {remainder}")
                if remaining_token_budget < num_new_tokens:
                    num_new_tokens = (remaining_token_budget //
                                      block_size) * block_size
            else:
                num_new_tokens = min(num_new_tokens, remaining_token_budget)
        return num_new_tokens<|MERGE_RESOLUTION|>--- conflicted
+++ resolved
@@ -312,15 +312,8 @@
         # LoRAs. This should be improved in the future.
         self.lora_config = lora_config
 
-<<<<<<< HEAD
-        version = "v1"
-        if self.scheduler_config.use_v2_block_manager:
-            version = "v2"
+        version = "selfattn"
         if (self.scheduler_config.task == "embed"
-=======
-        version = "selfattn"
-        if (self.scheduler_config.embedding_mode
->>>>>>> 81ede99c
                 or self.cache_config.is_attention_free):
             version = "placeholder"
 
