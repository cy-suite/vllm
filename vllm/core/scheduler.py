--- conflicted
+++ resolved
@@ -136,11 +136,7 @@
     kv_to_block_buffer: List[int]
     # Buffer containing the block we want to extract
     # the KV cache (torch.Tensor) from
-<<<<<<< HEAD
     kv_from_block: Dict[int, torch.Tensor]
-=======
-    kv_from_block_buffer: List[int]
->>>>>>> 5e4f5153
     # The number of requests in the running queue
     running_queue_size: int
     preempted: int
@@ -210,11 +206,7 @@
     kv_to_block_buffer: List[int]
     # Buffer containing the block we want to extract
     # the KV cache (torch.Tensor) from
-<<<<<<< HEAD
     kv_from_block: Dict[int, torch.Tensor]
-=======
-    kv_from_block_buffer: List[int]
->>>>>>> 5e4f5153
 
     @classmethod
     def create_empty(cls) -> "SchedulerRunningOutputs":
@@ -227,11 +219,7 @@
             blocks_to_copy=[],
             num_lookahead_slots=0,
             kv_to_block_buffer=[],
-<<<<<<< HEAD
             kv_from_block={},
-=======
-            kv_from_block_buffer=[],
->>>>>>> 5e4f5153
         )
 
 
@@ -464,12 +452,8 @@
 
         # currently, neither this nor the previous
         # object are modified within this function
-<<<<<<< HEAD
         # {Block : torch.Tensor}
         kv_from_block: Dict[int, torch.Tensor] = {}
-=======
-        kv_from_block_buffer: List[int] = []
->>>>>>> 5e4f5153
 
         decode_seq_groups: List[ScheduledSequenceGroup] = []
         prefill_seq_groups: List[ScheduledSequenceGroup] = []
@@ -557,11 +541,7 @@
             num_lookahead_slots=self._get_num_lookahead_slots(
                 is_prefill=False),
             kv_to_block_buffer=kv_to_block_buffer,
-<<<<<<< HEAD
             kv_from_block=kv_from_block),
-=======
-            kv_from_block_buffer=kv_from_block_buffer),
->>>>>>> 5e4f5153
 
     def _schedule_swapped(
         self,
@@ -901,11 +881,7 @@
             blocks_to_copy=running_scheduled.blocks_to_copy +
             swapped_in.blocks_to_copy,
             kv_to_block_buffer=running_scheduled.kv_to_block_buffer,
-<<<<<<< HEAD
             kv_from_block=running_scheduled.kv_from_block,
-=======
-            kv_from_block_buffer=running_scheduled.kv_from_block_buffer,
->>>>>>> 5e4f5153
             ignored_seq_groups=prefills.ignored_seq_groups +
             swapped_in.infeasible_seq_groups,
             num_lookahead_slots=running_scheduled.num_lookahead_slots,
@@ -996,11 +972,7 @@
             blocks_to_copy=running_scheduled.blocks_to_copy +
             swapped_in.blocks_to_copy,
             kv_to_block_buffer=running_scheduled.kv_to_block_buffer,
-<<<<<<< HEAD
             kv_from_block=running_scheduled.kv_from_block,
-=======
-            kv_from_block_buffer=running_scheduled.kv_from_block_buffer,
->>>>>>> 5e4f5153
             ignored_seq_groups=prefills.ignored_seq_groups +
             swapped_in.infeasible_seq_groups,
             num_lookahead_slots=running_scheduled.num_lookahead_slots,
