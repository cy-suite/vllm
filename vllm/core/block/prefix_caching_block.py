--- conflicted
+++ resolved
@@ -456,10 +456,9 @@
             _cow_target=self,
         )
 
-<<<<<<< HEAD
     def trim(self, num_tokens: int):
         return self._block.trim(num_tokens)
-=======
+
     @property
     def computed(self) -> bool:
         return self._computed
@@ -475,7 +474,6 @@
     @last_accessed.setter
     def last_accessed(self, last_accessed_ts: float):
         self._last_accessed = last_accessed_ts
->>>>>>> c8331017
 
     def append_token_ids(self, token_ids: List[int]) -> None:
         """Appends the given token IDs to the block and registers the block as
