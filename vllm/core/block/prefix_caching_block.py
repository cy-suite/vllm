--- conflicted
+++ resolved
@@ -391,16 +391,11 @@
                 takewhile(lambda block_id: self.block_is_computed(block_id),
                           seq[:-1])) for seq in seq_block_ids
         ]
-<<<<<<< HEAD
         # It returns a list of int although type annotation says list of string.
         return commonprefix([
             ids for ids in ids_list  # type: ignore
             if ids != []
         ])
-=======
-        res = commonprefix([ids for ids in ids_list if ids != []])
-        return res
->>>>>>> 826b82a2
 
 
 class PrefixCachingBlock(Block):
