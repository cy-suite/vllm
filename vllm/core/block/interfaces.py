from abc import ABC, abstractmethod
from typing import Dict, FrozenSet, List, Optional, Protocol, Tuple

from vllm.utils import Device

BlockId = int


class Block(ABC):

    @abstractmethod
    def append_token_ids(self, token_ids: List[int]) -> None:
        pass

    @property
    @abstractmethod
    def block_id(self) -> Optional[int]:
        pass

    @block_id.setter
    @abstractmethod
    def block_id(self, value: Optional[int]) -> None:
        """NOTE: Do not use this API outside Block."""
        self._block_id = value

    @property
    @abstractmethod
    def token_ids(self) -> List[int]:
        pass

    @property
    @abstractmethod
    def num_tokens_total(self) -> int:
        """The number of tokens till the current block (inclusive)
        """
        pass

    @property
    @abstractmethod
    def num_empty_slots(self) -> int:
        pass

    @property
    @abstractmethod
    def is_full(self) -> bool:
        pass

    @property
    @abstractmethod
    def prev_block(self) -> Optional["Block"]:
        pass

    @property
    @abstractmethod
    def extra_hash(self) -> Optional[int]:
        return None

    @property
    @abstractmethod
    def computed(self) -> bool:
        raise NotImplementedError

    @computed.setter
    @abstractmethod
    def computed(self, value) -> bool:
        """Should be only used by PrefixCacingAllocator"""
        raise NotImplementedError

    @property
    @abstractmethod
    def last_accessed(self) -> float:
        raise NotImplementedError

    @last_accessed.setter
    @abstractmethod
    def last_accessed(self, last_accessed_ts: float):
        raise NotImplementedError

    class Factory(Protocol):

        @abstractmethod
        def __call__(
            self,
            prev_block: Optional["Block"],
            token_ids: List[int],
            block_size: int,
            allocator: "BlockAllocator",
            block_id: Optional[int] = None,
            computed: bool = False,
            extra_hash: Optional[int] = None,
        ) -> "Block":
            pass

    @property
    @abstractmethod
    def content_hash(self) -> Optional[int]:
        """Return the content-based hash of the current block, or None if it is
        not yet defined or not supported.

        For the content-based hash to be defined, the current block must be
        full.
        """
        return None


class BlockAllocator(ABC):

    @abstractmethod
    def allocate_mutable_block(self, prev_block: Optional[Block],
                               extra_hash: Optional[int]) -> Block:
        pass

    @abstractmethod
    def allocate_immutable_block(self, prev_block: Optional[Block],
                                 token_ids: List[int],
                                 extra_hash: Optional[int]) -> Block:
        pass

    @abstractmethod
    def allocate_immutable_blocks(self, prev_block: Optional[Block],
                                  block_token_ids: List[List[int]],
                                  extra_hash: Optional[int]) -> List[Block]:
        pass

    @abstractmethod
    def free(self, block: Block) -> None:
        pass

    @abstractmethod
    def fork(self, last_block: Block) -> List[Block]:
        pass

    @abstractmethod
    def get_num_total_blocks(self) -> int:
        pass

    @abstractmethod
    def get_num_free_blocks(self) -> int:
        pass

    @abstractmethod
    def get_physical_block_id(self, absolute_id: int) -> int:
        pass

    @abstractmethod
    def swap_out(self, blocks: List[Block]) -> None:
        pass

    @abstractmethod
    def swap_in(self, blocks: List[Block]) -> None:
        pass

    @property
    @abstractmethod
    def all_block_ids(self) -> FrozenSet[int]:
        pass

    @abstractmethod
    def clear_copy_on_writes(self) -> List[Tuple[int, int]]:
        pass

    @abstractmethod
    def mark_blocks_as_accessed(self, block_ids: List[int],
                                now: float) -> None:
        pass

    @abstractmethod
    def mark_blocks_as_computed(self, block_ids: List[int]) -> None:
        pass

    @abstractmethod
    def get_common_computed_block_ids(
            self, computed_seq_block_ids: List[List[int]]) -> List[int]:
        pass

    @abstractmethod
    def cow_block_if_not_appendable(self, block: Block) -> BlockId:
        """NOTE: This should not be used besides Block"""
        pass

    @abstractmethod
    def promote_to_immutable_block(self, block: Block) -> BlockId:
        """NOTE: This should not be used besides Block"""
        pass

    @abstractmethod
    def get_num_full_blocks_touched(self, blocks: List[Block]) -> int:
        pass

    @abstractmethod
    def get_prefix_cache_hit_rate(self) -> float:
        """Prefix cache hit rate. -1 means not supported or disabled."""
        pass

    class NoFreeBlocksError(ValueError):
        pass

    @abstractmethod
    def find_cached_blocks_prefix(
        self,
        block_hashes: List[int],
    ) -> List[int]:
        pass


class DeviceAwareBlockAllocator(ABC):

    @abstractmethod
    def allocate_mutable_block(self,
                               prev_block: Optional[Block],
                               device: Device,
                               extra_hash: Optional[int] = None) -> Block:
        pass

    @abstractmethod
    def allocate_immutable_block(self,
                                 prev_block: Optional[Block],
                                 token_ids: List[int],
                                 device: Device,
                                 extra_hash: Optional[int] = None) -> Block:
        pass

    @abstractmethod
    def allocate_immutable_blocks(
        self,
        prev_block: Optional[Block],
        block_token_ids: List[List[int]],
        device: Device,
        extra_hash: Optional[int] = None,
    ) -> List[Block]:
        pass

    @abstractmethod
    def get_num_free_blocks(self, device: Device) -> int:
        pass

    @abstractmethod
    def get_num_total_blocks(self, device: Device) -> int:
        pass

    @abstractmethod
    def free(self, block: Block) -> None:
        pass

    @abstractmethod
    def fork(self, last_block: Block) -> List[Block]:
        pass

    @property
    @abstractmethod
    def all_block_ids(self) -> FrozenSet[int]:
        pass

    @abstractmethod
    def clear_copy_on_writes(self) -> List[Tuple[int, int]]:
        pass

    @abstractmethod
    def mark_blocks_as_accessed(self, block_ids: List[int],
                                now: float) -> None:
        pass

    @abstractmethod
    def mark_blocks_as_computed(self, block_ids: List[int]) -> None:
        pass

    @abstractmethod
    def get_common_computed_block_ids(
            self, computed_seq_block_ids: List[List[int]]) -> List[int]:
        pass

    @abstractmethod
    def get_num_full_blocks_touched(self, blocks: List[Block],
                                    device: Device) -> int:
        pass

    @abstractmethod
    def swap(self, blocks: List[Block], src_device: Device,
             dst_device: Device) -> Dict[int, int]:
        pass

    @abstractmethod
    def get_physical_block_id(self, device: Device, absolute_id: int) -> int:
        pass

    @abstractmethod
    def allocate_or_get_null_block(self) -> Block:
        """
        Null blocks are used as a placeholders for KV cache blocks that have
        been dropped due to sliding window.
        There is at most one null block per allocator.
        """
        pass

    @abstractmethod
    def get_prefix_cache_hit_rate(self, device: Device) -> float:
        """Prefix cache hit rate. -1 means not supported or disabled."""
        pass

    @abstractmethod
    def find_cached_blocks_prefix(
        self,
        block_hashes: List[int],
        device: Device = Device.GPU,
    ) -> List[int]:
        pass

    @abstractmethod
<<<<<<< HEAD
    def get_and_reset_swaps(self) -> Tuple[List[Tuple[int, int]], ...]:
=======
    def get_and_reset_swaps(self,
                            now: float) -> Tuple[List[Tuple[int, int]], ...]:
>>>>>>> 278e1668
        """Returns and clears the mapping of source to destination block IDs.
        Will be called after every swapping operations for now, and after every
        schedule when BlockManagerV2 become default. Currently not useful.
        
<<<<<<< HEAD
=======
        Args:
            now (float): The time stamp.

>>>>>>> 278e1668
        Returns:
            A tuple of two lists: (blocks_to_swap_out, blocks_to_swap_in).
            Each list is a List[Tuple[int, int]], containing the mapping of 
            source to destination block IDs. The block IDs are physical block
            IDs and it's expected to be used by the cache engine directly.
        """
<<<<<<< HEAD
        pass

    @abstractmethod
    def access_cpu_hit_blocks(self, now: float) -> None:
        """Access cache hit blocks on CPU to update last accessed time."""
=======
>>>>>>> 278e1668
        pass<|MERGE_RESOLUTION|>--- conflicted
+++ resolved
@@ -306,34 +306,20 @@
         pass
 
     @abstractmethod
-<<<<<<< HEAD
     def get_and_reset_swaps(self) -> Tuple[List[Tuple[int, int]], ...]:
-=======
-    def get_and_reset_swaps(self,
-                            now: float) -> Tuple[List[Tuple[int, int]], ...]:
->>>>>>> 278e1668
         """Returns and clears the mapping of source to destination block IDs.
         Will be called after every swapping operations for now, and after every
         schedule when BlockManagerV2 become default. Currently not useful.
         
-<<<<<<< HEAD
-=======
-        Args:
-            now (float): The time stamp.
-
->>>>>>> 278e1668
         Returns:
             A tuple of two lists: (blocks_to_swap_out, blocks_to_swap_in).
             Each list is a List[Tuple[int, int]], containing the mapping of 
             source to destination block IDs. The block IDs are physical block
             IDs and it's expected to be used by the cache engine directly.
         """
-<<<<<<< HEAD
         pass
 
     @abstractmethod
     def access_cpu_hit_blocks(self, now: float) -> None:
         """Access cache hit blocks on CPU to update last accessed time."""
-=======
->>>>>>> 278e1668
         pass