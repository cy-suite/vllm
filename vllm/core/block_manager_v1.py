--- conflicted
+++ resolved
@@ -386,12 +386,8 @@
         self,
         seq: Sequence,
         num_lookahead_slots: int = 0,
-<<<<<<< HEAD
         backtrack: int = 0,
-    ) -> Dict[int, List[int]]:
-=======
     ) -> List[Tuple[int, int]]:
->>>>>>> c8331017
         """Allocate a physical slot for a new token."""
         logical_blocks = seq.logical_token_blocks
         block_table = self.block_tables[seq.seq_id]
