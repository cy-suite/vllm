import functools
from typing import Dict


@functools.lru_cache
def _get_op_configs(op_type: str, batch: int, hidden_size: int):
    # TODO: add optimal configurations
    return None


def _check_divisibility(hidden_size: int):
    # The bgmv_expand kernel requires that the hidden_size be divisible by
    # the number below.
    divisibility = [2, 4, 8, 16, 32, 64]
    divisibility.sort(reverse=True)
    for div in divisibility:
        if hidden_size % div == 0:
            return div
    # hidden_size is an odd number
    return 1


def _get_default_config(op_type: str, batch: int, hidden_size: int):
    if op_type == "sample":
        return {"BLOCK_N": 2}

    if op_type == "embed":
        return {"BLOCK_N": 4}

<<<<<<< HEAD
    if op_type == "embed":
        return {"BLOCK_N": 4}

=======
>>>>>>> 2ed410c0
    if op_type == "expand":
        return {
            "BLOCK_N": 256,
            "SPLIT_N": _check_divisibility(hidden_size),
            "num_warps": 8
        }
    else:
        return {"BLOCK_K": 256, "SPLIT_K": 64, "num_warps": 8}


def get_lora_op_configs(op_type: str, batch: int,
                        hidden_size: int) -> Dict[str, int]:
    """Inspired by `fused_moe_kernel`
    The return value will be a dictionary mapping an irregular grid of batch 
    sizes and hidden_size to configurations of the bgmv-related kernel. 
    NOTE: It currently only supports the default configuration. We plan to 
    generate optimal configurations for different hardware in the future using 
    scripts similar to `benchmark_moe.py`.
    """
    config = _get_op_configs(op_type, batch, hidden_size)
    if not config:
        config = _get_default_config(op_type, batch, hidden_size)
    return config<|MERGE_RESOLUTION|>--- conflicted
+++ resolved
@@ -27,12 +27,6 @@
     if op_type == "embed":
         return {"BLOCK_N": 4}
 
-<<<<<<< HEAD
-    if op_type == "embed":
-        return {"BLOCK_N": 4}
-
-=======
->>>>>>> 2ed410c0
     if op_type == "expand":
         return {
             "BLOCK_N": 256,
