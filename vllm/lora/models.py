--- conflicted
+++ resolved
@@ -512,11 +512,8 @@
         parts = module_full_name.split(".")
         module_name = parts[-1]
         replacements = self.packed_modules_mapping.get(module_name, [])
-<<<<<<< HEAD
-=======
         # When replacements is less than or equal to 1, it indicates that this
         # module is not a packed module.
->>>>>>> 9117f892
         if len(replacements) <= 1:
             return
         prefix = ".".join(parts[:-1])
