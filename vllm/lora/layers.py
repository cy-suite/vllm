# pylint: disable=unused-argument
import inspect
import math
from dataclasses import dataclass
from typing import TYPE_CHECKING, List, Optional, Set, Tuple, Type

import torch
import torch.nn as nn
import torch.nn.functional as F
from transformers import PretrainedConfig

from vllm.config import LoRAConfig
from vllm.lora.punica import add_lora, add_lora_slice, bgmv
from vllm.model_executor.layers.linear import (ColumnParallelLinear,
                                               MergedColumnParallelLinear,
                                               QKVParallelLinear,
                                               RowParallelLinear)
from vllm.model_executor.layers.logits_processor import LogitsProcessor
from vllm.model_executor.layers.vocab_parallel_embedding import (
    ParallelLMHead, VocabParallelEmbedding)
from vllm.model_executor.parallel_utils.communication_op import (
    tensor_model_parallel_all_gather, tensor_model_parallel_all_reduce,
    tensor_model_parallel_gather)
from vllm.model_executor.parallel_utils.parallel_state import (
    get_tensor_model_parallel_rank, get_tensor_model_parallel_world_size)
from vllm.model_executor.parallel_utils.utils import (
    split_tensor_along_last_dim)

if TYPE_CHECKING:
    pass


def _apply_lora(
    x: torch.Tensor,
    lora_a_stacked: torch.Tensor,
    lora_b_stacked: torch.Tensor,
    indices: torch.Tensor,
    output: torch.Tensor,
):
    """Applies lora to each input.

    This method applies all loras to each input. It uses the
    indices vector to determine which lora yields the
    correct output. An index of -1 means no lora should be
    applied. This method adds the final lora results to the
    output.

    Input shapes:
        x:               (batch_size, hidden_dim)
        lora_a_stacked:  (num_loras, lora_rank, hidden_dim)
        lora_b_stacked:  (num_loras, output_dim, lora_rank)
        indices:         (batch_size)
        output:          (batch_size, output_dim)
    """
    org_output = output
    x = x.view(-1, x.shape[-1])
    output = output.view(-1, output.shape[-1])
    indices = indices.view(-1)
    add_lora(output, x, lora_a_stacked, lora_b_stacked, indices, 0, 1.0)
    return output.view_as(org_output)


def _apply_lora_packed_nslice(
    x: torch.Tensor,
    lora_a_stacked: Tuple[torch.Tensor, torch.Tensor, torch.Tensor],
    lora_b_stacked: Tuple[torch.Tensor, torch.Tensor, torch.Tensor],
    indices: torch.Tensor,
    output: torch.Tensor,
    output_slices: Tuple[int, ...],
):
    """Applies lora to each input.

    This method applies all loras to each input. It uses the
    indices vector to determine which lora yields the
    correct output. An index of -1 means no lora should be
    applied. This method adds the final lora results to the
    output.

    This method is used for layers that are composed of multiple sublayers
    (slices) packed together.

    Input shapes:
        x:                 (batch_size, hidden_dim)
        lora_a_stacked:    3 element tuple of (num_loras, lora_rank, hidden_dim)
        lora_b_stacked:    3 element tuple of (num_loras, output_dim, lora_rank)
        indices:           (batch_size)
        output:            (batch_size, q_slice_size + 2*kv_slice_size)
        output_slices:     n-1 element tuple of (slice_size...),
                           where n is number of slices
    """
    org_output = output
    x = x.view(-1, x.shape[-1])
    output = output.view(-1, output.shape[-1])
    indices = indices.view(-1)
    offset_left = 0
    for slice_idx in range(len(output_slices)):
        add_lora_slice(output, x, lora_a_stacked[slice_idx],
                       lora_b_stacked[slice_idx], indices, 0, 1.0, offset_left,
                       output_slices[slice_idx])
        offset_left += output_slices[slice_idx]
    return output.view_as(org_output)


@dataclass
class LoRAMapping:
    # Per every token in input_ids:
    index_mapping: Tuple[int, ...]
    # Per sampled token:
    prompt_mapping: Tuple[int, ...]

    def __post_init__(self):
        self.index_mapping = tuple(self.index_mapping)
        self.prompt_mapping = tuple(self.prompt_mapping)


class BaseLayerWithLoRA(nn.Module):

    def create_lora_weights(
            self,
            max_loras: int,
            lora_config: LoRAConfig,
            model_config: Optional[PretrainedConfig] = None) -> None:
        """Initializes lora matrices."""
        ...

    def reset_lora(self, index: int):
        """Resets the lora weights at index back to 0."""
        ...

    def set_lora(
        self,
        index: int,
        lora_a: torch.Tensor,
        lora_b: torch.Tensor,
        embeddings_tensor: Optional[torch.Tensor],
    ):
        """Overwrites lora tensors at index."""
        ...

    def set_mapping(
        self,
        base_indices: torch.Tensor,
        sampler_indices: torch.Tensor,
        sampler_indices_padded: torch.Tensor,
        embeddings_indices: torch.Tensor,
        indices_len: List[int],
    ):
        """Sets the mapping indices."""
        ...

    @classmethod
    def can_replace_layer(cls, source_layer: nn.Module,
                          lora_config: LoRAConfig, packed_modules_list: List,
                          model_config: Optional[PretrainedConfig]) -> bool:
        """Returns True if the layer can be replaced by this LoRA layer."""
        raise NotImplementedError


class VocabParallelEmbeddingWithLoRA(BaseLayerWithLoRA):

    def __init__(self, base_layer: VocabParallelEmbedding) -> None:
        super().__init__()
        self.base_layer = base_layer

    def create_lora_weights(
            self,
            max_loras: int,
            lora_config: LoRAConfig,
            model_config: Optional[PretrainedConfig] = None) -> None:

        lora_vocab_start_idx = self.base_layer.org_vocab_size
        weights_idx = None
        if self.base_layer.vocab_end_index > lora_vocab_start_idx:
            # We can start adding lora weights
            weights_idx = max(
                lora_vocab_start_idx - self.base_layer.vocab_start_index, 0)
            self.embeddings_slice = (self.base_layer.vocab_start_index -
                                     self.base_layer.org_vocab_size +
                                     weights_idx,
                                     self.base_layer.vocab_end_index -
                                     self.base_layer.org_vocab_size)
            self.embeddings_weights = self.base_layer.weight.data[weights_idx:]
            self.embeddings_weights.fill_(0)
        else:
            self.embeddings_slice = None
            self.embeddings_weights = None

        self.embeddings_tensors = torch.zeros(
            (
                max_loras,
                lora_config.lora_extra_vocab_size,
                self.base_layer.embedding_dim,
            ),
            dtype=self.base_layer.weight.dtype,
            device=self.base_layer.weight.device,
        )
        self.lora_a_stacked = torch.zeros(
            (
                max_loras,
                self.base_layer.org_vocab_size +
                lora_config.lora_extra_vocab_size,
                lora_config.max_lora_rank,
            ),
            dtype=lora_config.lora_dtype,
            device=self.base_layer.weight.device,
        )
        self.lora_b_stacked = torch.zeros(
            (
                max_loras,
                1,
                self.base_layer.embedding_dim,
                lora_config.max_lora_rank,
            ),
            dtype=lora_config.lora_dtype,
            device=self.base_layer.weight.device,
        )
        self.lora_a_stacked_2d = self.lora_a_stacked.view(
            self.lora_a_stacked.shape[0] * self.lora_a_stacked.shape[1],
            self.lora_a_stacked.shape[2],
        )
        self.indices: Optional[torch.Tensor] = None
        self.indices_len: Optional[List[int]] = None
        self.embeddings_indices = None

    def reset_lora(self, index: int):
        self.lora_a_stacked[index] = 0
        self.lora_b_stacked[index] = 0
        self.embeddings_tensors[index] = 0

    def set_lora(
        self,
        index: int,
        lora_a: torch.Tensor,
        lora_b: torch.Tensor,
        embeddings_tensor: Optional[torch.Tensor],
    ):
        self.reset_lora(index)
        self.lora_a_stacked[index, :lora_a.shape[0], :lora_a.shape[1]].copy_(
            lora_a, non_blocking=True)
        self.lora_b_stacked[index,
                            0, :lora_b.shape[1], :lora_b.shape[0]].copy_(
                                lora_b.T, non_blocking=True)
        if embeddings_tensor is not None:
            self.embeddings_tensors[
                index, :embeddings_tensor.shape[0], :embeddings_tensor.
                shape[1]].copy_(embeddings_tensor, non_blocking=True)
            if self.embeddings_slice is not None:
                # TODO(yard1): Optimize this copy, we don't need to copy
                # everything, just the modified part
                embeddings = self.embeddings_tensors.view(
                    self.embeddings_tensors.shape[0] *
                    self.embeddings_tensors.shape[1],
                    self.embeddings_tensors.shape[2]
                )[self.embeddings_slice[0]:self.embeddings_slice[1]]
                self.embeddings_weights[:embeddings.shape[0]].copy_(embeddings)

    def set_mapping(
        self,
        base_indices: torch.Tensor,
        sampler_indices: torch.Tensor,
        sampler_indices_padded: torch.Tensor,
        embeddings_indices: torch.Tensor,
        indices_len: List[int],
    ):
        self.indices = base_indices
        self.embeddings_indices = embeddings_indices
        self.indices_len = indices_len

    def forward(self, x: torch.Tensor) -> torch.Tensor:
        added_tokens_mask = x > self.base_layer.org_vocab_size - 1
        indices = self.embeddings_indices[1][:self.indices_len[3]].view_as(x)
        full_lora_a_embeddings = F.embedding(
            x + indices,
            self.lora_a_stacked_2d,
        )
        indices = self.embeddings_indices[0][:self.indices_len[3]].view_as(x)
        full_output = self.base_layer.forward(
            x.add_(indices * added_tokens_mask))

        full_output_org = full_output
        if full_output.ndim == 3:
            full_output = full_output.view(
                full_output.shape[0] * full_output.shape[1], -1)
        if full_lora_a_embeddings.ndim == 3:
            full_lora_a_embeddings = full_lora_a_embeddings.view(
                full_lora_a_embeddings.shape[0] *
                full_lora_a_embeddings.shape[1], -1)
        bgmv(full_output, full_lora_a_embeddings, self.lora_b_stacked,
             self.indices[:self.indices_len[0]], 0, 1.0)
        return full_output.view_as(full_output_org)

    @classmethod
    def can_replace_layer(cls, source_layer: nn.Module,
                          lora_config: LoRAConfig, packed_modules_list: List,
                          model_config: Optional[PretrainedConfig]) -> bool:
        return type(source_layer) is VocabParallelEmbedding


class ColumnParallelLinearWithLoRA(BaseLayerWithLoRA):

    def __init__(self, base_layer: ColumnParallelLinear) -> None:
        super().__init__()
        self.base_layer = base_layer
        self.tp_size = get_tensor_model_parallel_world_size()

    def create_lora_weights(
            self,
            max_loras: int,
            lora_config: LoRAConfig,
            model_config: Optional[PretrainedConfig] = None) -> None:
        self.lora_a_stacked = torch.zeros(
            max_loras,
            1,
            lora_config.max_lora_rank,
            self.base_layer.weight.shape[1],
            dtype=lora_config.lora_dtype,
            device=self.base_layer.weight.device,
        )
        self.lora_b_stacked = torch.zeros(
            max_loras,
            1,
            self.base_layer.weight.shape[0],
            lora_config.max_lora_rank,
            dtype=lora_config.lora_dtype,
            device=self.base_layer.weight.device,
        )

        self.indices: Optional[torch.Tensor] = None
        self.indices_len: Optional[List[int]] = None
        self.output_dim = self.lora_b_stacked.shape[2]

    def reset_lora(self, index: int):
        self.lora_a_stacked[index] = 0
        self.lora_b_stacked[index] = 0

    def set_lora(
        self,
        index: int,
        lora_a: torch.Tensor,
        lora_b: torch.Tensor,
        embeddings_tensor: Optional[torch.Tensor],
    ):
        self.reset_lora(index)
        if self.tp_size > 1:
            tensor_model_parallel_rank = get_tensor_model_parallel_rank()
            shard_size = self.output_dim
            start_idx = tensor_model_parallel_rank * shard_size
            end_idx = (tensor_model_parallel_rank + 1) * shard_size
            lora_b = lora_b[:, start_idx:end_idx]
        self.lora_a_stacked[index,
                            0, :lora_a.shape[1], :lora_a.shape[0]].copy_(
                                lora_a.T, non_blocking=True)
        self.lora_b_stacked[index,
                            0, :lora_b.shape[1], :lora_b.shape[0]].copy_(
                                lora_b.T, non_blocking=True)

    def set_mapping(
        self,
        base_indices: torch.Tensor,
        sampler_indices: torch.Tensor,
        sampler_indices_padded: torch.Tensor,
        embeddings_indices: torch.Tensor,
        indices_len: List[int],
    ):
        self.indices = base_indices
        self.indices_len = indices_len

    def apply_weights(self, x: torch.Tensor,
                      bias: Optional[torch.Tensor]) -> torch.Tensor:
        output = self.base_layer.linear_method.apply_weights(
            self.base_layer.linear_weights, x, bias)
        _apply_lora(
            x,
            self.lora_a_stacked,
            self.lora_b_stacked,
            self.indices[:self.indices_len[0]],
            output,
        )
        return output

    def forward(self, input_):
        """Forward of ColumnParallelLinear

        Args:
            input_: Tensor whose last dimension is `input_size`.

        Returns:
            - output
            - bias
        """
        bias = (self.base_layer.bias
                if not self.base_layer.skip_bias_add else None)

        # Matrix multiply.
        output_parallel = self.apply_weights(input_, bias)
        if self.base_layer.gather_output:
            # All-gather across the partitions.
            output = tensor_model_parallel_all_gather(output_parallel)
        else:
            output = output_parallel
        output_bias = (self.base_layer.bias
                       if self.base_layer.skip_bias_add else None)
        return output, output_bias

    @property
    def linear_weights(self):
        return self.base_layer.linear_weights

    @classmethod
    def can_replace_layer(cls, source_layer: nn.Module,
                          lora_config: LoRAConfig, packed_modules_list: List,
                          model_config: Optional[PretrainedConfig]) -> bool:
        return type(source_layer) is ColumnParallelLinear or (
            type(source_layer) is MergedColumnParallelLinear
            and len(packed_modules_list) == 1)


class MergedColumnParallelLinearWithLoRA(ColumnParallelLinearWithLoRA):
    """ColumnParallelLinear layer that is composed of 2 sublayers (slices)
    packed together (eg. gate_proj + up_proj -> gate_up_proj).

    This means we have 2 LoRAs, each applied to one half of the layer.

    Both slices must have the same size.
    """

    def __init__(self, base_layer: MergedColumnParallelLinear) -> None:
        super().__init__(base_layer)

    def create_lora_weights(
            self,
            max_loras: int,
            lora_config: LoRAConfig,
            model_config: Optional[PretrainedConfig] = None) -> None:
        n_slices = 2
        if not (len(self.base_layer.output_sizes) == n_slices
                and self.base_layer.output_sizes[0]
                == self.base_layer.output_sizes[1]):
            raise ValueError(
                "LoRAColumnParallelLinear2Slice requires 2 slices with "
                "the same size.")
        self.tp_size = get_tensor_model_parallel_world_size()

        self.lora_a_stacked = tuple(
            torch.zeros(
                max_loras,
                1,
                lora_config.max_lora_rank,
                self.base_layer.weight.shape[1],
                dtype=lora_config.lora_dtype,
                device=self.base_layer.weight.device,
            ) for _ in range(n_slices))
        self.lora_b_stacked = tuple(
            torch.zeros(
                max_loras,
                1,
                self.base_layer.weight.shape[0] // 2,
                lora_config.max_lora_rank,
                dtype=lora_config.lora_dtype,
                device=self.base_layer.weight.device,
            ) for _ in range(n_slices))

        self.indices: Optional[torch.Tensor] = None
        self.output_dim = self.lora_b_stacked[0].shape[2]

    def reset_lora(self, index: int):
        self.lora_a_stacked[0][index] = 0
        self.lora_a_stacked[1][index] = 0
        self.lora_b_stacked[0][index] = 0
        self.lora_b_stacked[1][index] = 0

    def set_lora(
        self,
        index: int,
        lora_a: torch.Tensor,
        lora_b: torch.Tensor,
        embeddings_tensor: Optional[torch.Tensor],
    ):
        self.reset_lora(index)

        if self.tp_size > 1:
            tensor_model_parallel_rank = get_tensor_model_parallel_rank()
            shard_size = self.output_dim
            start_idx = tensor_model_parallel_rank * shard_size
            end_idx = (tensor_model_parallel_rank + 1) * shard_size
            lora_b = lora_b[0][:,
                               start_idx:end_idx], lora_b[1][:,
                                                             start_idx:end_idx]

        if lora_a[0] is not None:
            self.lora_a_stacked[0][
                index, 0, :lora_a[0].shape[1], :lora_a[0].shape[0]].copy_(
                    lora_a[0].T, non_blocking=True)
            self.lora_b_stacked[0][
                index, 0, :lora_b[0].shape[1], :lora_b[0].shape[0]].copy_(
                    lora_b[0].T, non_blocking=True)
        if lora_a[1] is not None:
            self.lora_a_stacked[1][
                index, 0, :lora_a[1].shape[1], :lora_a[1].shape[0]].copy_(
                    lora_a[1].T, non_blocking=True)
            self.lora_b_stacked[1][
                index, 0, :lora_b[1].shape[1], :lora_b[1].shape[0]].copy_(
                    lora_b[1].T, non_blocking=True)

    def apply_weights(self, x: torch.Tensor,
                      bias: Optional[torch.Tensor]) -> torch.Tensor:
        output = self.base_layer.linear_method.apply_weights(
            self.base_layer.linear_weights, x, bias)
        _apply_lora_packed_nslice(
            x,
            self.lora_a_stacked,
            self.lora_b_stacked,
            self.indices[:self.indices_len[0]],
            output,
            (self.output_dim, self.output_dim),
        )
        return output

    @classmethod
    def can_replace_layer(cls, source_layer: nn.Module,
                          lora_config: LoRAConfig, packed_modules_list: List,
                          model_config: Optional[PretrainedConfig]) -> bool:
        return type(source_layer) is MergedColumnParallelLinear and len(
            packed_modules_list) == 2


class QKVParallelLinearWithLora(ColumnParallelLinearWithLoRA):
    """
    ColumnParallelLinear layer that is specifically designed for  
    qkv_proj. Certain models, such as chtglm3 and baichuan-7b,  
    only contains a single LoRA within their qkv_proj layer. 

    During inference with Tensor Parallel, the weights of lora_b 
    must be accurately partitioned according to the respective ranks.
    
    Q slice may have different shape than K and V slices (which both have
    the same shape).
    """

    def __init__(self, base_layer: QKVParallelLinear) -> None:
        super().__init__(base_layer)
        self.tp_size = get_tensor_model_parallel_world_size()
        self.q_proj_total_size = (self.base_layer.total_num_heads *
                                  self.base_layer.head_size)
        self.q_proj_shard_size = (self.base_layer.num_heads *
                                  self.base_layer.head_size)
        self.kv_proj_shard_size = (self.base_layer.num_kv_heads *
                                   self.base_layer.head_size)
        self.kv_proj_total_size = (self.base_layer.total_num_kv_heads *
                                   self.base_layer.head_size)

    def set_lora(
        self,
        index: int,
        lora_a: torch.Tensor,
        lora_b: torch.Tensor,
        embeddings_tensor: Optional[torch.Tensor],
    ):
        self.reset_lora(index)
        if self.tp_size > 1:
            tp_rank = get_tensor_model_parallel_rank()
            self.q_shard_id = tp_rank
            self.kv_shard_id = tp_rank // self.base_layer.num_kv_head_replicas
            lora_b_q = lora_b[:, self.q_proj_shard_size *
                              self.q_shard_id:self.q_proj_shard_size *
                              (self.q_shard_id + 1)]
            k_offset = self.q_proj_total_size
            lora_b_k = lora_b[:, k_offset + self.kv_proj_shard_size *
                              self.kv_shard_id:k_offset +
                              self.kv_proj_shard_size * (self.kv_shard_id + 1)]
            v_offset = k_offset + self.kv_proj_total_size
            lora_b_v = lora_b[:, v_offset + self.kv_proj_shard_size *
                              self.kv_shard_id:v_offset +
                              self.kv_proj_shard_size * (self.kv_shard_id + 1)]
            lora_b = torch.cat([lora_b_q, lora_b_k, lora_b_v], dim=1)

        self.lora_a_stacked[index,
                            0, :lora_a.shape[1], :lora_a.shape[0]].copy_(
                                lora_a.T, non_blocking=True)
        self.lora_b_stacked[index,
                            0, :lora_b.shape[1], :lora_b.shape[0]].copy_(
                                lora_b.T, non_blocking=True)

<<<<<<< HEAD
=======
    @classmethod
    def can_replace_layer(cls, source_layer: nn.Module,
                          lora_config: LoRAConfig, packed_modules_list: List,
                          model_config: Optional[PretrainedConfig]) -> bool:
        return type(source_layer) is QKVParallelLinear and len(
            packed_modules_list) == 1

>>>>>>> 9117f892

class MergedQKVParallelLinearWithLora(ColumnParallelLinearWithLoRA):
    """ColumnParallelLinear layer that is composed of 3 sublayers (slices)
    packed together in qkv proj fashion
    (q_proj + k_proj + v_proj -> qkv_proj).

    This means we have 3 LoRAs, each applied to one slice of the layer.

    Q slice may have different shape than K and V slices (which both have
    the same shape).
    """

    def __init__(self, base_layer: QKVParallelLinear) -> None:
        super().__init__(base_layer)

    def create_lora_weights(
            self,
            max_loras: int,
            lora_config: LoRAConfig,
            model_config: Optional[PretrainedConfig] = None) -> None:
        self.tp_size = get_tensor_model_parallel_world_size()
        tp_rank = get_tensor_model_parallel_rank()
        self.q_proj_shard_size = (self.base_layer.num_heads *
                                  self.base_layer.head_size)
        self.kv_proj_shard_size = (self.base_layer.num_kv_heads *
                                   self.base_layer.head_size)
        self.q_shard_id = tp_rank
        self.kv_shard_id = tp_rank // self.base_layer.num_kv_head_replicas

        # q, k, v
        self.lora_a_stacked = (
            torch.zeros(
                max_loras,
                1,
                lora_config.max_lora_rank,
                self.base_layer.weight.shape[1],
                dtype=lora_config.lora_dtype,
                device=self.base_layer.weight.device,
            ),
            torch.zeros(
                max_loras,
                1,
                lora_config.max_lora_rank,
                self.base_layer.weight.shape[1],
                dtype=lora_config.lora_dtype,
                device=self.base_layer.weight.device,
            ),
            torch.zeros(
                max_loras,
                1,
                lora_config.max_lora_rank,
                self.base_layer.weight.shape[1],
                dtype=lora_config.lora_dtype,
                device=self.base_layer.weight.device,
            ),
        )
        self.lora_b_stacked = (
            torch.zeros(
                max_loras,
                1,
                self.q_proj_shard_size,
                lora_config.max_lora_rank,
                dtype=lora_config.lora_dtype,
                device=self.base_layer.weight.device,
            ),
            torch.zeros(
                max_loras,
                1,
                self.kv_proj_shard_size,
                lora_config.max_lora_rank,
                dtype=lora_config.lora_dtype,
                device=self.base_layer.weight.device,
            ),
            torch.zeros(
                max_loras,
                1,
                self.kv_proj_shard_size,
                lora_config.max_lora_rank,
                dtype=lora_config.lora_dtype,
                device=self.base_layer.weight.device,
            ),
        )

        self.output_slices = (self.q_proj_shard_size, self.kv_proj_shard_size,
                              self.kv_proj_shard_size)
        self.packed_indices: Optional[torch.Tensor] = None
        self.standard_indices: Optional[torch.Tensor] = None
        self.indices_len: Optional[List[int]] = None

    def reset_lora(self, index: int):
        self.lora_a_stacked[0][index] = 0
        self.lora_b_stacked[0][index] = 0
        self.lora_a_stacked[1][index] = 0
        self.lora_b_stacked[1][index] = 0
        self.lora_a_stacked[2][index] = 0
        self.lora_b_stacked[2][index] = 0

    def set_lora(
        self,
        index: int,
        lora_a: torch.Tensor,
        lora_b: torch.Tensor,
        embeddings_tensor: Optional[torch.Tensor],
    ):
        self.reset_lora(index)

        if self.tp_size > 1:
            if lora_b[0] is not None:
                lora_b_q = lora_b[0][:, self.q_proj_shard_size *
                                     self.q_shard_id:self.q_proj_shard_size *
                                     (self.q_shard_id + 1)]
                self.lora_b_stacked[0][
                    index, 0, :lora_b_q.shape[1], :lora_b_q.shape[0]].copy_(
                        lora_b_q.T, non_blocking=True)
            if lora_b[1] is not None:
                lora_b_k = lora_b[1][:, self.kv_proj_shard_size *
                                     self.kv_shard_id:self.kv_proj_shard_size *
                                     (self.kv_shard_id + 1)]
                self.lora_b_stacked[1][
                    index, 0, :lora_b_k.shape[1], :lora_b_k.shape[0]].copy_(
                        lora_b_k.T, non_blocking=True)
            if lora_b[2] is not None:
                lora_b_v = lora_b[2][:, self.kv_proj_shard_size *
                                     self.kv_shard_id:self.kv_proj_shard_size *
                                     (self.kv_shard_id + 1)]
                self.lora_b_stacked[2][
                    index, 0, :lora_b_v.shape[1], :lora_b_v.shape[0]].copy_(
                        lora_b_v.T, non_blocking=True)
        else:
            if lora_b[0] is not None:
                self.lora_b_stacked[0][
                    index, 0, :lora_b[0].shape[1], :lora_b[0].shape[0]].copy_(
                        lora_b[0].T, non_blocking=True)
            if lora_b[1] is not None:
                self.lora_b_stacked[1][
                    index, 0, :lora_b[1].shape[1], :lora_b[1].shape[0]].copy_(
                        lora_b[1].T, non_blocking=True)
            if lora_b[2] is not None:
                self.lora_b_stacked[2][
                    index, 0, :lora_b[2].shape[1], :lora_b[2].shape[0]].copy_(
                        lora_b[2].T, non_blocking=True)

        if lora_a[0] is not None:
            self.lora_a_stacked[0][
                index, 0, :lora_a[0].shape[1], :lora_a[0].shape[0]].copy_(
                    lora_a[0].T, non_blocking=True)
        if lora_a[1] is not None:
            self.lora_a_stacked[1][
                index, 0, :lora_a[1].shape[1], :lora_a[1].shape[0]].copy_(
                    lora_a[1].T, non_blocking=True)
        if lora_a[2] is not None:
            self.lora_a_stacked[2][
                index, 0, :lora_a[2].shape[1], :lora_a[2].shape[0]].copy_(
                    lora_a[2].T, non_blocking=True)

    def apply_weights(self, x: torch.Tensor,
                      bias: Optional[torch.Tensor]) -> torch.Tensor:
        output = self.base_layer.linear_method.apply_weights(
            self.base_layer.linear_weights, x, bias)
        _apply_lora_packed_nslice(
            x,
            self.lora_a_stacked,
            self.lora_b_stacked,
            self.indices[:self.indices_len[0]],
            output,
            self.output_slices,
        )
        return output

    @classmethod
    def can_replace_layer(cls, source_layer: nn.Module,
                          lora_config: LoRAConfig, packed_modules_list: List,
                          model_config: Optional[PretrainedConfig]) -> bool:
        return type(source_layer) is QKVParallelLinear and len(
            packed_modules_list) == 3


class RowParallelLinearWithLoRA(BaseLayerWithLoRA):

    def __init__(self, base_layer: RowParallelLinear) -> None:
        super().__init__()
        self.base_layer = base_layer

    def create_lora_weights(
            self,
            max_loras: int,
            lora_config: LoRAConfig,
            model_config: Optional[PretrainedConfig] = None) -> None:
        self.lora_a_stacked = torch.zeros(
            (
                max_loras,
                1,
                lora_config.max_lora_rank,
                self.base_layer.weight.shape[1],
            ),
            dtype=lora_config.lora_dtype,
            device=self.base_layer.weight.device,
        )
        self.lora_b_stacked = torch.zeros(
            (
                max_loras,
                1,
                self.base_layer.weight.shape[0],
                lora_config.max_lora_rank,
            ),
            dtype=lora_config.lora_dtype,
            device=self.base_layer.weight.device,
        )
        self.indices: Optional[torch.Tensor] = None
        self.indices_len: Optional[List[int]] = None

    def reset_lora(self, index: int):
        self.lora_a_stacked[index] = 0
        self.lora_b_stacked[index] = 0

    def set_lora(
        self,
        index: int,
        lora_a: torch.Tensor,
        lora_b: torch.Tensor,
        embeddings_tensor: Optional[torch.Tensor],
    ):
        self.reset_lora(index)
        if self.base_layer.tp_size > 1:
            tensor_model_parallel_rank = get_tensor_model_parallel_rank()
            shard_size = self.base_layer.weight.shape[1]
            start_idx = tensor_model_parallel_rank * shard_size
            end_idx = (tensor_model_parallel_rank + 1) * shard_size
            lora_a = lora_a[start_idx:end_idx, :]

        self.lora_a_stacked[index,
                            0, :lora_a.shape[1], :lora_a.shape[0]].copy_(
                                lora_a.T, non_blocking=True)
        self.lora_b_stacked[index,
                            0, :lora_b.shape[1], :lora_b.shape[0]].copy_(
                                lora_b.T, non_blocking=True)

    def set_mapping(
        self,
        base_indices: torch.Tensor,
        sampler_indices: torch.Tensor,
        sampler_indices_padded: torch.Tensor,
        embeddings_indices: torch.Tensor,
        indices_len: List[int],
    ):
        self.indices = base_indices
        self.indices_len = indices_len

    def apply_weights(self, x: torch.Tensor) -> torch.Tensor:
        output = self.base_layer.linear_method.apply_weights(
            self.base_layer.linear_weights, x)
        _apply_lora(
            x,
            self.lora_a_stacked,
            self.lora_b_stacked,
            self.indices[:self.indices_len[0]],
            output,
        )
        return output

    def forward(self, input_):
        """Forward of RowParallelLinear

        Args:
            input_: tensor whose last dimension is `input_size`. If
                    `input_is_parallel` is set, then the last dimension
                    is `input_size // tp_size`.

        Returns:
            - output
            - bias
        """
        # Set up backprop all-reduce.
        if self.base_layer.input_is_parallel:
            input_parallel = input_
        else:
            # TODO: simplify code below
            tp_rank = get_tensor_model_parallel_rank()
            splitted_input = split_tensor_along_last_dim(
                input_, num_partitions=self.base_layer.tp_size)
            input_parallel = splitted_input[tp_rank].contiguous()

        # Matrix multiply.
        output_parallel = self.apply_weights(input_parallel)
        if self.base_layer.reduce_results and self.base_layer.tp_size > 1:
            output_ = tensor_model_parallel_all_reduce(output_parallel)
        else:
            output_ = output_parallel

        if not self.base_layer.skip_bias_add:
            output = (output_ + self.base_layer.bias
                      if self.base_layer.bias is not None else output_)
            output_bias = None
        else:
            output = output_
            output_bias = self.base_layer.bias
        return output, output_bias

    @property
    def weight(self):
        return self.base_layer.weight

    @classmethod
    def can_replace_layer(cls, source_layer: nn.Module,
                          lora_config: LoRAConfig, packed_modules_list: List,
                          model_config: Optional[PretrainedConfig]) -> bool:
        return type(source_layer) is RowParallelLinear


class LogitsProcessorWithLoRA(BaseLayerWithLoRA):

    def __init__(
        self,
        base_layer: LogitsProcessor,
        hidden_size: int,
        dtype: torch.dtype,
        device: torch.device,
    ) -> None:
        super().__init__()
        self.base_layer = base_layer
        self.hidden_size = hidden_size
        self.dtype = dtype
        self.device = device

    @property
    def logits_as_input(self):
        return self.base_layer.logits_as_input

    @property
    def vocab_size(self):
        return self.base_layer.vocab_size

    @property
    def scale(self):
        return self.base_layer.scale

    @property
    def org_vocab_size(self):
        return self.base_layer.org_vocab_size

    @property
    def include_gpu_probs_tensor(self):
        return self.base_layer.include_gpu_probs_tensor

    def create_lora_weights(
        self,
        max_loras: int,
        lora_config: LoRAConfig,
        model_config: Optional[PretrainedConfig] = None,
    ) -> None:
        # Keep this in sync with csrc/punica/bgmv/bgmv_config.h
        if 32000 < self.base_layer.vocab_size > 33024:
            raise ValueError("When using LoRA, vocab size must be "
                             "32000 >= vocab_size <= 33024")
        self.lora_a_stacked = torch.zeros(
            (
                max_loras,
                1,
                lora_config.max_lora_rank,
                self.hidden_size,
            ),
            dtype=lora_config.lora_dtype,
            device=self.device,
        )
        self.lora_b_stacked = torch.zeros(
            (
                max_loras,
                1,
                # Pad for kernel compatibility
                math.ceil(self.base_layer.vocab_size /
                          lora_config.lora_vocab_padding_size) *
                lora_config.lora_vocab_padding_size,
                lora_config.max_lora_rank,
            ),
            dtype=lora_config.lora_dtype,
            device=self.device,
        )
        self.embeddings_tensors = torch.full(
            (max_loras, lora_config.lora_extra_vocab_size, self.hidden_size),
            fill_value=float("-inf"),
            dtype=self.dtype,
            device=self.device,
        )
        self.indices = None
        self.indices_padded = None
        self.indices_len = None

    def reset_lora(self, index: int):
        self.lora_a_stacked[index] = 0
        self.lora_b_stacked[index] = 0
        self.embeddings_tensors[index] = float("-inf")

    def set_lora(
        self,
        index: int,
        lora_a: torch.Tensor,
        lora_b: torch.Tensor,
        embeddings_tensor: Optional[torch.Tensor],
    ):
        self.reset_lora(index)
        self.lora_a_stacked[index,
                            0, :lora_a.shape[1], :lora_a.shape[0]].copy_(
                                lora_a.T, non_blocking=True)
        self.lora_b_stacked[index,
                            0, :lora_b.shape[1], :lora_b.shape[0]].copy_(
                                lora_b.T, non_blocking=True)
        if embeddings_tensor is not None:
            self.embeddings_tensors[
                index, :embeddings_tensor.shape[0], :embeddings_tensor.
                shape[1], ] = embeddings_tensor

    def set_mapping(
        self,
        base_indices: torch.Tensor,
        sampler_indices: torch.Tensor,
        sampler_indices_padded: torch.Tensor,
        embeddings_indices: torch.Tensor,
        indices_len: List[int],
    ):
        self.indices = sampler_indices
        self.indices_padded = sampler_indices_padded
        self.indices_len = indices_len

    def _get_logits(
        self,
        hidden_states: torch.Tensor,
        embedding: torch.Tensor,
        embedding_bias: Optional[torch.Tensor] = None,
    ) -> Optional[torch.Tensor]:
        # Get the logits for the next tokens.
        logits = torch.matmul(hidden_states, embedding.t())
        if embedding_bias is not None:
            logits += embedding_bias
        logits = tensor_model_parallel_gather(logits)
        if logits is None:
            return None

        lora_logits = torch.empty(
            self.embeddings_tensors.shape[0] + 1,
            self.embeddings_tensors.shape[1],
            hidden_states.shape[0],
            dtype=self.embeddings_tensors.dtype,
            device=self.embeddings_tensors.device,
        )
        torch.matmul(self.embeddings_tensors,
                     hidden_states.T,
                     out=lora_logits[:-1])
        lora_logits[-1] = float("-inf")
        lora_logits = lora_logits.mT
        lora_logits = (lora_logits.reshape(
            lora_logits.shape[0] * lora_logits.shape[1],
            lora_logits.shape[2],
        ).index_select(0,
                       self.indices_padded[:self.indices_len[2]]).nan_to_num_(
                           nan=float("-inf"),
                           posinf=float("inf"),
                           neginf=float("-inf")))
        logits[:,
               self.base_layer.org_vocab_size:self.base_layer.org_vocab_size +
               lora_logits.shape[1]] = lora_logits

        _apply_lora(
            hidden_states,
            self.lora_a_stacked,
            self.lora_b_stacked,
            self.indices[:self.indices_len[1]],
            logits,
        )

        # Remove paddings in vocab (if any).
        logits = logits[:, :self.base_layer.vocab_size]

        return logits

    def forward(self, *args, **kwargs):
        return type(self.base_layer).forward(self, *args, **kwargs)

<<<<<<< HEAD

def from_layer(
        layer: nn.Module,
        max_loras: int,
        lora_config: LoRAConfig,
        packed_modules_list: List,
        model_config: Optional[PretrainedConfig] = None) -> BaseLayerWithLoRA:
    supported_layer_types = {
        VocabParallelEmbedding:
        VocabParallelEmbeddingWithLoRA,
        ColumnParallelLinear:
        ColumnParallelLinearWithLoRA,
        QKVParallelLinear:
        (MergedQKVParallelLinearWithLora, QKVParallelLinearWithLora),
        MergedColumnParallelLinear:
        (MergedColumnParallelLinearWithLoRA, ColumnParallelLinearWithLoRA),
        RowParallelLinear:
        RowParallelLinearWithLoRA
    }
    for src_layer_type, lora_layer_type in supported_layer_types.items():
        if type(layer) is src_layer_type:  # pylint: disable=unidiomatic-typecheck
            if isinstance(lora_layer_type, tuple):
                if len(packed_modules_list) > 1:
                    ret = lora_layer_type[0](layer)
                else:
                    ret = lora_layer_type[1](layer)
            else:
                ret = lora_layer_type(layer)
=======
    @classmethod
    def can_replace_layer(cls, source_layer: nn.Module,
                          lora_config: LoRAConfig, packed_modules_list: List,
                          model_config: Optional[PretrainedConfig]) -> bool:
        # Special handling for the LogitsProcessor.
        return False


_all_lora_classes: Set[Type[BaseLayerWithLoRA]] = {
    cls
    for cls in globals().values() if inspect.isclass(cls)
    and issubclass(cls, BaseLayerWithLoRA) and cls is not BaseLayerWithLoRA
}


def from_layer(layer: nn.Module,
               max_loras: int,
               lora_config: LoRAConfig,
               packed_modules_list: List,
               model_config: Optional[PretrainedConfig] = None) -> nn.Module:
    for lora_cls in _all_lora_classes:
        if lora_cls.can_replace_layer(layer, lora_config, packed_modules_list,
                                      model_config):
            ret = lora_cls(layer)
>>>>>>> 9117f892
            ret.create_lora_weights(max_loras, lora_config, model_config)
            return ret
    return layer


def from_layer_logits_processor(
    layer: LogitsProcessor,
    lm_head: ParallelLMHead,
    max_loras: int,
    lora_config: LoRAConfig,
    model_config: Optional[PretrainedConfig] = None,
) -> LogitsProcessorWithLoRA:
    ret = LogitsProcessorWithLoRA(layer, lm_head.embedding_dim,
                                  lm_head.weight.dtype, lm_head.weight.device)
    ret.create_lora_weights(max_loras, lora_config, model_config)
    return ret<|MERGE_RESOLUTION|>--- conflicted
+++ resolved
@@ -525,74 +525,6 @@
 
 
 class QKVParallelLinearWithLora(ColumnParallelLinearWithLoRA):
-    """
-    ColumnParallelLinear layer that is specifically designed for  
-    qkv_proj. Certain models, such as chtglm3 and baichuan-7b,  
-    only contains a single LoRA within their qkv_proj layer. 
-
-    During inference with Tensor Parallel, the weights of lora_b 
-    must be accurately partitioned according to the respective ranks.
-    
-    Q slice may have different shape than K and V slices (which both have
-    the same shape).
-    """
-
-    def __init__(self, base_layer: QKVParallelLinear) -> None:
-        super().__init__(base_layer)
-        self.tp_size = get_tensor_model_parallel_world_size()
-        self.q_proj_total_size = (self.base_layer.total_num_heads *
-                                  self.base_layer.head_size)
-        self.q_proj_shard_size = (self.base_layer.num_heads *
-                                  self.base_layer.head_size)
-        self.kv_proj_shard_size = (self.base_layer.num_kv_heads *
-                                   self.base_layer.head_size)
-        self.kv_proj_total_size = (self.base_layer.total_num_kv_heads *
-                                   self.base_layer.head_size)
-
-    def set_lora(
-        self,
-        index: int,
-        lora_a: torch.Tensor,
-        lora_b: torch.Tensor,
-        embeddings_tensor: Optional[torch.Tensor],
-    ):
-        self.reset_lora(index)
-        if self.tp_size > 1:
-            tp_rank = get_tensor_model_parallel_rank()
-            self.q_shard_id = tp_rank
-            self.kv_shard_id = tp_rank // self.base_layer.num_kv_head_replicas
-            lora_b_q = lora_b[:, self.q_proj_shard_size *
-                              self.q_shard_id:self.q_proj_shard_size *
-                              (self.q_shard_id + 1)]
-            k_offset = self.q_proj_total_size
-            lora_b_k = lora_b[:, k_offset + self.kv_proj_shard_size *
-                              self.kv_shard_id:k_offset +
-                              self.kv_proj_shard_size * (self.kv_shard_id + 1)]
-            v_offset = k_offset + self.kv_proj_total_size
-            lora_b_v = lora_b[:, v_offset + self.kv_proj_shard_size *
-                              self.kv_shard_id:v_offset +
-                              self.kv_proj_shard_size * (self.kv_shard_id + 1)]
-            lora_b = torch.cat([lora_b_q, lora_b_k, lora_b_v], dim=1)
-
-        self.lora_a_stacked[index,
-                            0, :lora_a.shape[1], :lora_a.shape[0]].copy_(
-                                lora_a.T, non_blocking=True)
-        self.lora_b_stacked[index,
-                            0, :lora_b.shape[1], :lora_b.shape[0]].copy_(
-                                lora_b.T, non_blocking=True)
-
-<<<<<<< HEAD
-=======
-    @classmethod
-    def can_replace_layer(cls, source_layer: nn.Module,
-                          lora_config: LoRAConfig, packed_modules_list: List,
-                          model_config: Optional[PretrainedConfig]) -> bool:
-        return type(source_layer) is QKVParallelLinear and len(
-            packed_modules_list) == 1
-
->>>>>>> 9117f892
-
-class MergedQKVParallelLinearWithLora(ColumnParallelLinearWithLoRA):
     """ColumnParallelLinear layer that is composed of 3 sublayers (slices)
     packed together in qkv proj fashion
     (q_proj + k_proj + v_proj -> qkv_proj).
@@ -1068,61 +1000,22 @@
     def forward(self, *args, **kwargs):
         return type(self.base_layer).forward(self, *args, **kwargs)
 
-<<<<<<< HEAD
 
 def from_layer(
         layer: nn.Module,
         max_loras: int,
         lora_config: LoRAConfig,
-        packed_modules_list: List,
         model_config: Optional[PretrainedConfig] = None) -> BaseLayerWithLoRA:
     supported_layer_types = {
-        VocabParallelEmbedding:
-        VocabParallelEmbeddingWithLoRA,
-        ColumnParallelLinear:
-        ColumnParallelLinearWithLoRA,
-        QKVParallelLinear:
-        (MergedQKVParallelLinearWithLora, QKVParallelLinearWithLora),
-        MergedColumnParallelLinear:
-        (MergedColumnParallelLinearWithLoRA, ColumnParallelLinearWithLoRA),
-        RowParallelLinear:
-        RowParallelLinearWithLoRA
+        VocabParallelEmbedding: VocabParallelEmbeddingWithLoRA,
+        ColumnParallelLinear: ColumnParallelLinearWithLoRA,
+        QKVParallelLinear: QKVParallelLinearWithLora,
+        MergedColumnParallelLinear: MergedColumnParallelLinearWithLoRA,
+        RowParallelLinear: RowParallelLinearWithLoRA,
     }
     for src_layer_type, lora_layer_type in supported_layer_types.items():
         if type(layer) is src_layer_type:  # pylint: disable=unidiomatic-typecheck
-            if isinstance(lora_layer_type, tuple):
-                if len(packed_modules_list) > 1:
-                    ret = lora_layer_type[0](layer)
-                else:
-                    ret = lora_layer_type[1](layer)
-            else:
-                ret = lora_layer_type(layer)
-=======
-    @classmethod
-    def can_replace_layer(cls, source_layer: nn.Module,
-                          lora_config: LoRAConfig, packed_modules_list: List,
-                          model_config: Optional[PretrainedConfig]) -> bool:
-        # Special handling for the LogitsProcessor.
-        return False
-
-
-_all_lora_classes: Set[Type[BaseLayerWithLoRA]] = {
-    cls
-    for cls in globals().values() if inspect.isclass(cls)
-    and issubclass(cls, BaseLayerWithLoRA) and cls is not BaseLayerWithLoRA
-}
-
-
-def from_layer(layer: nn.Module,
-               max_loras: int,
-               lora_config: LoRAConfig,
-               packed_modules_list: List,
-               model_config: Optional[PretrainedConfig] = None) -> nn.Module:
-    for lora_cls in _all_lora_classes:
-        if lora_cls.can_replace_layer(layer, lora_config, packed_modules_list,
-                                      model_config):
-            ret = lora_cls(layer)
->>>>>>> 9117f892
+            ret = lora_layer_type(layer)
             ret.create_lora_weights(max_loras, lora_config, model_config)
             return ret
     return layer
