--- conflicted
+++ resolved
@@ -570,17 +570,8 @@
             raise RuntimeError("Cannot handle cases where distributed draft "
                                "workers generate no tokens")
 
-<<<<<<< HEAD
         execute_model_req.previous_hidden_states = None
 
-        proposal_scores = self.scorer.score_proposals(
-            execute_model_req,
-            proposals,
-        )
-        accepted_token_ids, target_logprobs = self._verify_tokens(
-            execute_model_req.seq_group_metadata_list, proposal_scores,
-            proposals, execute_model_req.num_lookahead_slots)
-=======
         with Timer() as scoring_timer:
             proposal_scores = self.scorer.score_proposals(
                 execute_model_req,
@@ -595,7 +586,6 @@
         stage_times = (proposal_timer.elapsed_time_ms / num_lookahead_slots,
                        scoring_timer.elapsed_time_ms,
                        verification_timer.elapsed_time_ms)
->>>>>>> 82a1b1a8
 
         return self._create_output_sampler_list(
             execute_model_req.seq_group_metadata_list,
