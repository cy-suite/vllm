--- conflicted
+++ resolved
@@ -71,7 +71,6 @@
         self._assert_enough_kv_space(execute_model_req.seq_group_metadata_list,
                                      sample_len)
         # Run model sample_len times.
-<<<<<<< HEAD
         model_outputs = []
         for step in range(sample_len):
             if step == 0 and seq_ids_with_bonus_token_in_last_step is not None:
@@ -90,12 +89,6 @@
                 # original request.
                 model_output = super().execute_model(
                     execute_model_req=copied_execute_model_req)
-=======
-        model_outputs: List[SamplerOutput] = []
-        for _ in range(sample_len):
-            model_output = super().execute_model(
-                execute_model_req=copied_execute_model_req)
->>>>>>> 5d4d9053
             assert (len(model_output) == 1
                     ), "composing multistep workers not supported"
             model_output = model_output[0]
