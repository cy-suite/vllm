--- conflicted
+++ resolved
@@ -188,16 +188,12 @@
         messages = [ConversationMessage(role=role, content=content)]
         return ChatMessageParseResult(messages=messages, mm_futures=[])
 
-<<<<<<< HEAD
     return _parse_chat_message_content_parts(
         role,
         content,  # type: ignore
         model_config,
         tokenizer,
     )
-=======
-    return _parse_chat_message_content_parts(role, content, model_config,
-                                             tokenizer)
 
 
 def parse_chat_messages(
@@ -215,5 +211,4 @@
         conversation.extend(parse_result.messages)
         mm_futures.extend(parse_result.mm_futures)
 
-    return conversation, mm_futures
->>>>>>> 9fadc7b7
+    return conversation, mm_futures