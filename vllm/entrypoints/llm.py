from contextlib import contextmanager
from typing import (ClassVar, Dict, List, Optional, Sequence, Union, cast,
                    overload)

from tqdm import tqdm
from transformers import PreTrainedTokenizer, PreTrainedTokenizerFast

from vllm.engine.arg_utils import EngineArgs
from vllm.engine.llm_engine import LLMEngine
from vllm.entrypoints.chat_utils import ChatCompletionMessageParam, parse_chat_messages
from vllm.inputs import (PromptInputs, TextPrompt, TokensPrompt,
                         parse_and_batch_prompt)
from vllm.logger import init_logger
from vllm.lora.request import LoRARequest
from vllm.model_executor.guided_decoding import (
    GuidedDecodingRequest, get_local_guided_decoding_logits_processor)
from vllm.model_executor.guided_decoding.guided_fields import LLMGuidedOptions
from vllm.outputs import EmbeddingRequestOutput, RequestOutput
from vllm.pooling_params import PoolingParams
from vllm.prompt_adapter.request import PromptAdapterRequest
from vllm.sampling_params import SamplingParams
from vllm.transformers_utils.tokenizer import get_cached_tokenizer
from vllm.usage.usage_lib import UsageContext
from vllm.utils import Counter, deprecate_kwargs

logger = init_logger(__name__)


class LLM:
    """An LLM for generating texts from given prompts and sampling parameters.

    This class includes a tokenizer, a language model (possibly distributed
    across multiple GPUs), and GPU memory space allocated for intermediate
    states (aka KV cache). Given a batch of prompts and sampling parameters,
    this class generates texts from the model, using an intelligent batching
    mechanism and efficient memory management.

    Args:
        model: The name or path of a HuggingFace Transformers model.
        tokenizer: The name or path of a HuggingFace Transformers tokenizer.
        tokenizer_mode: The tokenizer mode. "auto" will use the fast tokenizer
            if available, and "slow" will always use the slow tokenizer.
        skip_tokenizer_init: If true, skip initialization of tokenizer and
            detokenizer. Expect valid prompt_token_ids and None for prompt
            from the input.
        trust_remote_code: Trust remote code (e.g., from HuggingFace) when
            downloading the model and tokenizer.
        tensor_parallel_size: The number of GPUs to use for distributed
            execution with tensor parallelism.
        dtype: The data type for the model weights and activations. Currently,
            we support `float32`, `float16`, and `bfloat16`. If `auto`, we use
            the `torch_dtype` attribute specified in the model config file.
            However, if the `torch_dtype` in the config is `float32`, we will
            use `float16` instead.
        quantization: The method used to quantize the model weights. Currently,
            we support "awq", "gptq", "squeezellm", and "fp8" (experimental).
            If None, we first check the `quantization_config` attribute in the
            model config file. If that is None, we assume the model weights are
            not quantized and use `dtype` to determine the data type of
            the weights.
        revision: The specific model version to use. It can be a branch name,
            a tag name, or a commit id.
        tokenizer_revision: The specific tokenizer version to use. It can be a
            branch name, a tag name, or a commit id.
        seed: The seed to initialize the random number generator for sampling.
        gpu_memory_utilization: The ratio (between 0 and 1) of GPU memory to
            reserve for the model weights, activations, and KV cache. Higher
            values will increase the KV cache size and thus improve the model's
            throughput. However, if the value is too high, it may cause out-of-
            memory (OOM) errors.
        swap_space: The size (GiB) of CPU memory per GPU to use as swap space.
            This can be used for temporarily storing the states of the requests
            when their `best_of` sampling parameters are larger than 1. If all
            requests will have `best_of=1`, you can safely set this to 0.
            Otherwise, too small values may cause out-of-memory (OOM) errors.
        cpu_offload_gb: The size (GiB) of CPU memory to use for offloading
            the model weights. This virtually increases the GPU memory space
            you can use to hold the model weights, at the cost of CPU-GPU data
            transfer for every forward pass.
        enforce_eager: Whether to enforce eager execution. If True, we will
            disable CUDA graph and always execute the model in eager mode.
            If False, we will use CUDA graph and eager execution in hybrid.
        max_context_len_to_capture: Maximum context len covered by CUDA graphs.
            When a sequence has context length larger than this, we fall back
            to eager mode (DEPRECATED. Use `max_seq_len_to_capture` instead).
        max_seq_len_to_capture: Maximum sequence len covered by CUDA graphs.
            When a sequence has context length larger than this, we fall back
            to eager mode.
        disable_custom_all_reduce: See ParallelConfig
        **kwargs: Arguments for :class:`~vllm.EngineArgs`. (See
            :ref:`engine_args`)

    Note:
        This class is intended to be used for offline inference. For online
        serving, use the :class:`~vllm.AsyncLLMEngine` class instead.
    """

    DEPRECATE_LEGACY: ClassVar[bool] = False
    """A flag to toggle whether to deprecate the legacy generate/encode API."""

    @classmethod
    @contextmanager
    def deprecate_legacy_api(cls):
        cls.DEPRECATE_LEGACY = True

        yield

        cls.DEPRECATE_LEGACY = False

    def __init__(
        self,
        model: str,
        tokenizer: Optional[str] = None,
        tokenizer_mode: str = "auto",
        skip_tokenizer_init: bool = False,
        trust_remote_code: bool = False,
        tensor_parallel_size: int = 1,
        dtype: str = "auto",
        quantization: Optional[str] = None,
        revision: Optional[str] = None,
        tokenizer_revision: Optional[str] = None,
        seed: int = 0,
        gpu_memory_utilization: float = 0.9,
        swap_space: int = 4,
        cpu_offload_gb: float = 0,
        enforce_eager: Optional[bool] = None,
        max_context_len_to_capture: Optional[int] = None,
        max_seq_len_to_capture: int = 8192,
        disable_custom_all_reduce: bool = False,
        **kwargs,
    ) -> None:
        '''
        LLM constructor.

        Note: if enforce_eager is unset (enforce_eager is None)
        it defaults to False for decoder-only models and True
        for encoder/decoder models, since encoder/decoder models
        do not currently support CUDAGraph.
        '''

        if "disable_log_stats" not in kwargs:
            kwargs["disable_log_stats"] = True
        removed_vision_keys = (
            "image_token_id",
            "image_feature_size",
            "image_input_shape",
            "image_input_type",
        )
        if any(k in kwargs for k in removed_vision_keys):
            raise TypeError(
                "There is no need to pass vision-related arguments anymore."
            )
        engine_args = EngineArgs(
            model=model,
            tokenizer=tokenizer,
            tokenizer_mode=tokenizer_mode,
            skip_tokenizer_init=skip_tokenizer_init,
            trust_remote_code=trust_remote_code,
            tensor_parallel_size=tensor_parallel_size,
            dtype=dtype,
            quantization=quantization,
            revision=revision,
            tokenizer_revision=tokenizer_revision,
            seed=seed,
            gpu_memory_utilization=gpu_memory_utilization,
            swap_space=swap_space,
            cpu_offload_gb=cpu_offload_gb,
            enforce_eager=enforce_eager,
            max_context_len_to_capture=max_context_len_to_capture,
            max_seq_len_to_capture=max_seq_len_to_capture,
            disable_custom_all_reduce=disable_custom_all_reduce,
            **kwargs,
        )
        self.llm_engine = LLMEngine.from_engine_args(
            engine_args, usage_context=UsageContext.LLM_CLASS
        )
        self.request_counter = Counter()

    def get_tokenizer(
        self
    ) -> Union[PreTrainedTokenizer, PreTrainedTokenizerFast]:
        return self.llm_engine.tokenizer.tokenizer

    def set_tokenizer(
        self,
        tokenizer: Union[PreTrainedTokenizer, PreTrainedTokenizerFast],
    ) -> None:
        # While CachedTokenizer is dynamic, have no choice but
        # compare class name. Misjudgment will arise from
        # user-defined tokenizer started with 'Cached'
        if tokenizer.__class__.__name__.startswith("Cached"):
            self.llm_engine.tokenizer.tokenizer = tokenizer
        else:
            self.llm_engine.tokenizer.tokenizer = get_cached_tokenizer(
                tokenizer
            )

    @overload  # LEGACY: single (prompt + optional token ids)
    def generate(
        self,
        prompts: str,
        sampling_params: Optional[
            Union[SamplingParams, List[SamplingParams]]
        ] = None,
        prompt_token_ids: Optional[List[int]] = None,
        use_tqdm: bool = True,
        lora_request: Optional[Union[List[LoRARequest], LoRARequest]] = None,
    ) -> List[RequestOutput]:
        ...

    @overload  # LEGACY: multi (prompt + optional token ids)
    def generate(
        self,
        prompts: List[str],
        sampling_params: Optional[
            Union[SamplingParams, List[SamplingParams]]
        ] = None,
        prompt_token_ids: Optional[List[List[int]]] = None,
        use_tqdm: bool = True,
        lora_request: Optional[Union[List[LoRARequest], LoRARequest]] = None,
    ) -> List[RequestOutput]:
        ...

    @overload  # LEGACY: single (token ids + optional prompt)
    def generate(
        self,
        prompts: Optional[str] = None,
        sampling_params: Optional[
            Union[SamplingParams, List[SamplingParams]]
        ] = None,
        *,
        prompt_token_ids: List[int],
        use_tqdm: bool = True,
        lora_request: Optional[Union[List[LoRARequest], LoRARequest]] = None,
    ) -> List[RequestOutput]:
        ...

    @overload  # LEGACY: multi (token ids + optional prompt)
    def generate(
        self,
        prompts: Optional[List[str]] = None,
        sampling_params: Optional[
            Union[SamplingParams, List[SamplingParams]]
        ] = None,
        *,
        prompt_token_ids: List[List[int]],
        use_tqdm: bool = True,
        lora_request: Optional[Union[List[LoRARequest], LoRARequest]] = None,
    ) -> List[RequestOutput]:
        ...

    @overload  # LEGACY: single or multi token ids [pos-only]
    def generate(
        self,
        prompts: None,
        sampling_params: None,
        prompt_token_ids: Union[List[int], List[List[int]]],
        use_tqdm: bool = True,
        lora_request: Optional[Union[List[LoRARequest], LoRARequest]] = None,
    ) -> List[RequestOutput]:
        ...

    @overload
    def generate(
        self,
        inputs: Union[PromptInputs, Sequence[PromptInputs]],
        /,  # We may enable `inputs` keyword after removing the old API
        *,
        sampling_params: Optional[
            Union[SamplingParams, Sequence[SamplingParams]]
        ] = None,
        use_tqdm: bool = True,
        lora_request: Optional[Union[List[LoRARequest], LoRARequest]] = None,
    ) -> List[RequestOutput]:
        ...

    @deprecate_kwargs(
        "prompts",
        "prompt_token_ids",
        is_deprecated=lambda: LLM.DEPRECATE_LEGACY,
        additional_message="Please use the 'inputs' parameter " "instead.",
    )
    def generate(
        self,
        prompts: Union[
            Union[PromptInputs, Sequence[PromptInputs]],
            Optional[Union[str, List[str]]],
        ] = None,
        sampling_params: Optional[
            Union[SamplingParams, Sequence[SamplingParams]]
        ] = None,
        prompt_token_ids: Optional[Union[List[int], List[List[int]]]] = None,
        use_tqdm: bool = True,
        lora_request: Optional[Union[List[LoRARequest], LoRARequest]] = None,
        prompt_adapter_request: Optional[PromptAdapterRequest] = None,
        guided_options_request: Optional[Union[LLMGuidedOptions,
                                               GuidedDecodingRequest]] = None
    ) -> List[RequestOutput]:
        """Generates the completions for the input prompts.

        This class automatically batches the given prompts, considering
        the memory constraint. For the best performance, put all of your prompts
        into a single list and pass it to this method.

        Args:
            inputs: A list of inputs to generate completions for.
            sampling_params: The sampling parameters for text generation. If
                None, we use the default sampling parameters.
                When it is a single value, it is applied to every prompt.
                When it is a list, the list must have the same length as the
                prompts and it is paired one by one with the prompt.
            use_tqdm: Whether to use tqdm to display the progress bar.
            lora_request: LoRA request to use for generation, if any.
            prompt_adapter_request: Prompt Adapter request to use for
                generation, if any.

        Returns:
            A list of `RequestOutput` objects containing the
            generated completions in the same order as the input prompts.

        Note:
            Using ``prompts`` and ``prompt_token_ids`` as keyword parameters is
            considered legacy and may be deprecated in the future. You should
            instead pass them via the ``inputs`` parameter.
        """
        if self.llm_engine.model_config.embedding_mode:
            raise ValueError(
<<<<<<< HEAD
                "LLM.generate() is only supported for generation models "
                "(XForCausalLM)."
            )
=======
                "LLM.generate() is only supported for (conditional) generation "
                "models (XForCausalLM, XForConditionalGeneration).")
>>>>>>> 21b9c49a

        if prompt_token_ids is not None:
            inputs = self._convert_v1_inputs(
                prompts=cast(Optional[Union[str, List[str]]], prompts),
                prompt_token_ids=prompt_token_ids,
            )
        else:
            inputs = cast(Union[PromptInputs, Sequence[PromptInputs]], prompts)

        if isinstance(guided_options_request, dict):
            if len(guided_options_request) > 1:
                raise ValueError(
                    "You can only use one guided decoding but multiple is "
                    f"specified: {guided_options_request}")
            guided_options_request = GuidedDecodingRequest(
                **guided_options_request)

        if sampling_params is None:
            # Use default sampling params.
            sampling_params = SamplingParams()

        self._validate_and_add_requests(
            inputs=inputs,
            params=sampling_params,
            lora_request=lora_request,
            prompt_adapter_request=prompt_adapter_request,
            guided_options=guided_options_request)

        outputs = self._run_engine(use_tqdm=use_tqdm)
        return LLMEngine.validate_outputs(outputs, RequestOutput)

    def chat(
        self,
        messages: Union[
            List[ChatCompletionMessageParam], 
            List[List[ChatCompletionMessageParam]]
        ],
        sampling_params: Optional[
            Union[SamplingParams, List[SamplingParams]]
        ] = None,
        use_tqdm: bool = True,
        lora_request: Optional[LoRARequest] = None,
        chat_template: Optional[str] = None,
        add_generation_template: bool = True,
    ) -> List[RequestOutput]:
        """
        Generates responses for chat messages.
        Converts the messages to prompts using the tokenizer and calls
        the `generate` method to generate the responses.
        Args:
            messages: A list of messages to generate responses for. Each
                message is a list of dictionaries with 'role' and 'content'
                keys.
            sampling_params: The sampling parameters for text generation.
                If None, we use the default sampling parameters. When it
                is a single value, it is applied to every prompt. When it
                is a list, the list must have the same length as the
                prompts and it is paired one by one with the prompt.
            use_tqdm: Whether to use tqdm to display the progress bar.
            lora_request: LoRA request to use for generation, if any.
            chat_template: The template to use for structuring the chat.
              If not provided, the model's default chat template will be used.
            add_generation_template: If True, adds a generation template 
                to each message.
        Returns:
            A list of `RequestOutput` objects containing the generated
            responses in the same order as the input messages.
        """

        tokenizer = self.get_tokenizer()
        model_config = self.llm_engine.get_model_config()
            
        if isinstance(messages[0], dict):
            conversations, _ = parse_chat_messages(
                messages,
                model_config,
                tokenizer
            )
            
            prompts = tokenizer.apply_chat_template(
                conversations,
                tokenize=False,
                add_generation_template=add_generation_template,
                chat_template=chat_template,
            )

        elif isinstance(messages[0], list):

            prompts = [
                tokenizer.apply_chat_template(
                    parse_chat_messages(message, model_config, tokenizer)[0],
                    tokenize=False,
                    add_generation_template=add_generation_template,
                    chat_template=chat_template,
                )
                for message in messages
            ]
            
        return self.generate(
            prompts,
            sampling_params,
            use_tqdm=use_tqdm,
            lora_request=lora_request,
        )

    @overload  # LEGACY: single (prompt + optional token ids)
    def encode(
        self,
        prompts: str,
        pooling_params: Optional[
            Union[PoolingParams, Sequence[PoolingParams]]
        ] = None,
        prompt_token_ids: Optional[List[int]] = None,
        use_tqdm: bool = True,
        lora_request: Optional[Union[List[LoRARequest], LoRARequest]] = None,
    ) -> List[EmbeddingRequestOutput]:
        ...

    @overload  # LEGACY: multi (prompt + optional token ids)
    def encode(
        self,
        prompts: List[str],
        pooling_params: Optional[
            Union[PoolingParams, Sequence[PoolingParams]]
        ] = None,
        prompt_token_ids: Optional[List[List[int]]] = None,
        use_tqdm: bool = True,
        lora_request: Optional[Union[List[LoRARequest], LoRARequest]] = None,
    ) -> List[EmbeddingRequestOutput]:
        ...

    @overload  # LEGACY: single (token ids + optional prompt)
    def encode(
        self,
        prompts: Optional[str] = None,
        pooling_params: Optional[
            Union[PoolingParams, Sequence[PoolingParams]]
        ] = None,
        *,
        prompt_token_ids: List[int],
        use_tqdm: bool = True,
        lora_request: Optional[Union[List[LoRARequest], LoRARequest]] = None,
    ) -> List[EmbeddingRequestOutput]:
        ...

    @overload  # LEGACY: multi (token ids + optional prompt)
    def encode(
        self,
        prompts: Optional[List[str]] = None,
        pooling_params: Optional[
            Union[PoolingParams, Sequence[PoolingParams]]
        ] = None,
        *,
        prompt_token_ids: List[List[int]],
        use_tqdm: bool = True,
        lora_request: Optional[Union[List[LoRARequest], LoRARequest]] = None,
    ) -> List[EmbeddingRequestOutput]:
        ...

    @overload  # LEGACY: single or multi token ids [pos-only]
    def encode(
        self,
        prompts: None,
        pooling_params: None,
        prompt_token_ids: Union[List[int], List[List[int]]],
        use_tqdm: bool = True,
        lora_request: Optional[Union[List[LoRARequest], LoRARequest]] = None,
    ) -> List[EmbeddingRequestOutput]:
        ...

    @overload
    def encode(
        self,
        inputs: Union[PromptInputs, Sequence[PromptInputs]],
        /,  # We may enable `inputs` keyword after removing the old API
        *,
        pooling_params: Optional[
            Union[PoolingParams, Sequence[PoolingParams]]
        ] = None,
        use_tqdm: bool = True,
        lora_request: Optional[Union[List[LoRARequest], LoRARequest]] = None,
    ) -> List[EmbeddingRequestOutput]:
        ...

    @deprecate_kwargs(
        "prompts",
        "prompt_token_ids",
        is_deprecated=lambda: LLM.DEPRECATE_LEGACY,
        additional_message="Please use the 'inputs' parameter " "instead.",
    )
    def encode(
        self,
        prompts: Union[
            Union[PromptInputs, Sequence[PromptInputs]],
            Optional[Union[str, List[str]]],
        ] = None,
        pooling_params: Optional[
            Union[PoolingParams, Sequence[PoolingParams]]
        ] = None,
        prompt_token_ids: Optional[Union[List[int], List[List[int]]]] = None,
        use_tqdm: bool = True,
        lora_request: Optional[Union[List[LoRARequest], LoRARequest]] = None,
        prompt_adapter_request: Optional[PromptAdapterRequest] = None,
    ) -> List[EmbeddingRequestOutput]:
        """Generates the completions for the input prompts.

        This class automatically batches the given prompts, considering
        the memory constraint. For the best performance, put all of your prompts
        into a single list and pass it to this method.

        Args:
            inputs: The inputs to the LLM. You may pass a sequence of inputs for
                batch inference. See :class:`~vllm.inputs.PromptInputs`
                for more details about the format of each input.
            pooling_params: The pooling parameters for pooling. If None, we
                use the default pooling parameters.
            use_tqdm: Whether to use tqdm to display the progress bar.
            lora_request: LoRA request to use for generation, if any.
            prompt_adapter_request: Prompt Adapter request to use for
                generation, if any.

        Returns:
            A list of `EmbeddingRequestOutput` objects containing the
            generated embeddings in the same order as the input prompts.

        Note:
            Using ``prompts`` and ``prompt_token_ids`` as keyword parameters is
            considered legacy and may be deprecated in the future. You should
            instead pass them via the ``inputs`` parameter.
        """
        if not self.llm_engine.model_config.embedding_mode:
            raise ValueError(
                "LLM.encode() is only supported for embedding models (XModel)."
            )

        if prompt_token_ids is not None:
            inputs = self._convert_v1_inputs(
                prompts=cast(Optional[Union[str, List[str]]], prompts),
                prompt_token_ids=prompt_token_ids,
            )
        else:
            inputs = cast(Union[PromptInputs, Sequence[PromptInputs]], prompts)

        if pooling_params is None:
            # Use default pooling params.
            pooling_params = PoolingParams()

        self._validate_and_add_requests(
            inputs=inputs,
            params=pooling_params,
            lora_request=lora_request,
            prompt_adapter_request=prompt_adapter_request,
        )

        outputs = self._run_engine(use_tqdm=use_tqdm)
        return LLMEngine.validate_outputs(outputs, EmbeddingRequestOutput)

    # LEGACY
    def _convert_v1_inputs(
        self,
        prompts: Optional[Union[str, List[str]]],
        prompt_token_ids: Optional[Union[List[int], List[List[int]]]],
    ):
        # skip_tokenizer_init is now checked in engine

        if prompts is not None:
            prompts = [p["content"] for p in parse_and_batch_prompt(prompts)]
        if prompt_token_ids is not None:
            prompt_token_ids = [
                p["content"] for p in parse_and_batch_prompt(prompt_token_ids)
            ]

        num_requests = None
        if prompts is not None:
            num_requests = len(prompts)
        if prompt_token_ids is not None:
            if num_requests is not None and num_requests != len(
                prompt_token_ids
            ):
                raise ValueError(
                    "The lengths of prompts and prompt_token_ids "
                    "must be the same."
                )

            num_requests = len(prompt_token_ids)
        if num_requests is None:
            raise ValueError(
                "Either prompts or prompt_token_ids must be " "provided."
            )

        inputs: List[PromptInputs] = []
        for i in range(num_requests):
            if prompts is not None:
                item = TextPrompt(prompt=prompts[i])
            elif prompt_token_ids is not None:
                item = TokensPrompt(prompt_token_ids=prompt_token_ids[i])
            else:
                raise AssertionError

            inputs.append(item)

        return inputs

    def _validate_and_add_requests(
        self,
        inputs: Union[PromptInputs, Sequence[PromptInputs]],
        params: Union[
            SamplingParams,
            Sequence[SamplingParams],
            PoolingParams,
            Sequence[PoolingParams],
        ],
        lora_request: Optional[Union[Sequence[LoRARequest], LoRARequest]],
        prompt_adapter_request: Optional[PromptAdapterRequest],
        guided_options: Optional[GuidedDecodingRequest] = None,
    ) -> None:
        if isinstance(inputs, (str, dict)):
            # Convert a single prompt to a list.
            inputs = [inputs]

        num_requests = len(inputs)

        if isinstance(params, list) and len(params) != num_requests:
            raise ValueError(
                "The lengths of prompts and params " "must be the same."
            )
        if isinstance(lora_request, list) and len(lora_request) != num_requests:
            raise ValueError(
                "The lengths of prompts and lora_request " "must be the same."
            )

        if isinstance(params, list):
            params = [
                self._add_guided_processor(param, guided_options)
                if isinstance(param, SamplingParams) else param
                for param in params
            ]
        elif isinstance(params, SamplingParams):
            params = self._add_guided_processor(params, guided_options)

        # Add requests to the engine.
        for i, request_inputs in enumerate(inputs):
            self._add_request(
                request_inputs,
                params[i] if isinstance(params, Sequence) else params,
                lora_request=lora_request[i]
                if isinstance(lora_request, Sequence)
                else lora_request,
                prompt_adapter_request=prompt_adapter_request,
            )

    def _add_request(
        self,
        inputs: PromptInputs,
        params: Union[SamplingParams, PoolingParams],
        lora_request: Optional[Union[List[LoRARequest], LoRARequest]] = None,
        prompt_adapter_request: Optional[PromptAdapterRequest] = None,
    ) -> None:
        request_id = str(next(self.request_counter))
        self.llm_engine.add_request(
            request_id,
            inputs,
            params,
            lora_request=lora_request,
            prompt_adapter_request=prompt_adapter_request,
        )

    def _add_guided_processor(
            self,
            params: SamplingParams,
            guided_options: Optional[GuidedDecodingRequest] = None):
        if guided_options:
            if guided_options.guided_decoding_backend is None:
                decoding_config = self.llm_engine.get_decoding_config()
                guided_options.guided_decoding_backend = (
                    decoding_config.guided_decoding_backend)
            guided_logits_processor = get_local_guided_decoding_logits_processor(  #noqa
                guided_options.guided_decoding_backend, guided_options,
                self.get_tokenizer())
            if guided_logits_processor:
                if params.logits_processors is None:
                    params.logits_processors = []
                params.logits_processors.append(guided_logits_processor)
        return params

    def _run_engine(
        self, *, use_tqdm: bool
    ) -> List[Union[RequestOutput, EmbeddingRequestOutput]]:
        # Initialize tqdm.
        if use_tqdm:
            num_requests = self.llm_engine.get_num_unfinished_requests()
            pbar = tqdm(
                total=num_requests,
                desc="Processed prompts",
                dynamic_ncols=True,
                postfix=(
                    f"est. speed input: {0:.2f} toks/s, "
                    f"output: {0:.2f} toks/s"
                ),
            )
        # Run the engine.
        outputs: List[Union[RequestOutput, EmbeddingRequestOutput]] = []
        total_in_toks = 0
        total_out_toks = 0
        while self.llm_engine.has_unfinished_requests():
            step_outputs = self.llm_engine.step()
            for output in step_outputs:
                if output.finished:
                    outputs.append(output)
                    if use_tqdm:
                        if isinstance(output, RequestOutput):
                            # Calculate tokens only for RequestOutput
                            total_in_toks += len(output.prompt_token_ids)
                            in_spd = total_in_toks / pbar.format_dict["elapsed"]
                            total_out_toks += sum(
                                len(stp.token_ids) for stp in output.outputs
                            )
                            out_spd = (
                                total_out_toks / pbar.format_dict["elapsed"]
                            )
                            pbar.postfix = (
                                f"est. speed input: {in_spd:.2f} toks/s, "
                                f"output: {out_spd:.2f} toks/s"
                            )
                        pbar.update(1)
        if use_tqdm:
            pbar.close()
        # Sort the outputs by request ID.
        # This is necessary because some requests may be finished earlier than
        # its previous requests.
        return sorted(outputs, key=lambda x: int(x.request_id))

    def _is_encoder_decoder_model(self):
        return self.llm_engine.is_encoder_decoder_model()

    def _is_embedding_model(self):
        return self.llm_engine.is_embedding_model()<|MERGE_RESOLUTION|>--- conflicted
+++ resolved
@@ -325,14 +325,8 @@
         """
         if self.llm_engine.model_config.embedding_mode:
             raise ValueError(
-<<<<<<< HEAD
-                "LLM.generate() is only supported for generation models "
-                "(XForCausalLM)."
-            )
-=======
                 "LLM.generate() is only supported for (conditional) generation "
                 "models (XForCausalLM, XForConditionalGeneration).")
->>>>>>> 21b9c49a
 
         if prompt_token_ids is not None:
             inputs = self._convert_v1_inputs(
