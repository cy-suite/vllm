from contextlib import contextmanager
from typing import ClassVar, List, Optional, Sequence, Union, cast, overload

from tqdm import tqdm
from transformers import PreTrainedTokenizer, PreTrainedTokenizerFast

from vllm.engine.arg_utils import EngineArgs
from vllm.engine.llm_engine import LLMEngine
from vllm.inputs import (PromptInputs, PromptStrictInputs, TextPrompt,
                         TextTokensPrompt, TokensPrompt,
                         parse_and_batch_prompt)
from vllm.logger import init_logger
from vllm.lora.request import LoRARequest
from vllm.outputs import EmbeddingRequestOutput, RequestOutput
from vllm.pooling_params import PoolingParams
from vllm.sampling_params import SamplingParams
from vllm.usage.usage_lib import UsageContext
from vllm.utils import Counter, deprecate_kwargs

logger = init_logger(__name__)


class LLM:
    """An LLM for generating texts from given prompts and sampling parameters.

    This class includes a tokenizer, a language model (possibly distributed
    across multiple GPUs), and GPU memory space allocated for intermediate
    states (aka KV cache). Given a batch of prompts and sampling parameters,
    this class generates texts from the model, using an intelligent batching
    mechanism and efficient memory management.

    Args:
        model: The name or path of a HuggingFace Transformers model.
        tokenizer: The name or path of a HuggingFace Transformers tokenizer.
        tokenizer_mode: The tokenizer mode. "auto" will use the fast tokenizer
            if available, and "slow" will always use the slow tokenizer.
        skip_tokenizer_init: If true, skip initialization of tokenizer and
            detokenizer. Expect valid prompt_token_ids and None for prompt
            from the input.
        trust_remote_code: Trust remote code (e.g., from HuggingFace) when
            downloading the model and tokenizer.
        tensor_parallel_size: The number of GPUs to use for distributed
            execution with tensor parallelism.
        dtype: The data type for the model weights and activations. Currently,
            we support `float32`, `float16`, and `bfloat16`. If `auto`, we use
            the `torch_dtype` attribute specified in the model config file.
            However, if the `torch_dtype` in the config is `float32`, we will
            use `float16` instead.
        quantization: The method used to quantize the model weights. Currently,
            we support "awq", "gptq", "squeezellm", and "fp8" (experimental).
            If None, we first check the `quantization_config` attribute in the
            model config file. If that is None, we assume the model weights are
            not quantized and use `dtype` to determine the data type of
            the weights.
        revision: The specific model version to use. It can be a branch name,
            a tag name, or a commit id.
        tokenizer_revision: The specific tokenizer version to use. It can be a
            branch name, a tag name, or a commit id.
        seed: The seed to initialize the random number generator for sampling.
        gpu_memory_utilization: The ratio (between 0 and 1) of GPU memory to
            reserve for the model weights, activations, and KV cache. Higher
            values will increase the KV cache size and thus improve the model's
            throughput. However, if the value is too high, it may cause out-of-
            memory (OOM) errors.
        swap_space: The size (GiB) of CPU memory per GPU to use as swap space.
            This can be used for temporarily storing the states of the requests
            when their `best_of` sampling parameters are larger than 1. If all
            requests will have `best_of=1`, you can safely set this to 0.
            Otherwise, too small values may cause out-of-memory (OOM) errors.
        enforce_eager: Whether to enforce eager execution. If True, we will
            disable CUDA graph and always execute the model in eager mode.
            If False, we will use CUDA graph and eager execution in hybrid.
        max_context_len_to_capture: Maximum context len covered by CUDA graphs.
            When a sequence has context length larger than this, we fall back
            to eager mode (DEPRECATED. Use `max_seq_len_to_capture` instead).
        max_seq_len_to_capture: Maximum sequence len covered by CUDA graphs.
            When a sequence has context length larger than this, we fall back
            to eager mode.
        disable_custom_all_reduce: See ParallelConfig
        **kwargs: Arguments for :class:`~vllm.EngineArgs`. (See
            :ref:`engine_args`)
    
    Note:
        This class is intended to be used for offline inference. For online
        serving, use the :class:`~vllm.AsyncLLMEngine` class instead.
    """

    DEPRECATE_LEGACY: ClassVar[bool] = False
    """A flag to toggle whether to deprecate the legacy generate/encode API."""

    @classmethod
    @contextmanager
    def deprecate_legacy_api(cls):
        cls.DEPRECATE_LEGACY = True

        yield

        cls.DEPRECATE_LEGACY = False

    def __init__(
        self,
        model: str,
        tokenizer: Optional[str] = None,
        tokenizer_mode: str = "auto",
        skip_tokenizer_init: bool = False,
        trust_remote_code: bool = False,
        tensor_parallel_size: int = 1,
        dtype: str = "auto",
        quantization: Optional[str] = None,
        revision: Optional[str] = None,
        tokenizer_revision: Optional[str] = None,
        seed: int = 0,
        gpu_memory_utilization: float = 0.9,
        swap_space: int = 4,
        enforce_eager: bool = False,
        max_context_len_to_capture: Optional[int] = None,
        max_seq_len_to_capture: int = 8192,
        disable_custom_all_reduce: bool = False,
        **kwargs,
    ) -> None:
        if "disable_log_stats" not in kwargs:
            kwargs["disable_log_stats"] = True
        engine_args = EngineArgs(
            model=model,
            tokenizer=tokenizer,
            tokenizer_mode=tokenizer_mode,
            skip_tokenizer_init=skip_tokenizer_init,
            trust_remote_code=trust_remote_code,
            tensor_parallel_size=tensor_parallel_size,
            dtype=dtype,
            quantization=quantization,
            revision=revision,
            tokenizer_revision=tokenizer_revision,
            seed=seed,
            gpu_memory_utilization=gpu_memory_utilization,
            swap_space=swap_space,
            enforce_eager=enforce_eager,
            max_context_len_to_capture=max_context_len_to_capture,
            max_seq_len_to_capture=max_seq_len_to_capture,
            disable_custom_all_reduce=disable_custom_all_reduce,
            **kwargs,
        )
        self.llm_engine = LLMEngine.from_engine_args(
            engine_args, usage_context=UsageContext.LLM_CLASS)
        self.request_counter = Counter()

    def get_tokenizer(
            self) -> Union[PreTrainedTokenizer, PreTrainedTokenizerFast]:
        return self.llm_engine.tokenizer.tokenizer

    def set_tokenizer(
        self,
        tokenizer: Union[PreTrainedTokenizer, PreTrainedTokenizerFast],
    ) -> None:
        self.llm_engine.tokenizer.tokenizer = tokenizer

    @overload  # LEGACY: single (prompt + optional token ids)
    def generate(
        self,
        prompts: str,
        sampling_params: Optional[Union[SamplingParams,
                                        List[SamplingParams]]] = None,
        prompt_token_ids: Optional[List[int]] = None,
        use_tqdm: bool = True,
        lora_request: Optional[LoRARequest] = None,
    ) -> List[RequestOutput]:
        ...

    @overload  # LEGACY: multi (prompt + optional token ids)
    def generate(
        self,
        prompts: List[str],
        sampling_params: Optional[Union[SamplingParams,
                                        List[SamplingParams]]] = None,
        prompt_token_ids: Optional[List[List[int]]] = None,
        use_tqdm: bool = True,
        lora_request: Optional[LoRARequest] = None,
    ) -> List[RequestOutput]:
        ...

    @overload  # LEGACY: single (token ids + optional prompt)
    def generate(
        self,
        prompts: Optional[str] = None,
        sampling_params: Optional[Union[SamplingParams,
                                        List[SamplingParams]]] = None,
        *,
        prompt_token_ids: List[int],
        use_tqdm: bool = True,
        lora_request: Optional[LoRARequest] = None,
    ) -> List[RequestOutput]:
        ...

    @overload  # LEGACY: multi (token ids + optional prompt)
    def generate(
        self,
        prompts: Optional[List[str]] = None,
        sampling_params: Optional[Union[SamplingParams,
                                        List[SamplingParams]]] = None,
        *,
        prompt_token_ids: List[List[int]],
        use_tqdm: bool = True,
        lora_request: Optional[LoRARequest] = None,
    ) -> List[RequestOutput]:
        ...

    @overload  # LEGACY: single or multi token ids [pos-only]
    def generate(
        self,
        prompts: None,
        sampling_params: None,
        prompt_token_ids: Union[List[int], List[List[int]]],
        use_tqdm: bool = True,
        lora_request: Optional[LoRARequest] = None,
    ) -> List[RequestOutput]:
        ...

    @overload
    def generate(
        self,
        inputs: Union[PromptStrictInputs, Sequence[PromptStrictInputs]],
        /,  # We may enable `inputs` keyword after removing the old API
        *,
        sampling_params: Optional[Union[SamplingParams,
                                        Sequence[SamplingParams]]] = None,
        use_tqdm: bool = True,
        lora_request: Optional[LoRARequest] = None,
    ) -> List[RequestOutput]:
        ...

    @deprecate_kwargs("prompts",
                      "prompt_token_ids",
                      is_deprecated=lambda: LLM.DEPRECATE_LEGACY,
                      additional_message="Please use the 'inputs' parameter "
                      "instead.")
    def generate(
        self,
        prompts: Union[Union[PromptStrictInputs, Sequence[PromptStrictInputs]],
                       Optional[Union[str, List[str]]]] = None,
        sampling_params: Optional[Union[SamplingParams,
                                        Sequence[SamplingParams]]] = None,
        prompt_token_ids: Optional[Union[List[int], List[List[int]]]] = None,
        use_tqdm: bool = True,
        lora_request: Optional[LoRARequest] = None,
    ) -> List[RequestOutput]:
        """Generates the completions for the input prompts.

        This class automatically batches the given prompts, considering
        the memory constraint. For the best performance, put all of your prompts
        into a single list and pass it to this method.

        Args:
            inputs: A list of inputs to generate completions for.
            sampling_params: The sampling parameters for text generation. If
                None, we use the default sampling parameters. 
                When it is a single value, it is applied to every prompt. 
                When it is a list, the list must have the same length as the 
                prompts and it is paired one by one with the prompt.
            use_tqdm: Whether to use tqdm to display the progress bar.
            lora_request: LoRA request to use for generation, if any.

        Returns:
            A list of `RequestOutput` objects containing the
            generated completions in the same order as the input prompts.

        Note:
            Using ``prompts`` and ``prompt_token_ids`` as keyword parameters is
            considered legacy and may be deprecated in the future. You should
            instead pass them via the ``inputs`` parameter.
        """
<<<<<<< HEAD
        if prompt_token_ids is not None:
=======
        if self.llm_engine.model_config.embedding_mode:
            raise ValueError(
                "LLM.generate() is only supported for generation models "
                "(XForCausalLM).")

        if prompt_token_ids is not None or multi_modal_data is not None:
>>>>>>> f790ad3c
            inputs = self._convert_v1_inputs(
                prompts=cast(Optional[Union[str, List[str]]], prompts),
                prompt_token_ids=prompt_token_ids,
            )
        else:
            inputs = cast(
                Union[PromptStrictInputs, Sequence[PromptStrictInputs]],
                prompts)

        if sampling_params is None:
            # Use default sampling params.
            sampling_params = SamplingParams()

        self._validate_and_add_requests(
            inputs=inputs,
            params=sampling_params,
            lora_request=lora_request,
        )

        outputs = self._run_engine(use_tqdm=use_tqdm)
        return LLMEngine.validate_outputs(outputs, RequestOutput)

    @overload  # LEGACY: single (prompt + optional token ids)
    def encode(
        self,
        prompts: str,
        pooling_params: Optional[Union[PoolingParams,
                                       Sequence[PoolingParams]]] = None,
        prompt_token_ids: Optional[List[int]] = None,
        use_tqdm: bool = True,
        lora_request: Optional[LoRARequest] = None,
    ) -> List[EmbeddingRequestOutput]:
        ...

    @overload  # LEGACY: multi (prompt + optional token ids)
    def encode(
        self,
        prompts: List[str],
        pooling_params: Optional[Union[PoolingParams,
                                       Sequence[PoolingParams]]] = None,
        prompt_token_ids: Optional[List[List[int]]] = None,
        use_tqdm: bool = True,
        lora_request: Optional[LoRARequest] = None,
    ) -> List[EmbeddingRequestOutput]:
        ...

    @overload  # LEGACY: single (token ids + optional prompt)
    def encode(
        self,
        prompts: Optional[str] = None,
        pooling_params: Optional[Union[PoolingParams,
                                       Sequence[PoolingParams]]] = None,
        *,
        prompt_token_ids: List[int],
        use_tqdm: bool = True,
        lora_request: Optional[LoRARequest] = None,
    ) -> List[EmbeddingRequestOutput]:
        ...

    @overload  # LEGACY: multi (token ids + optional prompt)
    def encode(
        self,
        prompts: Optional[List[str]] = None,
        pooling_params: Optional[Union[PoolingParams,
                                       Sequence[PoolingParams]]] = None,
        *,
        prompt_token_ids: List[List[int]],
        use_tqdm: bool = True,
        lora_request: Optional[LoRARequest] = None,
    ) -> List[EmbeddingRequestOutput]:
        ...

    @overload  # LEGACY: single or multi token ids [pos-only]
    def encode(
        self,
        prompts: None,
        pooling_params: None,
        prompt_token_ids: Union[List[int], List[List[int]]],
        use_tqdm: bool = True,
        lora_request: Optional[LoRARequest] = None,
    ) -> List[EmbeddingRequestOutput]:
        ...

    @overload
    def encode(
        self,
        inputs: Union[PromptStrictInputs, Sequence[PromptStrictInputs]],
        /,  # We may enable `inputs` keyword after removing the old API
        *,
        pooling_params: Optional[Union[PoolingParams,
                                       Sequence[PoolingParams]]] = None,
        use_tqdm: bool = True,
        lora_request: Optional[LoRARequest] = None,
    ) -> List[EmbeddingRequestOutput]:
        ...

    @deprecate_kwargs("prompts",
                      "prompt_token_ids",
                      is_deprecated=lambda: LLM.DEPRECATE_LEGACY,
                      additional_message="Please use the 'inputs' parameter "
                      "instead.")
    def encode(
        self,
        prompts: Union[Union[PromptStrictInputs, Sequence[PromptStrictInputs]],
                       Optional[Union[str, List[str]]]] = None,
        pooling_params: Optional[Union[PoolingParams,
                                       Sequence[PoolingParams]]] = None,
        prompt_token_ids: Optional[Union[List[int], List[List[int]]]] = None,
        use_tqdm: bool = True,
        lora_request: Optional[LoRARequest] = None,
    ) -> List[EmbeddingRequestOutput]:
        """Generates the completions for the input prompts.

        This class automatically batches the given prompts, considering
        the memory constraint. For the best performance, put all of your prompts
        into a single list and pass it to this method.

        Args:
            inputs: The inputs to the LLM. You may pass a sequence of inputs for
                batch inference. See :class:`~vllm.inputs.PromptStrictInputs`
                for more details about the format of each input.
            pooling_params: The pooling parameters for pooling. If None, we
                use the default pooling parameters.
            use_tqdm: Whether to use tqdm to display the progress bar.
            lora_request: LoRA request to use for generation, if any.

        Returns:
            A list of `EmbeddingRequestOutput` objects containing the
            generated embeddings in the same order as the input prompts.

        Note:
            Using ``prompts`` and ``prompt_token_ids`` as keyword parameters is
            considered legacy and may be deprecated in the future. You should
            instead pass them via the ``inputs`` parameter.
        """
<<<<<<< HEAD
        if prompt_token_ids is not None:
=======
        if not self.llm_engine.model_config.embedding_mode:
            raise ValueError(
                "LLM.encode() is only supported for embedding models (XModel)."
            )

        if prompt_token_ids is not None or multi_modal_data is not None:
>>>>>>> f790ad3c
            inputs = self._convert_v1_inputs(
                prompts=cast(Optional[Union[str, List[str]]], prompts),
                prompt_token_ids=prompt_token_ids,
            )
        else:
            inputs = cast(
                Union[PromptStrictInputs, Sequence[PromptStrictInputs]],
                prompts)

        if pooling_params is None:
            # Use default pooling params.
            pooling_params = PoolingParams()

        self._validate_and_add_requests(
            inputs=inputs,
            params=pooling_params,
            lora_request=lora_request,
        )

        outputs = self._run_engine(use_tqdm=use_tqdm)
        return LLMEngine.validate_outputs(outputs, EmbeddingRequestOutput)

    # LEGACY
    def _convert_v1_inputs(
        self,
        prompts: Optional[Union[str, List[str]]],
        prompt_token_ids: Optional[Union[List[int], List[List[int]]]],
    ):
        # skip_tokenizer_init is now checked in engine

        if prompts is not None:
            prompts = [p["content"] for p in parse_and_batch_prompt(prompts)]
        if prompt_token_ids is not None:
            prompt_token_ids = [
                p["content"] for p in parse_and_batch_prompt(prompt_token_ids)
            ]

        num_requests = None
        if prompts is not None:
            num_requests = len(prompts)
        if prompt_token_ids is not None:
            if (num_requests is not None
                    and num_requests != len(prompt_token_ids)):
                raise ValueError("The lengths of prompts and prompt_token_ids "
                                 "must be the same.")

            num_requests = len(prompt_token_ids)
        if num_requests is None:
            raise ValueError("Either prompts or prompt_token_ids must be "
                             "provided.")

        inputs: List[PromptInputs] = []
        for i in range(num_requests):
            if prompts is not None:
                if prompt_token_ids is not None:
                    item = TextTokensPrompt(
                        prompt=prompts[i],
                        prompt_token_ids=prompt_token_ids[i])
                else:
                    item = TextPrompt(prompt=prompts[i])
            else:
                if prompt_token_ids is not None:
                    item = TokensPrompt(prompt_token_ids=prompt_token_ids[i])
                else:
                    raise AssertionError

            inputs.append(item)

        return inputs

    def _validate_and_add_requests(
        self,
        inputs: Union[PromptStrictInputs, Sequence[PromptStrictInputs]],
        params: Union[SamplingParams, Sequence[SamplingParams], PoolingParams,
                      Sequence[PoolingParams]],
        lora_request: Optional[LoRARequest],
    ) -> None:
        if isinstance(inputs, (str, dict)):
            # Convert a single prompt to a list.
            inputs = [inputs]

        num_requests = len(inputs)

        if isinstance(params, list) and len(params) != num_requests:
            raise ValueError("The lengths of prompts and params "
                             "must be the same.")

        # Add requests to the engine.
        for i, request_inputs in enumerate(inputs):
            self._add_request(
                request_inputs,
                params[i] if isinstance(params, Sequence) else params,
                lora_request=lora_request,
            )

    def _add_request(
        self,
        inputs: PromptInputs,
        params: Union[SamplingParams, PoolingParams],
        lora_request: Optional[LoRARequest] = None,
    ) -> None:
        request_id = str(next(self.request_counter))
        self.llm_engine.add_request(request_id,
                                    inputs,
                                    params,
                                    lora_request=lora_request)

    def _run_engine(
            self, *, use_tqdm: bool
    ) -> List[Union[RequestOutput, EmbeddingRequestOutput]]:
        # Initialize tqdm.
        if use_tqdm:
            num_requests = self.llm_engine.get_num_unfinished_requests()
            pbar = tqdm(
                total=num_requests,
                desc="Processed prompts",
                dynamic_ncols=True,
                postfix=f"Generation Speed: {0:.2f} toks/s",
            )
        # Run the engine.
        outputs: List[Union[RequestOutput, EmbeddingRequestOutput]] = []
        total_toks = 0
        while self.llm_engine.has_unfinished_requests():
            step_outputs = self.llm_engine.step()
            for output in step_outputs:
                if output.finished:
                    outputs.append(output)
                    if use_tqdm:
                        if isinstance(output, RequestOutput):
                            # Calculate tokens only for RequestOutput
                            total_toks += sum(
                                len(stp.token_ids) for stp in output.outputs)
                            spd = total_toks / pbar.format_dict["elapsed"]
                            pbar.postfix = f"Generation Speed: {spd:.2f} toks/s"
                        pbar.update(1)
        if use_tqdm:
            pbar.close()
        # Sort the outputs by request ID.
        # This is necessary because some requests may be finished earlier than
        # its previous requests.
        return sorted(outputs, key=lambda x: int(x.request_id))<|MERGE_RESOLUTION|>--- conflicted
+++ resolved
@@ -268,16 +268,12 @@
             considered legacy and may be deprecated in the future. You should
             instead pass them via the ``inputs`` parameter.
         """
-<<<<<<< HEAD
-        if prompt_token_ids is not None:
-=======
         if self.llm_engine.model_config.embedding_mode:
             raise ValueError(
                 "LLM.generate() is only supported for generation models "
                 "(XForCausalLM).")
 
-        if prompt_token_ids is not None or multi_modal_data is not None:
->>>>>>> f790ad3c
+        if prompt_token_ids is not None:
             inputs = self._convert_v1_inputs(
                 prompts=cast(Optional[Union[str, List[str]]], prompts),
                 prompt_token_ids=prompt_token_ids,
@@ -413,16 +409,12 @@
             considered legacy and may be deprecated in the future. You should
             instead pass them via the ``inputs`` parameter.
         """
-<<<<<<< HEAD
-        if prompt_token_ids is not None:
-=======
         if not self.llm_engine.model_config.embedding_mode:
             raise ValueError(
                 "LLM.encode() is only supported for embedding models (XModel)."
             )
 
-        if prompt_token_ids is not None or multi_modal_data is not None:
->>>>>>> f790ad3c
+        if prompt_token_ids is not None:
             inputs = self._convert_v1_inputs(
                 prompts=cast(Optional[Union[str, List[str]]], prompts),
                 prompt_token_ids=prompt_token_ids,
