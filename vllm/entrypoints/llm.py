from typing import List, Optional, Union

import torch
from tqdm import tqdm
from transformers import PreTrainedTokenizer, PreTrainedTokenizerFast

from vllm.engine.arg_utils import EngineArgs
from vllm.engine.llm_engine import LLMEngine
from vllm.lora.request import LoRARequest
from vllm.outputs import RequestOutput
from vllm.sampling_params import SamplingParams
from vllm.sequence import MultiModalData
from vllm.usage.usage_lib import UsageContext
from vllm.utils import Counter


class LLM:
    """An LLM for generating texts from given prompts and sampling parameters.

    This class includes a tokenizer, a language model (possibly distributed
    across multiple GPUs), and GPU memory space allocated for intermediate
    states (aka KV cache). Given a batch of prompts and sampling parameters,
    this class generates texts from the model, using an intelligent batching
    mechanism and efficient memory management.

    NOTE: This class is intended to be used for offline inference. For online
    serving, use the `AsyncLLMEngine` class instead.
    NOTE: For the comprehensive list of arguments, see `EngineArgs`.

    Args:
        model: The name or path of a HuggingFace Transformers model.
        tokenizer: The name or path of a HuggingFace Transformers tokenizer.
        tokenizer_mode: The tokenizer mode. "auto" will use the fast tokenizer
            if available, and "slow" will always use the slow tokenizer.
        trust_remote_code: Trust remote code (e.g., from HuggingFace) when
            downloading the model and tokenizer.
        tensor_parallel_size: The number of GPUs to use for distributed
            execution with tensor parallelism.
        dtype: The data type for the model weights and activations. Currently,
            we support `float32`, `float16`, and `bfloat16`. If `auto`, we use
            the `torch_dtype` attribute specified in the model config file.
            However, if the `torch_dtype` in the config is `float32`, we will
            use `float16` instead.
        quantization: The method used to quantize the model weights. Currently,
            we support "awq", "gptq" and "squeezellm". If None, we first check
            the `quantization_config` attribute in the model config file. If
            that is None, we assume the model weights are not quantized and use
            `dtype` to determine the data type of the weights.
        revision: The specific model version to use. It can be a branch name,
            a tag name, or a commit id.
        tokenizer_revision: The specific tokenizer version to use. It can be a
            branch name, a tag name, or a commit id.
        seed: The seed to initialize the random number generator for sampling.
        gpu_memory_utilization: The ratio (between 0 and 1) of GPU memory to
            reserve for the model weights, activations, and KV cache. Higher
            values will increase the KV cache size and thus improve the model's
            throughput. However, if the value is too high, it may cause out-of-
            memory (OOM) errors.
        swap_space: The size (GiB) of CPU memory per GPU to use as swap space.
            This can be used for temporarily storing the states of the requests
            when their `best_of` sampling parameters are larger than 1. If all
            requests will have `best_of=1`, you can safely set this to 0.
            Otherwise, too small values may cause out-of-memory (OOM) errors.
        enforce_eager: Whether to enforce eager execution. If True, we will
            disable CUDA graph and always execute the model in eager mode.
            If False, we will use CUDA graph and eager execution in hybrid.
        max_context_len_to_capture: Maximum context len covered by CUDA graphs.
            When a sequence has context length larger than this, we fall back
            to eager mode.
        disable_custom_all_reduce: See ParallelConfig
    """

    def __init__(
        self,
        model: str,
        tokenizer: Optional[str] = None,
        tokenizer_mode: str = "auto",
        trust_remote_code: bool = False,
        tensor_parallel_size: int = 1,
        dtype: str = "auto",
        quantization: Optional[str] = None,
        revision: Optional[str] = None,
        tokenizer_revision: Optional[str] = None,
        seed: int = 0,
        gpu_memory_utilization: float = 0.9,
        swap_space: int = 4,
        enforce_eager: bool = False,
        max_context_len_to_capture: int = 8192,
        disable_custom_all_reduce: bool = False,
        **kwargs,
    ) -> None:
        if "disable_log_stats" not in kwargs:
            kwargs["disable_log_stats"] = True
        engine_args = EngineArgs(
            model=model,
            tokenizer=tokenizer,
            tokenizer_mode=tokenizer_mode,
            trust_remote_code=trust_remote_code,
            tensor_parallel_size=tensor_parallel_size,
            dtype=dtype,
            quantization=quantization,
            revision=revision,
            tokenizer_revision=tokenizer_revision,
            seed=seed,
            gpu_memory_utilization=gpu_memory_utilization,
            swap_space=swap_space,
            enforce_eager=enforce_eager,
            max_context_len_to_capture=max_context_len_to_capture,
            disable_custom_all_reduce=disable_custom_all_reduce,
            **kwargs,
        )
        self.llm_engine = LLMEngine.from_engine_args(
            engine_args, usage_context=UsageContext.LLM_CLASS)
        self.request_counter = Counter()

    def get_tokenizer(
            self) -> Union[PreTrainedTokenizer, PreTrainedTokenizerFast]:
        return self.llm_engine.tokenizer.tokenizer

    def set_tokenizer(
        self,
        tokenizer: Union[PreTrainedTokenizer, PreTrainedTokenizerFast],
    ) -> None:
        self.llm_engine.tokenizer.tokenizer = tokenizer

    def generate(
        self,
        prompts: Optional[Union[str, List[str]]] = None,
        sampling_params: Optional[Union[SamplingParams,
                                        List[SamplingParams]]] = None,
        prompt_token_ids: Optional[List[List[int]]] = None,
        use_tqdm: bool = True,
        lora_request: Optional[LoRARequest] = None,
        multi_modal_data: Optional[MultiModalData] = None,
    ) -> List[RequestOutput]:
        """Generates the completions for the input prompts.

        NOTE: This class automatically batches the given prompts, considering
        the memory constraint. For the best performance, put all of your prompts
        into a single list and pass it to this method.

        Args:
            prompts: A list of prompts to generate completions for.
            sampling_params: The sampling parameters for text generation. If
                None, we use the default sampling parameters. 
                When it is a single value, it is applied to every prompt. 
                When it is a list, the list must have the same length as the 
                prompts and it is paired one by one with the prompt.
            prompt_token_ids: A list of token IDs for the prompts. If None, we
                use the tokenizer to convert the prompts to token IDs.
            use_tqdm: Whether to use tqdm to display the progress bar.
            lora_request: LoRA request to use for generation, if any.
            multi_modal_data: Multi modal data.

        Returns:
            A list of `RequestOutput` objects containing the generated
            completions in the same order as the input prompts.
        """
        if prompts is None and prompt_token_ids is None:
            raise ValueError("Either prompts or prompt_token_ids must be "
                             "provided.")
        if isinstance(prompts, str):
            # Convert a single prompt to a list.
            prompts = [prompts]
        if (prompts is not None and prompt_token_ids is not None
                and len(prompts) != len(prompt_token_ids)):
            raise ValueError("The lengths of prompts and prompt_token_ids "
                             "must be the same.")
<<<<<<< HEAD

        if prompts is not None:
            num_requests = len(prompts)
        else:
            assert prompt_token_ids is not None
            num_requests = len(prompt_token_ids)

=======
>>>>>>> eb75dc2a
        if sampling_params is None:
            # Use default sampling params.
            sampling_params = SamplingParams()

        elif isinstance(sampling_params,
                        list) and len(sampling_params) != num_requests:
            raise ValueError("The lengths of prompts and sampling_params "
                             "must be the same.")
        if multi_modal_data:
            multi_modal_data.data = multi_modal_data.data.to(torch.float16)

        # Add requests to the engine.

        if prompts is not None:
            num_requests = len(prompts)
        else:
            assert prompt_token_ids is not None
            num_requests = len(prompt_token_ids)
            
        for i in range(num_requests):
            prompt = prompts[i] if prompts is not None else None
            token_ids = None if prompt_token_ids is None else prompt_token_ids[
                i]
            self._add_request(
                prompt,
                sampling_params[i]
                if isinstance(sampling_params, list) else sampling_params,
                token_ids,
                lora_request=lora_request,
                # Get ith image while maintaining the batch dim.
                multi_modal_data=MultiModalData(
                    type=multi_modal_data.type,
                    data=multi_modal_data.data[i].unsqueeze(0))
                if multi_modal_data else None,
            )
        return self._run_engine(use_tqdm)

    def _add_request(
        self,
        prompt: Optional[str],
        sampling_params: SamplingParams,
        prompt_token_ids: Optional[List[int]],
        lora_request: Optional[LoRARequest] = None,
        multi_modal_data: Optional[MultiModalData] = None,
    ) -> None:
        request_id = str(next(self.request_counter))
        self.llm_engine.add_request(request_id,
                                    prompt,
                                    sampling_params,
                                    prompt_token_ids,
                                    lora_request=lora_request,
                                    multi_modal_data=multi_modal_data)

    def _run_engine(self, use_tqdm: bool) -> List[RequestOutput]:
        # Initialize tqdm.
        if use_tqdm:
            num_requests = self.llm_engine.get_num_unfinished_requests()
            pbar = tqdm(total=num_requests,
                        desc="Processed prompts",
                        dynamic_ncols=True)
        # Run the engine.
        outputs: List[RequestOutput] = []
        while self.llm_engine.has_unfinished_requests():
            step_outputs = self.llm_engine.step()
            for output in step_outputs:
                if output.finished:
                    outputs.append(output)
                    if use_tqdm:
                        pbar.update(1)
        if use_tqdm:
            pbar.close()
        # Sort the outputs by request ID.
        # This is necessary because some requests may be finished earlier than
        # its previous requests.
        outputs = sorted(outputs, key=lambda x: int(x.request_id))
        return outputs<|MERGE_RESOLUTION|>--- conflicted
+++ resolved
@@ -166,7 +166,6 @@
                 and len(prompts) != len(prompt_token_ids)):
             raise ValueError("The lengths of prompts and prompt_token_ids "
                              "must be the same.")
-<<<<<<< HEAD
 
         if prompts is not None:
             num_requests = len(prompts)
@@ -174,8 +173,6 @@
             assert prompt_token_ids is not None
             num_requests = len(prompt_token_ids)
 
-=======
->>>>>>> eb75dc2a
         if sampling_params is None:
             # Use default sampling params.
             sampling_params = SamplingParams()
