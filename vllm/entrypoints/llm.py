import itertools
import warnings
from contextlib import contextmanager
<<<<<<< HEAD
from typing import (Any, ClassVar, Dict, Generator, List, Optional, Sequence,
                    Tuple, Union, cast, overload)
=======
from typing import (Any, ClassVar, Dict, List, Optional, Sequence, Tuple, Type,
                    Union, cast, overload)
>>>>>>> d58268c5

from tqdm import tqdm

from vllm import envs
from vllm.beam_search import (BeamSearchInstance, BeamSearchOutput,
                              BeamSearchSequence, get_beam_search_score)
from vllm.engine.arg_utils import EngineArgs, TaskOption
from vllm.engine.llm_engine import LLMEngine
from vllm.entrypoints.chat_utils import (ChatCompletionMessageParam,
                                         apply_hf_chat_template,
                                         apply_mistral_chat_template,
                                         parse_chat_messages)
from vllm.inputs import PromptType, TextPrompt, TokensPrompt
from vllm.inputs.parse import parse_and_batch_prompt
from vllm.logger import init_logger
from vllm.lora.request import LoRARequest
from vllm.model_executor.guided_decoding.guided_fields import (
    GuidedDecodingRequest, LLMGuidedOptions)
from vllm.outputs import EmbeddingRequestOutput, RequestOutput
from vllm.pooling_params import PoolingParams
from vllm.prompt_adapter.request import PromptAdapterRequest
from vllm.sampling_params import (BeamSearchParams, GuidedDecodingParams,
                                  RequestOutputKind, SamplingParams)
from vllm.transformers_utils.tokenizer import (AnyTokenizer, MistralTokenizer,
                                               get_cached_tokenizer)
from vllm.transformers_utils.tokenizer_group import TokenizerGroup
from vllm.usage.usage_lib import UsageContext
from vllm.utils import Counter, deprecate_args, deprecate_kwargs, is_list_of

logger = init_logger(__name__)


class LLM:
    """An LLM for generating texts from given prompts and sampling parameters.

    This class includes a tokenizer, a language model (possibly distributed
    across multiple GPUs), and GPU memory space allocated for intermediate
    states (aka KV cache). Given a batch of prompts and sampling parameters,
    this class generates texts from the model, using an intelligent batching
    mechanism and efficient memory management.

    Args:
        model: The name or path of a HuggingFace Transformers model.
        tokenizer: The name or path of a HuggingFace Transformers tokenizer.
        tokenizer_mode: The tokenizer mode. "auto" will use the fast tokenizer
            if available, and "slow" will always use the slow tokenizer.
        skip_tokenizer_init: If true, skip initialization of tokenizer and
            detokenizer. Expect valid prompt_token_ids and None for prompt
            from the input.
        trust_remote_code: Trust remote code (e.g., from HuggingFace) when
            downloading the model and tokenizer.
        allowed_local_media_path: Allowing API requests to read local images
            or videos from directories specified by the server file system.
            This is a security risk. Should only be enabled in trusted
            environments.
        tensor_parallel_size: The number of GPUs to use for distributed
            execution with tensor parallelism.
        dtype: The data type for the model weights and activations. Currently,
            we support `float32`, `float16`, and `bfloat16`. If `auto`, we use
            the `torch_dtype` attribute specified in the model config file.
            However, if the `torch_dtype` in the config is `float32`, we will
            use `float16` instead.
        quantization: The method used to quantize the model weights. Currently,
            we support "awq", "gptq", and "fp8" (experimental).
            If None, we first check the `quantization_config` attribute in the
            model config file. If that is None, we assume the model weights are
            not quantized and use `dtype` to determine the data type of
            the weights.
        revision: The specific model version to use. It can be a branch name,
            a tag name, or a commit id.
        tokenizer_revision: The specific tokenizer version to use. It can be a
            branch name, a tag name, or a commit id.
        seed: The seed to initialize the random number generator for sampling.
        gpu_memory_utilization: The ratio (between 0 and 1) of GPU memory to
            reserve for the model weights, activations, and KV cache. Higher
            values will increase the KV cache size and thus improve the model's
            throughput. However, if the value is too high, it may cause out-of-
            memory (OOM) errors.
        swap_space: The size (GiB) of CPU memory per GPU to use as swap space.
            This can be used for temporarily storing the states of the requests
            when their `best_of` sampling parameters are larger than 1. If all
            requests will have `best_of=1`, you can safely set this to 0.
            Otherwise, too small values may cause out-of-memory (OOM) errors.
        cpu_offload_gb: The size (GiB) of CPU memory to use for offloading
            the model weights. This virtually increases the GPU memory space
            you can use to hold the model weights, at the cost of CPU-GPU data
            transfer for every forward pass.
        enforce_eager: Whether to enforce eager execution. If True, we will
            disable CUDA graph and always execute the model in eager mode.
            If False, we will use CUDA graph and eager execution in hybrid.
        max_seq_len_to_capture: Maximum sequence len covered by CUDA graphs.
            When a sequence has context length larger than this, we fall back
            to eager mode. Additionally for encoder-decoder models, if the
            sequence length of the encoder input is larger than this, we fall
            back to the eager mode.
        disable_custom_all_reduce: See ParallelConfig
        **kwargs: Arguments for :class:`~vllm.EngineArgs`. (See
            :ref:`engine_args`)

    Note:
        This class is intended to be used for offline inference. For online
        serving, use the :class:`~vllm.AsyncLLMEngine` class instead.
    """

    DEPRECATE_LEGACY: ClassVar[bool] = False
    """A flag to toggle whether to deprecate the legacy generate/encode API."""

    DEPRECATE_INIT_POSARGS: ClassVar[bool] = True
    """
    A flag to toggle whether to deprecate positional arguments in
    :meth:`LLM.__init__`.
    """

    @classmethod
    @contextmanager
    def deprecate_legacy_api(cls):
        cls.DEPRECATE_LEGACY = True

        yield

        cls.DEPRECATE_LEGACY = False

    @deprecate_args(
        start_index=2,  # Ignore self and model
        is_deprecated=lambda: LLM.DEPRECATE_INIT_POSARGS,
        additional_message=(
            "All positional arguments other than `model` will be "
            "replaced with keyword arguments in an upcoming version."),
    )
    def __init__(
        self,
        model: str,
        tokenizer: Optional[str] = None,
        tokenizer_mode: str = "auto",
        skip_tokenizer_init: bool = False,
        trust_remote_code: bool = False,
        allowed_local_media_path: str = "",
        tensor_parallel_size: int = 1,
        dtype: str = "auto",
        quantization: Optional[str] = None,
        revision: Optional[str] = None,
        tokenizer_revision: Optional[str] = None,
        seed: int = 0,
        gpu_memory_utilization: float = 0.9,
        swap_space: float = 4,
        cpu_offload_gb: float = 0,
        enforce_eager: Optional[bool] = None,
        max_seq_len_to_capture: int = 8192,
        disable_custom_all_reduce: bool = False,
        disable_async_output_proc: bool = False,
        mm_processor_kwargs: Optional[Dict[str, Any]] = None,
        # After positional args are removed, move this right below `model`
        task: TaskOption = "auto",
        pooling_type: Optional[str] = None,
        pooling_norm: Optional[bool] = None,
        pooling_softmax: Optional[bool] = None,
        pooling_step_tag_id: Optional[int] = None,
        pooling_returned_token_ids: Optional[List[int]] = None,
        **kwargs,
    ) -> None:
        '''
        LLM constructor.

        Note: if enforce_eager is unset (enforce_eager is None)
        it defaults to False.
        '''

        if "disable_log_stats" not in kwargs:
            kwargs["disable_log_stats"] = True

        engine_args = EngineArgs(
            model=model,
            task=task,
            tokenizer=tokenizer,
            tokenizer_mode=tokenizer_mode,
            skip_tokenizer_init=skip_tokenizer_init,
            trust_remote_code=trust_remote_code,
            allowed_local_media_path=allowed_local_media_path,
            tensor_parallel_size=tensor_parallel_size,
            dtype=dtype,
            quantization=quantization,
            revision=revision,
            tokenizer_revision=tokenizer_revision,
            seed=seed,
            gpu_memory_utilization=gpu_memory_utilization,
            swap_space=swap_space,
            cpu_offload_gb=cpu_offload_gb,
            enforce_eager=enforce_eager,
            max_seq_len_to_capture=max_seq_len_to_capture,
            disable_custom_all_reduce=disable_custom_all_reduce,
            disable_async_output_proc=disable_async_output_proc,
            mm_processor_kwargs=mm_processor_kwargs,
            pooling_type=pooling_type,
            pooling_norm=pooling_norm,
            pooling_softmax=pooling_softmax,
            pooling_step_tag_id=pooling_step_tag_id,
            pooling_returned_token_ids=pooling_returned_token_ids,
            **kwargs,
        )
        # Logic to switch between engines is done at runtime instead of import
        # to avoid import order issues
        self.engine_class = self.get_engine_class()
        self.llm_engine = self.engine_class.from_engine_args(
            engine_args, usage_context=UsageContext.LLM_CLASS)
        self.request_counter = Counter()

    @staticmethod
    def get_engine_class() -> Type[LLMEngine]:
        if envs.VLLM_USE_V1:
            # Lazy import: the v1 package isn't distributed
            from vllm.v1.engine.llm_engine import LLMEngine as V1LLMEngine
            return V1LLMEngine  # type: ignore
        return LLMEngine

    def get_tokenizer(self) -> AnyTokenizer:
        return self.llm_engine.get_tokenizer_group(TokenizerGroup).tokenizer

    def set_tokenizer(self, tokenizer: AnyTokenizer) -> None:
        tokenizer_group = self.llm_engine.get_tokenizer_group(TokenizerGroup)

        # While CachedTokenizer is dynamic, have no choice but
        # compare class name. Misjudgment will arise from
        # user-defined tokenizer started with 'Cached'
        if tokenizer.__class__.__name__.startswith("Cached"):
            tokenizer_group.tokenizer = tokenizer
        else:
            tokenizer_group.tokenizer = get_cached_tokenizer(tokenizer)

    @overload  # LEGACY: single (prompt + optional token ids)
    def generate(
        self,
        prompts: str,
        sampling_params: Optional[Union[SamplingParams,
                                        List[SamplingParams]]] = None,
        prompt_token_ids: Optional[List[int]] = None,
        use_tqdm: bool = True,
        stream: bool = False,
        lora_request: Optional[Union[List[LoRARequest], LoRARequest]] = None,
    ) -> List[RequestOutput]:
        ...

    @overload  # LEGACY: multi (prompt + optional token ids)
    def generate(
        self,
        prompts: List[str],
        sampling_params: Optional[Union[SamplingParams,
                                        List[SamplingParams]]] = None,
        prompt_token_ids: Optional[List[List[int]]] = None,
        use_tqdm: bool = True,
        stream: bool = False,
        lora_request: Optional[Union[List[LoRARequest], LoRARequest]] = None,
    ) -> List[RequestOutput]:
        ...

    @overload  # LEGACY: single (token ids + optional prompt)
    def generate(
        self,
        prompts: Optional[str] = None,
        sampling_params: Optional[Union[SamplingParams,
                                        List[SamplingParams]]] = None,
        *,
        prompt_token_ids: List[int],
        use_tqdm: bool = True,
        stream: bool = False,
        lora_request: Optional[Union[List[LoRARequest], LoRARequest]] = None,
    ) -> List[RequestOutput]:
        ...

    @overload  # LEGACY: multi (token ids + optional prompt)
    def generate(
        self,
        prompts: Optional[List[str]] = None,
        sampling_params: Optional[Union[SamplingParams,
                                        List[SamplingParams]]] = None,
        *,
        prompt_token_ids: List[List[int]],
        use_tqdm: bool = True,
        stream: bool = False,
        lora_request: Optional[Union[List[LoRARequest], LoRARequest]] = None,
    ) -> List[RequestOutput]:
        ...

    @overload  # LEGACY: single or multi token ids [pos-only]
    def generate(
        self,
        prompts: None,
        sampling_params: None,
        prompt_token_ids: Union[List[int], List[List[int]]],
        use_tqdm: bool = True,
        stream: bool = False,
        lora_request: Optional[Union[List[LoRARequest], LoRARequest]] = None,
    ) -> List[RequestOutput]:
        ...

    @overload
    def generate(
        self,
        prompts: Union[PromptType, Sequence[PromptType]],
        /,
        *,
        sampling_params: Optional[Union[SamplingParams,
                                        Sequence[SamplingParams]]] = None,
        use_tqdm: bool = True,
        stream: bool = False,
        lora_request: Optional[Union[List[LoRARequest], LoRARequest]] = None,
    ) -> List[RequestOutput]:
        ...

    @deprecate_kwargs(
        "prompt_token_ids",
        is_deprecated=lambda: LLM.DEPRECATE_LEGACY,
        additional_message="Please use the 'prompts' parameter instead.",
    )
    def generate(
        self,
        prompts: Union[Union[PromptType, Sequence[PromptType]],
                       Optional[Union[str, List[str]]]] = None,
        sampling_params: Optional[Union[SamplingParams,
                                        Sequence[SamplingParams]]] = None,
        prompt_token_ids: Optional[Union[List[int], List[List[int]]]] = None,
        use_tqdm: bool = True,
        stream: bool = False,
        lora_request: Optional[Union[List[LoRARequest], LoRARequest]] = None,
        prompt_adapter_request: Optional[PromptAdapterRequest] = None,
        guided_options_request: Optional[Union[LLMGuidedOptions,
                                               GuidedDecodingRequest]] = None,
        priority: Optional[List[int]] = None,
    ) -> List[RequestOutput]:
        """Generates the completions for the input prompts.

        This class automatically batches the given prompts, considering
        the memory constraint. For the best performance, put all of your prompts
        into a single list and pass it to this method.

        Args:
            prompts: The prompts to the LLM. You may pass a sequence of prompts
                for batch inference. See :class:`~vllm.inputs.PromptType`
                for more details about the format of each prompts.
            sampling_params: The sampling parameters for text generation. If
                None, we use the default sampling parameters.
                When it is a single value, it is applied to every prompt.
                When it is a list, the list must have the same length as the
                prompts and it is paired one by one with the prompt.
            use_tqdm: Whether to use tqdm to display the progress bar.
            stream: Whether to generate a stream of outputs. If True,
                the method will return a generator of RequestOutput objects as
                they are generated. If False, the method will return a list of
                RequestOutput objects after all the outputs are generated. 
                Defaults to False.
            lora_request: LoRA request to use for generation, if any.
            prompt_adapter_request: Prompt Adapter request to use for
                generation, if any.
            priority: The priority of the requests, if any.
                Only applicable when priority scheduling policy is enabled.

        Returns:
            A list of ``RequestOutput`` objects containing the
            generated completions in the same order as the input prompts.

        Note:
            Using ``prompts`` and ``prompt_token_ids`` as keyword parameters is
            considered legacy and may be deprecated in the future. You should
            instead pass them via the ``inputs`` parameter.
        """
        task = self.llm_engine.model_config.task
        if task != "generate":
            messages = [
                "LLM.generate() is only supported for (conditional) generation "
                "models (XForCausalLM, XForConditionalGeneration).",
            ]

            supported_tasks = self.llm_engine.model_config.supported_tasks
            if "generate" in supported_tasks:
                messages.append(
                    "Your model supports the 'generate' task, but is "
                    f"currently initialized for the '{task}' task. Please "
                    "initialize the model using `--task generate`.")

            raise ValueError(" ".join(messages))

        if prompt_token_ids is not None:
            parsed_prompts = self._convert_v1_inputs(
                prompts=cast(Optional[Union[str, List[str]]], prompts),
                prompt_token_ids=prompt_token_ids,
            )
        else:
            parsed_prompts = cast(Union[PromptType, Sequence[PromptType]],
                                  prompts)

        if isinstance(guided_options_request, dict):
            if len(guided_options_request) > 1:
                raise ValueError(
                    "You can only use one guided decoding but multiple is "
                    f"specified: {guided_options_request}")
            guided_options_request = GuidedDecodingRequest(
                **guided_options_request)

        if sampling_params is None:
            # Use default sampling params.
            sampling_params = SamplingParams()

        self._validate_and_add_requests(
            prompts=parsed_prompts,
            params=sampling_params,
            lora_request=lora_request,
            prompt_adapter_request=prompt_adapter_request,
            guided_options=guided_options_request,
            priority=priority)

<<<<<<< HEAD
        outputs = self._run_engine(use_tqdm=use_tqdm, stream=stream)
        return LLMEngine.validate_outputs(outputs, RequestOutput)
=======
        outputs = self._run_engine(use_tqdm=use_tqdm)
        return self.engine_class.validate_outputs(outputs, RequestOutput)
>>>>>>> d58268c5

    def beam_search(
        self,
        prompts: List[Union[str, List[int]]],
        params: BeamSearchParams,
    ) -> List[BeamSearchOutput]:
        """
        Generate sequences using beam search.

        Args:
            prompts: A list of prompts. Each prompt can be a string or a list
                of token IDs.
            params: The beam search parameters.

        TODO: how does beam search work together with length penalty, frequency
        penalty, and stopping criteria, etc.?
        """

        beam_width = params.beam_width
        max_tokens = params.max_tokens
        temperature = params.temperature
        ignore_eos = params.ignore_eos
        length_penalty = params.length_penalty

        def sort_beams_key(x: BeamSearchSequence) -> float:
            return get_beam_search_score(x.tokens, x.cum_logprob,
                                         tokenizer.eos_token_id,
                                         length_penalty)

        tokenizer = self.get_tokenizer()
        # generate 2 * beam_width candidates at each step
        # following the huggingface transformers implementation
        # at https://github.com/huggingface/transformers/blob/e15687fffe5c9d20598a19aeab721ae0a7580f8a/src/transformers/generation/beam_search.py#L534 # noqa
        beam_search_params = SamplingParams(logprobs=2 * beam_width,
                                            max_tokens=1,
                                            temperature=temperature)
        instances: List[BeamSearchInstance] = []

        for prompt in prompts:
            prompt_tokens = prompt if isinstance(
                prompt, list) else tokenizer.encode(prompt)
            instances.append(BeamSearchInstance(prompt_tokens))

        for _ in range(max_tokens):
            all_beams: List[BeamSearchSequence] = list(
                sum((instance.beams for instance in instances), []))
            pos = [0] + list(
                itertools.accumulate(
                    len(instance.beams) for instance in instances))
            instance_start_and_end: List[Tuple[int, int]] = list(
                zip(pos[:-1], pos[1:]))

            if len(all_beams) == 0:
                break

            prompts_batch = [
                TokensPrompt(prompt_token_ids=beam.tokens)
                for beam in all_beams
            ]

            # only runs for one step
            # we don't need to use tqdm here
            output = self.generate(prompts_batch,
                                   sampling_params=beam_search_params,
                                   use_tqdm=False)

            for (start, end), instance in zip(instance_start_and_end,
                                              instances):
                instance_new_beams = []
                for i in range(start, end):
                    current_beam = all_beams[i]
                    result = output[i]

                    if result.outputs[0].logprobs is not None:
                        # if `result.outputs[0].logprobs` is None, it means
                        # the sequence is completed because of the max-model-len
                        # or abortion. we don't need to add it to the new beams.
                        logprobs = result.outputs[0].logprobs[0]
                        for token_id, logprob_obj in logprobs.items():
                            new_beam = BeamSearchSequence(
                                tokens=current_beam.tokens + [token_id],
                                logprobs=current_beam.logprobs + [logprobs],
                                cum_logprob=current_beam.cum_logprob +
                                logprob_obj.logprob)

                            if token_id == tokenizer.eos_token_id and \
                                not ignore_eos:
                                instance.completed.append(new_beam)
                            else:
                                instance_new_beams.append(new_beam)
                sorted_beams = sorted(instance_new_beams,
                                      key=sort_beams_key,
                                      reverse=True)
                instance.beams = sorted_beams[:beam_width]

        outputs = []
        for instance in instances:
            instance.completed.extend(instance.beams)
            sorted_completed = sorted(instance.completed,
                                      key=sort_beams_key,
                                      reverse=True)
            best_beams = sorted_completed[:beam_width]

            for beam in best_beams:
                beam.text = tokenizer.decode(beam.tokens)
            outputs.append(BeamSearchOutput(sequences=best_beams))

        return outputs

    def chat(
        self,
        messages: Union[List[ChatCompletionMessageParam],
                        List[List[ChatCompletionMessageParam]]],
        sampling_params: Optional[Union[SamplingParams,
                                        List[SamplingParams]]] = None,
        use_tqdm: bool = True,
        lora_request: Optional[LoRARequest] = None,
        chat_template: Optional[str] = None,
        add_generation_prompt: bool = True,
        continue_final_message: bool = False,
        tools: Optional[List[Dict[str, Any]]] = None,
        mm_processor_kwargs: Optional[Dict[str, Any]] = None,
    ) -> List[RequestOutput]:
        """
        Generate responses for a chat conversation.

        The chat conversation is converted into a text prompt using the
        tokenizer and calls the :meth:`generate` method to generate the
        responses.

        Multi-modal inputs can be passed in the same way you would pass them
        to the OpenAI API.

        Args:
            messages: A list of conversations or a single conversation. 
                - Each conversation is represented as a list of messages.
                - Each message is a dictionary with 'role' and 'content' keys.
            sampling_params: The sampling parameters for text generation.
                If None, we use the default sampling parameters. When it
                is a single value, it is applied to every prompt. When it
                is a list, the list must have the same length as the
                prompts and it is paired one by one with the prompt.
            use_tqdm: Whether to use tqdm to display the progress bar.
            lora_request: LoRA request to use for generation, if any.
            chat_template: The template to use for structuring the chat.
              If not provided, the model's default chat template will be used.
            add_generation_prompt: If True, adds a generation template
                to each message.
            continue_final_message: If True, continues the final message in
                the conversation instead of starting a new one. Cannot be `True`
                if `add_generation_prompt` is also `True`.
            mm_processor_kwargs: Multimodal processor kwarg overrides for this
                chat request. Only used for offline requests.

        Returns:
            A list of ``RequestOutput`` objects containing the generated
            responses in the same order as the input messages.
        """
        list_of_messages: List[List[ChatCompletionMessageParam]]

        # Handle multi and single conversations
        if is_list_of(messages, list):
            # messages is List[List[...]]
            list_of_messages = cast(List[List[ChatCompletionMessageParam]],
                                    messages)
        else:
            # messages is List[...]
            list_of_messages = [
                cast(List[ChatCompletionMessageParam], messages)
            ]

        prompts: List[Union[TokensPrompt, TextPrompt]] = []

        for msgs in list_of_messages:
            tokenizer = self.get_tokenizer()
            model_config = self.llm_engine.get_model_config()

            # NOTE: _parse_chat_message_content_parts() currently doesn't
            # handle mm_processor_kwargs, since there is no implementation in
            # the chat message parsing for it.
            conversation, mm_data = parse_chat_messages(
                msgs, model_config, tokenizer)

            prompt_data: Union[str, List[int]]
            if isinstance(tokenizer, MistralTokenizer):
                prompt_data = apply_mistral_chat_template(
                    tokenizer,
                    messages=msgs,
                    chat_template=chat_template,
                    add_generation_prompt=add_generation_prompt,
                    continue_final_message=continue_final_message,
                    tools=tools,
                )
            else:
                prompt_data = apply_hf_chat_template(
                    tokenizer,
                    conversation=conversation,
                    chat_template=chat_template,
                    add_generation_prompt=add_generation_prompt,
                    continue_final_message=continue_final_message,
                    tools=tools,
                )

            prompt: Union[TokensPrompt, TextPrompt]
            if is_list_of(prompt_data, int):
                prompt = TokensPrompt(prompt_token_ids=prompt_data)
            else:
                prompt = TextPrompt(prompt=prompt_data)

            if mm_data is not None:
                prompt["multi_modal_data"] = mm_data

            if mm_processor_kwargs is not None:
                prompt["mm_processor_kwargs"] = mm_processor_kwargs

            prompts.append(prompt)

        return self.generate(
            prompts,
            sampling_params=sampling_params,
            use_tqdm=use_tqdm,
            lora_request=lora_request,
        )

    @overload  # LEGACY: single (prompt + optional token ids)
    def encode(
        self,
        prompts: str,
        pooling_params: Optional[Union[PoolingParams,
                                       Sequence[PoolingParams]]] = None,
        prompt_token_ids: Optional[List[int]] = None,
        use_tqdm: bool = True,
        lora_request: Optional[Union[List[LoRARequest], LoRARequest]] = None,
    ) -> List[EmbeddingRequestOutput]:
        ...

    @overload  # LEGACY: multi (prompt + optional token ids)
    def encode(
        self,
        prompts: List[str],
        pooling_params: Optional[Union[PoolingParams,
                                       Sequence[PoolingParams]]] = None,
        prompt_token_ids: Optional[List[List[int]]] = None,
        use_tqdm: bool = True,
        lora_request: Optional[Union[List[LoRARequest], LoRARequest]] = None,
    ) -> List[EmbeddingRequestOutput]:
        ...

    @overload  # LEGACY: single (token ids + optional prompt)
    def encode(
        self,
        prompts: Optional[str] = None,
        pooling_params: Optional[Union[PoolingParams,
                                       Sequence[PoolingParams]]] = None,
        *,
        prompt_token_ids: List[int],
        use_tqdm: bool = True,
        lora_request: Optional[Union[List[LoRARequest], LoRARequest]] = None,
    ) -> List[EmbeddingRequestOutput]:
        ...

    @overload  # LEGACY: multi (token ids + optional prompt)
    def encode(
        self,
        prompts: Optional[List[str]] = None,
        pooling_params: Optional[Union[PoolingParams,
                                       Sequence[PoolingParams]]] = None,
        *,
        prompt_token_ids: List[List[int]],
        use_tqdm: bool = True,
        lora_request: Optional[Union[List[LoRARequest], LoRARequest]] = None,
    ) -> List[EmbeddingRequestOutput]:
        ...

    @overload  # LEGACY: single or multi token ids [pos-only]
    def encode(
        self,
        prompts: None,
        pooling_params: None,
        prompt_token_ids: Union[List[int], List[List[int]]],
        use_tqdm: bool = True,
        lora_request: Optional[Union[List[LoRARequest], LoRARequest]] = None,
    ) -> List[EmbeddingRequestOutput]:
        ...

    @overload
    def encode(
        self,
        prompts: Union[PromptType, Sequence[PromptType]],
        /,
        *,
        pooling_params: Optional[Union[PoolingParams,
                                       Sequence[PoolingParams]]] = None,
        use_tqdm: bool = True,
        lora_request: Optional[Union[List[LoRARequest], LoRARequest]] = None,
    ) -> List[EmbeddingRequestOutput]:
        ...

    @deprecate_kwargs(
        "prompt_token_ids",
        is_deprecated=lambda: LLM.DEPRECATE_LEGACY,
        additional_message="Please use the 'prompts' parameter instead.",
    )
    def encode(
        self,
        prompts: Union[Union[PromptType, Sequence[PromptType]],
                       Optional[Union[str, List[str]]]] = None,
        pooling_params: Optional[Union[PoolingParams,
                                       Sequence[PoolingParams]]] = None,
        prompt_token_ids: Optional[Union[List[int], List[List[int]]]] = None,
        use_tqdm: bool = True,
        lora_request: Optional[Union[List[LoRARequest], LoRARequest]] = None,
        prompt_adapter_request: Optional[PromptAdapterRequest] = None,
    ) -> List[EmbeddingRequestOutput]:
        """Generates the completions for the input prompts.

        This class automatically batches the given prompts, considering
        the memory constraint. For the best performance, put all of your prompts
        into a single list and pass it to this method.

        Args:
            prompts: The prompts to the LLM. You may pass a sequence of prompts
                for batch inference. See :class:`~vllm.inputs.PromptType`
                for more details about the format of each prompts.
            pooling_params: The pooling parameters for pooling. If None, we
                use the default pooling parameters.
            use_tqdm: Whether to use tqdm to display the progress bar.
            stream: Whether to generate a stream of outputs. If True,
                the function will yield a generator of outputs. Otherwise, it
                will return a list of outputs. Defaults to False.
            lora_request: LoRA request to use for generation, if any.
            prompt_adapter_request: Prompt Adapter request to use for
                generation, if any.

        Returns:
            A list of `EmbeddingRequestOutput` objects containing the
            generated embeddings in the same order as the input prompts.

        Note:
            Using ``prompts`` and ``prompt_token_ids`` as keyword parameters is
            considered legacy and may be deprecated in the future. You should
            instead pass them via the ``inputs`` parameter.
        """
        task = self.llm_engine.model_config.task
        if task != "embedding":
            messages = ["LLM.encode() is only supported for embedding models."]

            supported_tasks = self.llm_engine.model_config.supported_tasks
            if "embedding" in supported_tasks:
                messages.append(
                    "Your model supports the 'embedding' task, but is "
                    f"currently initialized for the '{task}' task. Please "
                    "initialize the model using `--task embedding`.")

            raise ValueError(" ".join(messages))

        if prompt_token_ids is not None:
            parsed_prompts = self._convert_v1_inputs(
                prompts=cast(Optional[Union[str, List[str]]], prompts),
                prompt_token_ids=prompt_token_ids,
            )
        else:
            parsed_prompts = cast(Union[PromptType, Sequence[PromptType]],
                                  prompts)

        if pooling_params is None:
            # Use default pooling params.
            pooling_params = PoolingParams()

        self._validate_and_add_requests(
            prompts=parsed_prompts,
            params=pooling_params,
            lora_request=lora_request,
            prompt_adapter_request=prompt_adapter_request,
        )

        outputs = self._run_engine(use_tqdm=use_tqdm)
        return self.engine_class.validate_outputs(outputs,
                                                  EmbeddingRequestOutput)

    def start_profile(self) -> None:
        self.llm_engine.start_profile()

    def stop_profile(self) -> None:
        self.llm_engine.stop_profile()

    # LEGACY
    def _convert_v1_inputs(
        self,
        prompts: Optional[Union[str, List[str]]],
        prompt_token_ids: Optional[Union[List[int], List[List[int]]]],
    ):
        # skip_tokenizer_init is now checked in engine

        if prompts is not None:
            prompts = [p["content"] for p in parse_and_batch_prompt(prompts)]
        if prompt_token_ids is not None:
            prompt_token_ids = [
                p["content"] for p in parse_and_batch_prompt(prompt_token_ids)
            ]

        num_requests = None
        if prompts is not None:
            num_requests = len(prompts)
        if prompt_token_ids is not None:
            if (num_requests is not None
                    and num_requests != len(prompt_token_ids)):
                raise ValueError("The lengths of prompts and prompt_token_ids "
                                 "must be the same.")

            num_requests = len(prompt_token_ids)
        if num_requests is None:
            raise ValueError("Either prompts or prompt_token_ids must be "
                             "provided.")

        parsed_prompts: List[PromptType] = []
        for i in range(num_requests):
            item: PromptType

            if prompts is not None:
                item = TextPrompt(prompt=prompts[i])
            elif prompt_token_ids is not None:
                item = TokensPrompt(prompt_token_ids=prompt_token_ids[i])
            else:
                raise AssertionError

            parsed_prompts.append(item)

        return parsed_prompts

    def _validate_and_add_requests(
        self,
        prompts: Union[PromptType, Sequence[PromptType]],
        params: Union[SamplingParams, Sequence[SamplingParams], PoolingParams,
                      Sequence[PoolingParams]],
        lora_request: Optional[Union[Sequence[LoRARequest], LoRARequest]],
        prompt_adapter_request: Optional[PromptAdapterRequest],
        guided_options: Optional[GuidedDecodingRequest] = None,
        priority: Optional[List[int]] = None,
    ) -> None:
        if guided_options is not None:
            warnings.warn(
                "guided_options_request is deprecated, use "
                "SamplingParams.guided_decoding instead",
                DeprecationWarning,
                stacklevel=2,
            )

        if isinstance(prompts, (str, dict)):
            # Convert a single prompt to a list.
            prompts = [prompts]

        num_requests = len(prompts)
        if isinstance(params, list) and len(params) != num_requests:
            raise ValueError("The lengths of prompts and params "
                             "must be the same.")
        if isinstance(lora_request,
                      list) and len(lora_request) != num_requests:
            raise ValueError("The lengths of prompts and lora_request "
                             "must be the same.")

        for sp in params if isinstance(params, list) else (params, ):
            if isinstance(sp, SamplingParams):
                self._add_guided_params(sp, guided_options)

                # We only care about the final output
                sp.output_kind = RequestOutputKind.FINAL_ONLY

        # Add requests to the engine.
        for i, prompt in enumerate(prompts):
            self._add_request(
                prompt,
                params[i] if isinstance(params, Sequence) else params,
                lora_request=lora_request[i] if isinstance(
                    lora_request, Sequence) else lora_request,
                prompt_adapter_request=prompt_adapter_request,
                priority=priority[i] if priority else 0,
            )

    def _add_request(
        self,
        prompt: PromptType,
        params: Union[SamplingParams, PoolingParams],
        lora_request: Optional[LoRARequest] = None,
        prompt_adapter_request: Optional[PromptAdapterRequest] = None,
        priority: int = 0,
    ) -> None:
        request_id = str(next(self.request_counter))
        self.llm_engine.add_request(
            request_id,
            prompt,
            params,
            lora_request=lora_request,
            prompt_adapter_request=prompt_adapter_request,
            priority=priority,
        )

    def _add_guided_params(
            self,
            params: SamplingParams,
            guided_options: Optional[GuidedDecodingRequest] = None):
        if guided_options is None:
            return params

        if params.guided_decoding is not None:
            raise ValueError("Cannot set both guided_options_request and"
                             "params.guided_decoding.")

        params.guided_decoding = GuidedDecodingParams(
            json=guided_options.guided_json,
            regex=guided_options.guided_regex,
            choice=guided_options.guided_choice,
            grammar=guided_options.guided_grammar,
            json_object=guided_options.guided_json_object,
            backend=guided_options.guided_decoding_backend,
            whitespace_pattern=guided_options.guided_whitespace_pattern)
        return params

    def _run_engine(
        self,
        *,
        use_tqdm: bool,
        stream: bool = False
    ) -> Union[List[Union[RequestOutput, EmbeddingRequestOutput]], Generator[
            Union[RequestOutput, EmbeddingRequestOutput], None, None]]:
        # Initialize tqdm.
        if use_tqdm:
            num_requests = self.llm_engine.get_num_unfinished_requests()
            pbar = tqdm(
                total=num_requests,
                desc="Processed prompts",
                dynamic_ncols=True,
                postfix=(f"est. speed input: {0:.2f} toks/s, "
                         f"output: {0:.2f} toks/s"),
            )

            total_in_toks = total_out_toks = 0

        outputs: List[Union[RequestOutput, EmbeddingRequestOutput]] = []

        while self.llm_engine.has_unfinished_requests():
            step_outputs = self.llm_engine.step()
            for output in step_outputs:
                if output.finished:
                    if stream:
                        yield output
                    else:
                        outputs.append(output)

                    if use_tqdm:
                        if isinstance(output, RequestOutput):
                            # Calculate tokens only for RequestOutput
                            assert output.prompt_token_ids is not None
                            total_in_toks += len(output.prompt_token_ids)
                            in_spd = (total_in_toks /
                                      pbar.format_dict["elapsed"])
                            total_out_toks += sum(
                                len(stp.token_ids) for stp in output.outputs)
                            out_spd = (total_out_toks /
                                       pbar.format_dict["elapsed"])
                            pbar.postfix = (
                                f"est. speed input: {in_spd:.2f} toks/s, "
                                f"output: {out_spd:.2f} toks/s")
                        pbar.update(1)

        if use_tqdm:
            pbar.close()

        if stream:
            return None
        else:
            return sorted(outputs, key=lambda x: int(x.request_id))

    def _is_encoder_decoder_model(self):
        return self.llm_engine.is_encoder_decoder_model()<|MERGE_RESOLUTION|>--- conflicted
+++ resolved
@@ -1,13 +1,8 @@
 import itertools
 import warnings
 from contextlib import contextmanager
-<<<<<<< HEAD
 from typing import (Any, ClassVar, Dict, Generator, List, Optional, Sequence,
-                    Tuple, Union, cast, overload)
-=======
-from typing import (Any, ClassVar, Dict, List, Optional, Sequence, Tuple, Type,
-                    Union, cast, overload)
->>>>>>> d58268c5
+                    Tuple, Type, Union, cast, overload)
 
 from tqdm import tqdm
 
@@ -417,13 +412,8 @@
             guided_options=guided_options_request,
             priority=priority)
 
-<<<<<<< HEAD
         outputs = self._run_engine(use_tqdm=use_tqdm, stream=stream)
-        return LLMEngine.validate_outputs(outputs, RequestOutput)
-=======
-        outputs = self._run_engine(use_tqdm=use_tqdm)
         return self.engine_class.validate_outputs(outputs, RequestOutput)
->>>>>>> d58268c5
 
     def beam_search(
         self,
