--- conflicted
+++ resolved
@@ -508,8 +508,10 @@
             inputs = [inputs]
 
         num_requests = len(inputs)
-
-<<<<<<< HEAD
+        if isinstance(lora_request,
+                      list) and len(lora_request) != num_requests:
+            raise ValueError("The lengths of prompts and lora_request "
+                             "must be the same.")
         if params is None:
             # Use default sampling params.
             params = [SamplingParams()] * num_requests
@@ -524,15 +526,6 @@
                 ]
         elif isinstance(params, SamplingParams):
             params = self._add_guided_processor(params)
-=======
-        if isinstance(params, list) and len(params) != num_requests:
-            raise ValueError("The lengths of prompts and params "
-                             "must be the same.")
-        if isinstance(lora_request,
-                      list) and len(lora_request) != num_requests:
-            raise ValueError("The lengths of prompts and lora_request "
-                             "must be the same.")
->>>>>>> 6e2527a7
 
         for i, request_inputs in enumerate(inputs):
             self._add_request(
@@ -541,6 +534,22 @@
                 lora_request=lora_request[i] if isinstance(
                     lora_request, Sequence) else lora_request,
             )
+
+    def _add_guided_processor(self, params: SamplingParams):
+        if options := params.guided_options:
+            if isinstance(options, dict):
+                options = GuidedDecodingFields(**options)
+            if options.guided_decoding_backend is None:
+                decoding_config = self.llm_engine.get_decoding_config()
+                options.guided_decoding_backend = (
+                    decoding_config.guided_decoding_backend)
+            guided_logits_processor = get_guided_decoding_logits_processor(
+                options, self.get_tokenizer())
+            if guided_logits_processor:
+                if params.logits_processors is None:
+                    params.logits_processors = []
+                params.logits_processors.append(guided_logits_processor)
+        return params
 
     def _add_guided_processor(self, params: SamplingParams):
         if options := params.guided_options:
