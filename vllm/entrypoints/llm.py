--- conflicted
+++ resolved
@@ -166,10 +166,6 @@
                 and len(prompts) != len(prompt_token_ids)):
             raise ValueError("The lengths of prompts and prompt_token_ids "
                              "must be the same.")
-
-        num_requests = len(prompts) if prompts is not None else len(
-            prompt_token_ids)
-
         if sampling_params is None:
             # Use default sampling params.
             sampling_params = SamplingParams()
@@ -182,15 +178,13 @@
             multi_modal_data.data = multi_modal_data.data.to(torch.float16)
 
         # Add requests to the engine.
-<<<<<<< HEAD
-=======
+
         if prompts is not None:
             num_requests = len(prompts)
         else:
             assert prompt_token_ids is not None
             num_requests = len(prompt_token_ids)
-
->>>>>>> 8a7a3e44
+            
         for i in range(num_requests):
             prompt = prompts[i] if prompts is not None else None
             token_ids = None if prompt_token_ids is None else prompt_token_ids[
