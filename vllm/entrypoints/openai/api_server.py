--- conflicted
+++ resolved
@@ -190,12 +190,8 @@
         - function_call (Users should implement this by themselves)
         - logit_bias (to be supported by vLLM engine)
     """
-<<<<<<< HEAD
-    request = ChatCompletionRequest(**await raw_request.json())
     if request.max_tokens is None:
         request.max_tokens = max_model_len
-=======
->>>>>>> bf87484e
     logger.info(f"Received chat completion request: {request}")
 
     error_check_ret = await check_model(request)
