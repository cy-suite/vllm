--- conflicted
+++ resolved
@@ -84,10 +84,7 @@
     return Response(status_code=200)
 
 
-<<<<<<< HEAD
-@router.get("/v1/models")
-=======
-@app.post("/tokenize")
+@router.post("/tokenize")
 async def tokenize(request: TokenizeRequest):
     generator = await openai_serving_completion.create_tokenize(request)
     if isinstance(generator, ErrorResponse):
@@ -98,7 +95,7 @@
         return JSONResponse(content=generator.model_dump())
 
 
-@app.post("/detokenize")
+@router.post("/detokenize")
 async def detokenize(request: DetokenizeRequest):
     generator = await openai_serving_completion.create_detokenize(request)
     if isinstance(generator, ErrorResponse):
@@ -109,8 +106,7 @@
         return JSONResponse(content=generator.model_dump())
 
 
-@app.get("/v1/models")
->>>>>>> 8893130b
+@router.get("/v1/models")
 async def show_available_models():
     models = await openai_serving_chat.show_available_models()
     return JSONResponse(content=models.model_dump())
