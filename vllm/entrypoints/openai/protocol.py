--- conflicted
+++ resolved
@@ -4,13 +4,9 @@
 from typing import Dict, List, Literal, Optional, Union
 
 import torch
-<<<<<<< HEAD
 from openai.types.chat import ChatCompletionMessageParam
-from pydantic import BaseModel, Field, conint, model_validator
-=======
 from pydantic import BaseModel, Field, model_validator
 from typing_extensions import Annotated
->>>>>>> f2e81805
 
 from vllm.sampling_params import SamplingParams
 from vllm.utils import random_uuid
