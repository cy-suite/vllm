--- conflicted
+++ resolved
@@ -55,16 +55,13 @@
     completion_tokens: Optional[int] = 0
 
 
-<<<<<<< HEAD
 class DeleteResponse(BaseModel):
     id: str
     object: str = "model"
     deleted: Optional[bool] = False
-=======
 class ResponseFormat(BaseModel):
     # type must be "json_object" or "text"
     type: str = Literal["text", "json_object"]
->>>>>>> 7341c77d
 
 
 class ChatCompletionRequest(BaseModel):
