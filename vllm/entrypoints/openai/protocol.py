--- conflicted
+++ resolved
@@ -11,12 +11,8 @@
 
 from vllm.entrypoints.chat_utils import ChatCompletionMessageParam
 from vllm.pooling_params import PoolingParams
-<<<<<<< HEAD
-from vllm.sampling_params import GuidedDecodingParams, SamplingParams
-=======
-from vllm.sampling_params import (LogitsProcessor, RequestOutputKind,
+from vllm.sampling_params import (GuidedDecodingParams, RequestOutputKind,
                                   SamplingParams)
->>>>>>> 551ce010
 from vllm.sequence import Logprob
 from vllm.utils import random_uuid
 
@@ -320,7 +316,8 @@
             include_stop_str_in_output=self.include_stop_str_in_output,
             length_penalty=self.length_penalty,
             truncate_prompt_tokens=self.truncate_prompt_tokens,
-<<<<<<< HEAD
+            output_kind=RequestOutputKind.DELTA if self.stream \
+                else RequestOutputKind.FINAL_ONLY,
             guided_decoding=guided_decoding,
             logit_bias=self.logit_bias)
 
@@ -341,11 +338,6 @@
             return tool.parameters
 
         return None
-=======
-            output_kind=RequestOutputKind.DELTA if self.stream \
-                else RequestOutputKind.FINAL_ONLY,
-        )
->>>>>>> 551ce010
 
     @model_validator(mode="before")
     @classmethod
@@ -590,15 +582,11 @@
             include_stop_str_in_output=self.include_stop_str_in_output,
             length_penalty=self.length_penalty,
             truncate_prompt_tokens=self.truncate_prompt_tokens,
-<<<<<<< HEAD
+            output_kind=RequestOutputKind.DELTA if self.stream \
+                else RequestOutputKind.FINAL_ONLY,
             guided_decoding=guided_decoding,
             logit_bias=self.logit_bias,
             allowed_token_ids=self.allowed_token_ids)
-=======
-            output_kind=RequestOutputKind.DELTA if self.stream \
-                else RequestOutputKind.FINAL_ONLY,
-        )
->>>>>>> 551ce010
 
     @model_validator(mode="before")
     @classmethod
