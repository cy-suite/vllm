import json
from dataclasses import dataclass
from http import HTTPStatus
from typing import Any, Dict, List, Optional
from typing import Sequence as GenericSequence
from typing import Tuple, TypeVar, Union

from pydantic import Field
from typing_extensions import Annotated

from vllm.config import ModelConfig
from vllm.engine.async_llm_engine import AsyncLLMEngine
# yapf conflicts with isort for this block
# yapf: disable
from vllm.entrypoints.openai.protocol import (ChatCompletionLogProb,
                                              ChatCompletionLogProbs,
                                              ChatCompletionRequest,
                                              ChatCompletionTopLogprob,
                                              CompletionLogProbs,
                                              CompletionRequest,
                                              EmbeddingRequest, ErrorResponse,
                                              ModelCard, ModelList,
                                              ModelPermission)
from vllm.logger import init_logger
from vllm.lora.request import LoRARequest
from vllm.sequence import Logprob
from vllm.transformers_utils.tokenizer import get_tokenizer

logger = init_logger(__name__)

T = TypeVar("T")


@dataclass
class LoRAModulePath:
    name: str
    local_path: str


class OpenAIServing:

    def __init__(self, engine: AsyncLLMEngine, model_config: ModelConfig,
                 served_model_names: List[str],
                 lora_modules: Optional[List[LoRAModulePath]]):
        super().__init__()

        self.engine = engine
        self.max_model_len = model_config.max_model_len

        # A separate tokenizer to map token IDs to strings.
        self.tokenizer = get_tokenizer(
            model_config.tokenizer,
            tokenizer_mode=model_config.tokenizer_mode,
            tokenizer_revision=model_config.tokenizer_revision,
            trust_remote_code=model_config.trust_remote_code,
            truncation_side="left")

        self.served_model_names = served_model_names

        if lora_modules is None:
            self.lora_requests = []
        else:
            self.lora_requests = [
                LoRARequest(
                    lora_name=lora.name,
                    lora_int_id=i,
                    lora_local_path=lora.local_path,
                ) for i, lora in enumerate(lora_modules, start=1)
            ]

    async def show_available_models(self) -> ModelList:
        """Show available models. Right now we only have one model."""
        model_cards = [
            ModelCard(id=served_model_name,
                      root=self.served_model_names[0],
                      permission=[ModelPermission()])
            for served_model_name in self.served_model_names
        ]
        lora_cards = [
            ModelCard(id=lora.lora_name,
                      root=self.served_model_names[0],
                      permission=[ModelPermission()])
            for lora in self.lora_requests
        ]
        model_cards.extend(lora_cards)
        return ModelList(data=model_cards)

<<<<<<< HEAD
    def _assert_not_none(self, v: Optional[T]) -> T:
        assert v is not None
        return v

    def _create_completion_logprobs(
        self,
        token_ids: GenericSequence[int],
        top_logprobs: GenericSequence[Optional[Dict[int, Logprob]]],
        num_output_top_logprobs: int,
        initial_text_offset: int = 0,
    ) -> CompletionLogProbs:
        """Create logprobs for OpenAI Completion API."""
        _assert_not_none = self._assert_not_none

        out_text_offset: List[int] = []
        out_token_logprobs: List[Optional[float]] = []
        out_tokens: List[str] = []
        out_top_logprobs: List[Optional[Dict[str, float]]] = []

        last_token_len = 0

        for i, token_id in enumerate(token_ids):
            step_top_logprobs = top_logprobs[i]
            if step_top_logprobs is None:
                token = self.tokenizer.decode(token_id)
                out_tokens.append(token)
                out_token_logprobs.append(None)
                out_top_logprobs.append(None)
            else:
                # There can be up to logprobs+1 elements in the response
                assert len(step_top_logprobs) <= num_output_top_logprobs + 1, (
                    f"Expected at most {num_output_top_logprobs + 1} logprobs, "
                    f"but received {len(step_top_logprobs)} logprobs")

                token = step_top_logprobs[token_id].decoded_token
                assert token is not None

                token_logprob = step_top_logprobs[token_id].logprob
                token_logprob = max(token_logprob, -9999.0)

                out_tokens.append(token)
                out_token_logprobs.append(token_logprob)
                out_top_logprobs.append({
                    # Convert float("-inf") to the
                    # JSON-serializable float that OpenAI uses
                    _assert_not_none(p.decoded_token): max(p.logprob, -9999.0)
                    for p in step_top_logprobs.values()
                })

            if len(out_text_offset) == 0:
                out_text_offset.append(initial_text_offset)
            else:
                out_text_offset.append(out_text_offset[-1] + last_token_len)

            last_token_len = len(token)

        return CompletionLogProbs(
            text_offset=out_text_offset,
            token_logprobs=out_token_logprobs,
            tokens=out_tokens,
            top_logprobs=out_top_logprobs,
        )

    def _token_to_int_array(self, token: str) -> List[int]:
        return list(token.encode("utf-8"))

    def _create_chat_logprobs(
        self,
        token_ids: GenericSequence[int],
        top_logprobs: GenericSequence[Optional[Dict[int, Logprob]]],
        num_output_top_logprobs: int,
        initial_text_offset: int = 0,
    ) -> ChatCompletionLogProbs:
        """Create logprobs for OpenAI Chat Completion API."""
        completion_output = self._create_completion_logprobs(
            token_ids,
            top_logprobs,
            num_output_top_logprobs,
            initial_text_offset=initial_text_offset)

        _token_to_int_array = self._token_to_int_array

        return ChatCompletionLogProbs(content=[
            ChatCompletionLogProb(
                token=token,
                bytes=_token_to_int_array(token),
                logprob=logprob,
                top_logprobs=[] if top_logprobs is None else [
                    ChatCompletionTopLogprob(
                        token=top_token,
                        bytes=_token_to_int_array(token),
                        logprob=top_logprob,
                    ) for top_token, top_logprob in top_logprobs.items()
                ]) for logprob, token, top_logprobs in zip(
                    completion_output.token_logprobs,
                    completion_output.tokens,
                    completion_output.top_logprobs,
                )
        ])

=======
>>>>>>> 87d41c84
    def create_error_response(
            self,
            message: str,
            err_type: str = "BadRequestError",
            status_code: HTTPStatus = HTTPStatus.BAD_REQUEST) -> ErrorResponse:
        return ErrorResponse(message=message,
                             type=err_type,
                             code=status_code.value)

    def create_streaming_error_response(
            self,
            message: str,
            err_type: str = "BadRequestError",
            status_code: HTTPStatus = HTTPStatus.BAD_REQUEST) -> str:
        json_str = json.dumps({
            "error":
            self.create_error_response(message=message,
                                       err_type=err_type,
                                       status_code=status_code).model_dump()
        })
        return json_str

    async def _check_model(
        self, request: Union[CompletionRequest, ChatCompletionRequest,
                             EmbeddingRequest]
    ) -> Optional[ErrorResponse]:
        if request.model in self.served_model_names:
            return None
        if request.model in [lora.lora_name for lora in self.lora_requests]:
            return None
        return self.create_error_response(
            message=f"The model `{request.model}` does not exist.",
            err_type="NotFoundError",
            status_code=HTTPStatus.NOT_FOUND)

    def _maybe_get_lora(
        self, request: Union[CompletionRequest, ChatCompletionRequest,
                             EmbeddingRequest]
    ) -> Optional[LoRARequest]:
        if request.model in self.served_model_names:
            return None
        for lora in self.lora_requests:
            if request.model == lora.lora_name:
                return lora
        # if _check_model has been called earlier, this will be unreachable
        raise ValueError(f"The model `{request.model}` does not exist.")

    def _validate_prompt_and_tokenize(
            self,
            request: Union[ChatCompletionRequest, CompletionRequest,
                           EmbeddingRequest],
            prompt: Optional[str] = None,
            prompt_ids: Optional[List[int]] = None,
            truncate_prompt_tokens: Optional[Annotated[int,
                                                       Field(ge=1)]] = None,
            add_special_tokens: bool = True) -> Tuple[List[int], str]:
        if not (prompt or prompt_ids):
            raise ValueError("Either prompt or prompt_ids should be provided.")
        if (prompt and prompt_ids):
            raise ValueError(
                "Only one of prompt or prompt_ids should be provided.")

        if prompt_ids is None:
            # When using OpenAIServingChat for chat completions, the
            # special tokens (e.g., BOS) have already been added by the
            # chat template. Therefore, we do not need to add them again.
            # Set add_special_tokens to False to avoid adding the BOS tokens
            # again.
            tokenizer_kwargs: Dict[str, Any] = {
                "add_special_tokens": add_special_tokens
            }
            if truncate_prompt_tokens is not None:
                tokenizer_kwargs.update({
                    "truncation": True,
                    "max_length": truncate_prompt_tokens,
                })
            input_ids = self.tokenizer(prompt, **tokenizer_kwargs).input_ids
        elif truncate_prompt_tokens is not None:
            input_ids = prompt_ids[-truncate_prompt_tokens:]
        else:
            input_ids = prompt_ids

        input_text = prompt if prompt is not None else self.tokenizer.decode(
            prompt_ids)
        token_num = len(input_ids)

        # Note: EmbeddingRequest doesn't have max_tokens
        if isinstance(request, EmbeddingRequest):
            if token_num > self.max_model_len:
                raise ValueError(
                    f"This model's maximum context length is "
                    f"{self.max_model_len} tokens. However, you requested "
                    f"{token_num} tokens in the input for embedding "
                    f"generation. Please reduce the length of the input.", )
            return input_ids, input_text

        if request.max_tokens is None:
            if token_num >= self.max_model_len:
                raise ValueError(
                    f"This model's maximum context length is "
                    f"{self.max_model_len} tokens. However, you requested "
                    f"{token_num} tokens in the messages, "
                    f"Please reduce the length of the messages.", )
            request.max_tokens = self.max_model_len - token_num

        if token_num + request.max_tokens > self.max_model_len:
            raise ValueError(
                f"This model's maximum context length is "
                f"{self.max_model_len} tokens. However, you requested "
                f"{request.max_tokens + token_num} tokens "
                f"({token_num} in the messages, "
                f"{request.max_tokens} in the completion). "
                f"Please reduce the length of the messages or completion.", )
        else:
            return input_ids, input_text

    def _get_decoded_token(self, logprob: Logprob, token_id: int) -> str:
        if logprob.decoded_token is not None:
            return logprob.decoded_token
        return self.tokenizer.decode(token_id)<|MERGE_RESOLUTION|>--- conflicted
+++ resolved
@@ -2,7 +2,6 @@
 from dataclasses import dataclass
 from http import HTTPStatus
 from typing import Any, Dict, List, Optional
-from typing import Sequence as GenericSequence
 from typing import Tuple, TypeVar, Union
 
 from pydantic import Field
@@ -12,11 +11,7 @@
 from vllm.engine.async_llm_engine import AsyncLLMEngine
 # yapf conflicts with isort for this block
 # yapf: disable
-from vllm.entrypoints.openai.protocol import (ChatCompletionLogProb,
-                                              ChatCompletionLogProbs,
-                                              ChatCompletionRequest,
-                                              ChatCompletionTopLogprob,
-                                              CompletionLogProbs,
+from vllm.entrypoints.openai.protocol import (ChatCompletionRequest,
                                               CompletionRequest,
                                               EmbeddingRequest, ErrorResponse,
                                               ModelCard, ModelList,
@@ -85,109 +80,6 @@
         model_cards.extend(lora_cards)
         return ModelList(data=model_cards)
 
-<<<<<<< HEAD
-    def _assert_not_none(self, v: Optional[T]) -> T:
-        assert v is not None
-        return v
-
-    def _create_completion_logprobs(
-        self,
-        token_ids: GenericSequence[int],
-        top_logprobs: GenericSequence[Optional[Dict[int, Logprob]]],
-        num_output_top_logprobs: int,
-        initial_text_offset: int = 0,
-    ) -> CompletionLogProbs:
-        """Create logprobs for OpenAI Completion API."""
-        _assert_not_none = self._assert_not_none
-
-        out_text_offset: List[int] = []
-        out_token_logprobs: List[Optional[float]] = []
-        out_tokens: List[str] = []
-        out_top_logprobs: List[Optional[Dict[str, float]]] = []
-
-        last_token_len = 0
-
-        for i, token_id in enumerate(token_ids):
-            step_top_logprobs = top_logprobs[i]
-            if step_top_logprobs is None:
-                token = self.tokenizer.decode(token_id)
-                out_tokens.append(token)
-                out_token_logprobs.append(None)
-                out_top_logprobs.append(None)
-            else:
-                # There can be up to logprobs+1 elements in the response
-                assert len(step_top_logprobs) <= num_output_top_logprobs + 1, (
-                    f"Expected at most {num_output_top_logprobs + 1} logprobs, "
-                    f"but received {len(step_top_logprobs)} logprobs")
-
-                token = step_top_logprobs[token_id].decoded_token
-                assert token is not None
-
-                token_logprob = step_top_logprobs[token_id].logprob
-                token_logprob = max(token_logprob, -9999.0)
-
-                out_tokens.append(token)
-                out_token_logprobs.append(token_logprob)
-                out_top_logprobs.append({
-                    # Convert float("-inf") to the
-                    # JSON-serializable float that OpenAI uses
-                    _assert_not_none(p.decoded_token): max(p.logprob, -9999.0)
-                    for p in step_top_logprobs.values()
-                })
-
-            if len(out_text_offset) == 0:
-                out_text_offset.append(initial_text_offset)
-            else:
-                out_text_offset.append(out_text_offset[-1] + last_token_len)
-
-            last_token_len = len(token)
-
-        return CompletionLogProbs(
-            text_offset=out_text_offset,
-            token_logprobs=out_token_logprobs,
-            tokens=out_tokens,
-            top_logprobs=out_top_logprobs,
-        )
-
-    def _token_to_int_array(self, token: str) -> List[int]:
-        return list(token.encode("utf-8"))
-
-    def _create_chat_logprobs(
-        self,
-        token_ids: GenericSequence[int],
-        top_logprobs: GenericSequence[Optional[Dict[int, Logprob]]],
-        num_output_top_logprobs: int,
-        initial_text_offset: int = 0,
-    ) -> ChatCompletionLogProbs:
-        """Create logprobs for OpenAI Chat Completion API."""
-        completion_output = self._create_completion_logprobs(
-            token_ids,
-            top_logprobs,
-            num_output_top_logprobs,
-            initial_text_offset=initial_text_offset)
-
-        _token_to_int_array = self._token_to_int_array
-
-        return ChatCompletionLogProbs(content=[
-            ChatCompletionLogProb(
-                token=token,
-                bytes=_token_to_int_array(token),
-                logprob=logprob,
-                top_logprobs=[] if top_logprobs is None else [
-                    ChatCompletionTopLogprob(
-                        token=top_token,
-                        bytes=_token_to_int_array(token),
-                        logprob=top_logprob,
-                    ) for top_token, top_logprob in top_logprobs.items()
-                ]) for logprob, token, top_logprobs in zip(
-                    completion_output.token_logprobs,
-                    completion_output.tokens,
-                    completion_output.top_logprobs,
-                )
-        ])
-
-=======
->>>>>>> 87d41c84
     def create_error_response(
             self,
             message: str,
