import json
from dataclasses import dataclass
from http import HTTPStatus
from typing import Iterable, Iterator, List, Optional, TypedDict, Union

from pydantic import Field
from transformers import PreTrainedTokenizer, PreTrainedTokenizerFast
from typing_extensions import Annotated

from vllm.config import ModelConfig
from vllm.engine.async_llm_engine import AsyncLLMEngine
from vllm.entrypoints.openai.protocol import (ChatCompletionRequest,
                                              CompletionRequest,
                                              DetokenizeRequest,
                                              EmbeddingRequest, ErrorResponse,
                                              ModelCard, ModelList,
<<<<<<< HEAD
                                              ModelPermission)
from vllm.inputs import parse_and_batch_prompt
=======
                                              ModelPermission, TokenizeRequest)
>>>>>>> b9e84259
from vllm.logger import init_logger
from vllm.lora.request import LoRARequest
from vllm.pooling_params import PoolingParams
from vllm.sampling_params import SamplingParams
from vllm.sequence import Logprob
from vllm.transformers_utils.tokenizer import get_tokenizer

logger = init_logger(__name__)


class TextTokensPrompt(TypedDict):
    prompt: str
    prompt_token_ids: List[int]


@dataclass
class LoRAModulePath:
    name: str
    local_path: str


class OpenAIServing:

    def __init__(
        self,
        engine: AsyncLLMEngine,
        model_config: ModelConfig,
        served_model_names: List[str],
        lora_modules: Optional[List[LoRAModulePath]],
        *,
        log_requests: bool,
        max_log_len: Optional[int],
    ):
        self.engine = engine
        self.max_model_len = model_config.max_model_len

        # A separate tokenizer to map token IDs to strings.
        self.tokenizer = get_tokenizer(
            model_config.tokenizer,
            tokenizer_mode=model_config.tokenizer_mode,
            tokenizer_revision=model_config.tokenizer_revision,
            trust_remote_code=model_config.trust_remote_code,
            truncation_side="left")

        self.served_model_names = served_model_names

        if lora_modules is None:
            self.lora_requests = []
        else:
            self.lora_requests = [
                LoRARequest(
                    lora_name=lora.name,
                    lora_int_id=i,
                    lora_local_path=lora.local_path,
                ) for i, lora in enumerate(lora_modules, start=1)
            ]

        self.log_requests = log_requests
        self.max_log_len = max_log_len

    async def show_available_models(self) -> ModelList:
        """Show available models. Right now we only have one model."""
        model_cards = [
            ModelCard(id=served_model_name,
                      max_model_len=self.max_model_len,
                      root=self.served_model_names[0],
                      permission=[ModelPermission()])
            for served_model_name in self.served_model_names
        ]
        lora_cards = [
            ModelCard(id=lora.lora_name,
                      root=self.served_model_names[0],
                      permission=[ModelPermission()])
            for lora in self.lora_requests
        ]
        model_cards.extend(lora_cards)
        return ModelList(data=model_cards)

    def create_error_response(
            self,
            message: str,
            err_type: str = "BadRequestError",
            status_code: HTTPStatus = HTTPStatus.BAD_REQUEST) -> ErrorResponse:
        return ErrorResponse(message=message,
                             type=err_type,
                             code=status_code.value)

    def create_streaming_error_response(
            self,
            message: str,
            err_type: str = "BadRequestError",
            status_code: HTTPStatus = HTTPStatus.BAD_REQUEST) -> str:
        json_str = json.dumps({
            "error":
            self.create_error_response(message=message,
                                       err_type=err_type,
                                       status_code=status_code).model_dump()
        })
        return json_str

    async def _check_model(
        self, request: Union[ChatCompletionRequest, CompletionRequest,
                             DetokenizeRequest, EmbeddingRequest,
                             TokenizeRequest]
    ) -> Optional[ErrorResponse]:
        if request.model in self.served_model_names:
            return None
        if request.model in [lora.lora_name for lora in self.lora_requests]:
            return None
        return self.create_error_response(
            message=f"The model `{request.model}` does not exist.",
            err_type="NotFoundError",
            status_code=HTTPStatus.NOT_FOUND)

    def _maybe_get_lora(
        self, request: Union[CompletionRequest, ChatCompletionRequest,
                             EmbeddingRequest]
    ) -> Optional[LoRARequest]:
        if request.model in self.served_model_names:
            return None
        for lora in self.lora_requests:
            if request.model == lora.lora_name:
                return lora
        # if _check_model has been called earlier, this will be unreachable
        raise ValueError(f"The model `{request.model}` does not exist.")

<<<<<<< HEAD
    def _normalize_prompt_text_to_input(
        self,
        request: Union[ChatCompletionRequest, CompletionRequest,
                       EmbeddingRequest],
        prompt: str,
        tokenizer: Union[PreTrainedTokenizer, PreTrainedTokenizerFast],
        truncate_prompt_tokens: Optional[Annotated[int, Field(ge=1)]],
        add_special_tokens: bool,
    ) -> TextTokensPrompt:
        if truncate_prompt_tokens is None:
            encoded = tokenizer(prompt, add_special_tokens=add_special_tokens)
=======
    def _validate_prompt_and_tokenize(
            self,
            request: Union[ChatCompletionRequest, CompletionRequest,
                           DetokenizeRequest, EmbeddingRequest,
                           TokenizeRequest],
            prompt: Optional[str] = None,
            prompt_ids: Optional[List[int]] = None,
            truncate_prompt_tokens: Optional[Annotated[int,
                                                       Field(ge=1)]] = None,
            add_special_tokens: Optional[bool] = True
    ) -> Tuple[List[int], str]:
        if not (prompt or prompt_ids):
            raise ValueError("Either prompt or prompt_ids should be provided.")
        if (prompt and prompt_ids):
            raise ValueError(
                "Only one of prompt or prompt_ids should be provided.")

        if prompt_ids is None:
            # When using OpenAIServingChat for chat completions, for
            # most models the special tokens (e.g., BOS) have already
            # been added by the chat template. Therefore, we do not
            # need to add them again.
            # Set add_special_tokens to False (by default) to avoid
            # adding the BOS tokens again.
            tokenizer_kwargs: Dict[str, Any] = {
                "add_special_tokens": add_special_tokens
            }
            if truncate_prompt_tokens is not None:
                tokenizer_kwargs.update({
                    "truncation": True,
                    "max_length": truncate_prompt_tokens,
                })
            input_ids = self.tokenizer(prompt, **tokenizer_kwargs).input_ids
        elif truncate_prompt_tokens is not None:
            input_ids = prompt_ids[-truncate_prompt_tokens:]
>>>>>>> b9e84259
        else:
            encoded = tokenizer(prompt,
                                add_special_tokens=add_special_tokens,
                                truncation=True,
                                max_length=truncate_prompt_tokens)

        input_ids = encoded.input_ids

        input_text = prompt

        return self._validate_input(request, input_ids, input_text)

    def _normalize_prompt_tokens_to_input(
        self,
        request: Union[ChatCompletionRequest, CompletionRequest,
                       EmbeddingRequest],
        prompt_ids: List[int],
        tokenizer: Union[PreTrainedTokenizer, PreTrainedTokenizerFast],
        truncate_prompt_tokens: Optional[Annotated[int, Field(ge=1)]],
    ) -> TextTokensPrompt:
        if truncate_prompt_tokens is None:
            input_ids = prompt_ids
        else:
            input_ids = prompt_ids[-truncate_prompt_tokens:]

        input_text = tokenizer.decode(prompt_ids)

        return self._validate_input(request, input_ids, input_text)

    def _validate_input(
        self,
        request: Union[ChatCompletionRequest, CompletionRequest,
                       EmbeddingRequest],
        input_ids: List[int],
        input_text: str,
    ) -> TextTokensPrompt:
        token_num = len(input_ids)

        # Note: EmbeddingRequest doesn't have max_tokens
        if isinstance(request, EmbeddingRequest):
            if token_num > self.max_model_len:
                raise ValueError(
                    f"This model's maximum context length is "
                    f"{self.max_model_len} tokens. However, you requested "
                    f"{token_num} tokens in the input for embedding "
                    f"generation. Please reduce the length of the input.")
            return TextTokensPrompt(prompt=input_text,
                                    prompt_token_ids=input_ids)

        # Note: TokenizeRequest and DetokenizeRequest doesn't have max_tokens
        # and does not require model context length validation
        if isinstance(request, (TokenizeRequest, DetokenizeRequest)):
            return input_ids, input_text

        if request.max_tokens is None:
            if token_num >= self.max_model_len:
                raise ValueError(
                    f"This model's maximum context length is "
                    f"{self.max_model_len} tokens. However, you requested "
                    f"{token_num} tokens in the messages, "
                    f"Please reduce the length of the messages.")
            request.max_tokens = self.max_model_len - token_num

        if token_num + request.max_tokens > self.max_model_len:
            raise ValueError(
                f"This model's maximum context length is "
                f"{self.max_model_len} tokens. However, you requested "
                f"{request.max_tokens + token_num} tokens "
                f"({token_num} in the messages, "
                f"{request.max_tokens} in the completion). "
                f"Please reduce the length of the messages or completion.")

        return TextTokensPrompt(prompt=input_text, prompt_token_ids=input_ids)

    def _tokenize_prompt_input(
        self,
        request: Union[ChatCompletionRequest, CompletionRequest,
                       EmbeddingRequest],
        prompt_input: Union[str, List[int]],
        truncate_prompt_tokens: Optional[Annotated[int, Field(ge=1)]] = None,
        add_special_tokens: bool = True,
    ) -> TextTokensPrompt:
        """
        A simpler implementation of :meth:`_tokenize_prompt_input_or_inputs`
        that assumes single input.
        """
        return next(
            self._tokenize_prompt_inputs(
                request,
                [prompt_input],
                truncate_prompt_tokens=truncate_prompt_tokens,
                add_special_tokens=add_special_tokens,
            ))

    def _tokenize_prompt_inputs(
        self,
        request: Union[ChatCompletionRequest, CompletionRequest,
                       EmbeddingRequest],
        prompt_inputs: Iterable[Union[str, List[int]]],
        truncate_prompt_tokens: Optional[Annotated[int, Field(ge=1)]] = None,
        add_special_tokens: bool = True,
    ) -> Iterator[TextTokensPrompt]:
        """
        A simpler implementation of :meth:`_tokenize_prompt_input_or_inputs`
        that assumes multiple inputs.
        """
        tokenizer = self.tokenizer

        for text in prompt_inputs:
            if isinstance(text, str):
                yield self._normalize_prompt_text_to_input(
                    request,
                    prompt=text,
                    tokenizer=tokenizer,
                    truncate_prompt_tokens=truncate_prompt_tokens,
                    add_special_tokens=add_special_tokens,
                )
            else:
                yield self._normalize_prompt_tokens_to_input(
                    request,
                    prompt_ids=text,
                    tokenizer=tokenizer,
                    truncate_prompt_tokens=truncate_prompt_tokens,
                )

    def _tokenize_prompt_input_or_inputs(
        self,
        request: Union[ChatCompletionRequest, CompletionRequest,
                       EmbeddingRequest],
        input_or_inputs: Union[str, List[str], List[int], List[List[int]]],
        truncate_prompt_tokens: Optional[Annotated[int, Field(ge=1)]] = None,
        add_special_tokens: bool = True,
    ) -> Iterator[TextTokensPrompt]:
        """
        Tokenize/detokenize depending on the input format.

        According to `OpenAI API <https://platform.openai.com/docs/api-reference/embeddings/create>`_
        , each input can be a string or array of tokens. Note that each request
        can pass one or more inputs.
        """
        tokenizer = self.tokenizer

        for prompt_input in parse_and_batch_prompt(input_or_inputs):
            # Although our type checking is based on mypy,
            # VSCode Pyright extension should still work properly
            # "is True" is required for Pyright to perform type narrowing
            # See: https://github.com/microsoft/pyright/issues/7672
            if prompt_input["is_tokens"] is False:
                yield self._normalize_prompt_text_to_input(
                    request,
                    prompt=prompt_input["content"],
                    tokenizer=tokenizer,
                    truncate_prompt_tokens=truncate_prompt_tokens,
                    add_special_tokens=add_special_tokens,
                )
            else:
                yield self._normalize_prompt_tokens_to_input(
                    request,
                    prompt_ids=prompt_input["content"],
                    tokenizer=tokenizer,
                    truncate_prompt_tokens=truncate_prompt_tokens,
                )

    def _log_inputs(
        self,
        request_id: str,
        inputs: TextTokensPrompt,
        params: Union[SamplingParams, PoolingParams],
        lora_request: Optional[LoRARequest],
    ) -> None:
        if not self.log_requests:
            return

        shortened_prompt = inputs["prompt"]
        shortened_token_ids = inputs["prompt_token_ids"]

        max_log_len = self.max_log_len
        if max_log_len is not None:
            shortened_prompt = shortened_prompt[:max_log_len]
            shortened_token_ids = shortened_token_ids[:max_log_len]

        logger.info(
            "Received request %s: prompt: %r, "
            "params: %s, prompt_token_ids: %s, "
            "lora_request: %s.", request_id, shortened_prompt, params,
            shortened_token_ids, lora_request)

    def _get_decoded_token(self, logprob: Logprob, token_id: int) -> str:
        if logprob.decoded_token is not None:
            return logprob.decoded_token
        return self.tokenizer.decode(token_id)<|MERGE_RESOLUTION|>--- conflicted
+++ resolved
@@ -14,12 +14,8 @@
                                               DetokenizeRequest,
                                               EmbeddingRequest, ErrorResponse,
                                               ModelCard, ModelList,
-<<<<<<< HEAD
-                                              ModelPermission)
+                                              ModelPermission, TokenizeRequest)
 from vllm.inputs import parse_and_batch_prompt
-=======
-                                              ModelPermission, TokenizeRequest)
->>>>>>> b9e84259
 from vllm.logger import init_logger
 from vllm.lora.request import LoRARequest
 from vllm.pooling_params import PoolingParams
@@ -136,7 +132,8 @@
 
     def _maybe_get_lora(
         self, request: Union[CompletionRequest, ChatCompletionRequest,
-                             EmbeddingRequest]
+                             DetokenizeRequest, EmbeddingRequest,
+                             TokenizeRequest]
     ) -> Optional[LoRARequest]:
         if request.model in self.served_model_names:
             return None
@@ -146,11 +143,10 @@
         # if _check_model has been called earlier, this will be unreachable
         raise ValueError(f"The model `{request.model}` does not exist.")
 
-<<<<<<< HEAD
     def _normalize_prompt_text_to_input(
         self,
         request: Union[ChatCompletionRequest, CompletionRequest,
-                       EmbeddingRequest],
+                       DetokenizeRequest, EmbeddingRequest, TokenizeRequest],
         prompt: str,
         tokenizer: Union[PreTrainedTokenizer, PreTrainedTokenizerFast],
         truncate_prompt_tokens: Optional[Annotated[int, Field(ge=1)]],
@@ -158,43 +154,6 @@
     ) -> TextTokensPrompt:
         if truncate_prompt_tokens is None:
             encoded = tokenizer(prompt, add_special_tokens=add_special_tokens)
-=======
-    def _validate_prompt_and_tokenize(
-            self,
-            request: Union[ChatCompletionRequest, CompletionRequest,
-                           DetokenizeRequest, EmbeddingRequest,
-                           TokenizeRequest],
-            prompt: Optional[str] = None,
-            prompt_ids: Optional[List[int]] = None,
-            truncate_prompt_tokens: Optional[Annotated[int,
-                                                       Field(ge=1)]] = None,
-            add_special_tokens: Optional[bool] = True
-    ) -> Tuple[List[int], str]:
-        if not (prompt or prompt_ids):
-            raise ValueError("Either prompt or prompt_ids should be provided.")
-        if (prompt and prompt_ids):
-            raise ValueError(
-                "Only one of prompt or prompt_ids should be provided.")
-
-        if prompt_ids is None:
-            # When using OpenAIServingChat for chat completions, for
-            # most models the special tokens (e.g., BOS) have already
-            # been added by the chat template. Therefore, we do not
-            # need to add them again.
-            # Set add_special_tokens to False (by default) to avoid
-            # adding the BOS tokens again.
-            tokenizer_kwargs: Dict[str, Any] = {
-                "add_special_tokens": add_special_tokens
-            }
-            if truncate_prompt_tokens is not None:
-                tokenizer_kwargs.update({
-                    "truncation": True,
-                    "max_length": truncate_prompt_tokens,
-                })
-            input_ids = self.tokenizer(prompt, **tokenizer_kwargs).input_ids
-        elif truncate_prompt_tokens is not None:
-            input_ids = prompt_ids[-truncate_prompt_tokens:]
->>>>>>> b9e84259
         else:
             encoded = tokenizer(prompt,
                                 add_special_tokens=add_special_tokens,
@@ -210,7 +169,7 @@
     def _normalize_prompt_tokens_to_input(
         self,
         request: Union[ChatCompletionRequest, CompletionRequest,
-                       EmbeddingRequest],
+                       DetokenizeRequest, EmbeddingRequest, TokenizeRequest],
         prompt_ids: List[int],
         tokenizer: Union[PreTrainedTokenizer, PreTrainedTokenizerFast],
         truncate_prompt_tokens: Optional[Annotated[int, Field(ge=1)]],
@@ -227,7 +186,7 @@
     def _validate_input(
         self,
         request: Union[ChatCompletionRequest, CompletionRequest,
-                       EmbeddingRequest],
+                       DetokenizeRequest, EmbeddingRequest, TokenizeRequest],
         input_ids: List[int],
         input_text: str,
     ) -> TextTokensPrompt:
@@ -247,7 +206,8 @@
         # Note: TokenizeRequest and DetokenizeRequest doesn't have max_tokens
         # and does not require model context length validation
         if isinstance(request, (TokenizeRequest, DetokenizeRequest)):
-            return input_ids, input_text
+            return TextTokensPrompt(prompt=input_text,
+                                    prompt_token_ids=input_ids)
 
         if request.max_tokens is None:
             if token_num >= self.max_model_len:
@@ -272,7 +232,7 @@
     def _tokenize_prompt_input(
         self,
         request: Union[ChatCompletionRequest, CompletionRequest,
-                       EmbeddingRequest],
+                       DetokenizeRequest, EmbeddingRequest, TokenizeRequest],
         prompt_input: Union[str, List[int]],
         truncate_prompt_tokens: Optional[Annotated[int, Field(ge=1)]] = None,
         add_special_tokens: bool = True,
@@ -292,7 +252,7 @@
     def _tokenize_prompt_inputs(
         self,
         request: Union[ChatCompletionRequest, CompletionRequest,
-                       EmbeddingRequest],
+                       DetokenizeRequest, EmbeddingRequest, TokenizeRequest],
         prompt_inputs: Iterable[Union[str, List[int]]],
         truncate_prompt_tokens: Optional[Annotated[int, Field(ge=1)]] = None,
         add_special_tokens: bool = True,
@@ -323,7 +283,7 @@
     def _tokenize_prompt_input_or_inputs(
         self,
         request: Union[ChatCompletionRequest, CompletionRequest,
-                       EmbeddingRequest],
+                       DetokenizeRequest, EmbeddingRequest, TokenizeRequest],
         input_or_inputs: Union[str, List[str], List[int], List[List[int]]],
         truncate_prompt_tokens: Optional[Annotated[int, Field(ge=1)]] = None,
         add_special_tokens: bool = True,
