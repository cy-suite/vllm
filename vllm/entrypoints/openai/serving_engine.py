import asyncio
import json
from dataclasses import dataclass
from http import HTTPStatus
from typing import Any, Awaitable, Dict, List, Optional, Tuple, Union

from pydantic import Field
from transformers import PreTrainedTokenizer, PreTrainedTokenizerFast
from typing_extensions import Annotated

from vllm.engine.async_llm_engine import AsyncLLMEngine
from vllm.entrypoints.openai.protocol import (ChatCompletionRequest,
                                              CompletionRequest, ErrorResponse,
                                              LogProbs, ModelCard, ModelList,
                                              ModelPermission)
from vllm.logger import init_logger
from vllm.lora.request import LoRARequest
from vllm.sequence import Logprob
from vllm.transformers_utils.tokenizer import get_tokenizer

logger = init_logger(__name__)


@dataclass
class LoRAModulePath:
    name: str
    local_path: str


class OpenAIServing:

<<<<<<< HEAD
    def __init__(self,
                 engine: AsyncLLMEngine,
                 served_model: str,
                 lora_modules=Optional[List[LoRA]],
                 await_post_init: Optional[Awaitable[Any]] = None):
=======
    def __init__(self, engine: AsyncLLMEngine, served_model_names: List[str],
                 lora_modules: Optional[List[LoRAModulePath]]):
>>>>>>> 2d7bce9c
        self.engine = engine
        self.served_model_names = served_model_names
        if lora_modules is None:
            self.lora_requests = []
        else:
            self.lora_requests = [
                LoRARequest(
                    lora_name=lora.name,
                    lora_int_id=i,
                    lora_local_path=lora.local_path,
                ) for i, lora in enumerate(lora_modules, start=1)
            ]

        self.max_model_len = 0
        # Lazy initialized
        self.tokenizer: Union[PreTrainedTokenizer, PreTrainedTokenizerFast]

        try:
            event_loop = asyncio.get_running_loop()
        except RuntimeError:
            event_loop = None

        if event_loop is not None and event_loop.is_running():
            # If the current is instanced by Ray Serve,
            # there is already a running event loop
            event_loop.create_task(self._post_init(await_post_init))
        else:
            # When using single vLLM without engine_use_ray
            asyncio.run(self._post_init(await_post_init))

    async def _post_init(self, await_post_init):
        engine_model_config = await self.engine.get_model_config()
        self.max_model_len = engine_model_config.max_model_len

        # A separate tokenizer to map token IDs to strings.
        self.tokenizer = get_tokenizer(
            engine_model_config.tokenizer,
            tokenizer_mode=engine_model_config.tokenizer_mode,
            tokenizer_revision=engine_model_config.tokenizer_revision,
            trust_remote_code=engine_model_config.trust_remote_code,
            truncation_side="left")

        if await_post_init is not None:
            await await_post_init

    async def show_available_models(self) -> ModelList:
        """Show available models. Right now we only have one model."""
        model_cards = [
            ModelCard(id=served_model_name,
                      root=self.served_model_names[0],
                      permission=[ModelPermission()])
            for served_model_name in self.served_model_names
        ]
        lora_cards = [
            ModelCard(id=lora.lora_name,
                      root=self.served_model_names[0],
                      permission=[ModelPermission()])
            for lora in self.lora_requests
        ]
        model_cards.extend(lora_cards)
        return ModelList(data=model_cards)

    def _create_logprobs(
        self,
        token_ids: List[int],
        top_logprobs: List[Optional[Dict[int, Logprob]]],
        num_output_top_logprobs: Optional[int] = None,
        initial_text_offset: int = 0,
    ) -> LogProbs:
        """Create OpenAI-style logprobs."""
        logprobs = LogProbs()
        last_token_len = 0
        if num_output_top_logprobs:
            logprobs.top_logprobs = []

        for i, token_id in enumerate(token_ids):
            step_top_logprobs = top_logprobs[i]
            if step_top_logprobs is None:
                token = self.tokenizer.decode(token_id)
                logprobs.tokens.append(token)
                logprobs.token_logprobs.append(None)
                assert logprobs.top_logprobs is not None
                logprobs.top_logprobs.append(None)
            else:
                token_logprob = step_top_logprobs[token_id].logprob
                token = step_top_logprobs[token_id].decoded_token
                logprobs.tokens.append(token)
                logprobs.token_logprobs.append(token_logprob)

                if num_output_top_logprobs:
                    assert logprobs.top_logprobs is not None
                    logprobs.top_logprobs.append({
                        # Convert float("-inf") to the
                        # JSON-serializable float that OpenAI uses
                        p.decoded_token: max(p.logprob, -9999.0)
                        for i, p in step_top_logprobs.items()
                    } if step_top_logprobs else None)

            if len(logprobs.text_offset) == 0:
                logprobs.text_offset.append(initial_text_offset)
            else:
                logprobs.text_offset.append(logprobs.text_offset[-1] +
                                            last_token_len)
            last_token_len = len(token)
        return logprobs

    def create_error_response(
            self,
            message: str,
            err_type: str = "BadRequestError",
            status_code: HTTPStatus = HTTPStatus.BAD_REQUEST) -> ErrorResponse:
        return ErrorResponse(message=message,
                             type=err_type,
                             code=status_code.value)

    def create_streaming_error_response(
            self,
            message: str,
            err_type: str = "BadRequestError",
            status_code: HTTPStatus = HTTPStatus.BAD_REQUEST) -> str:
        json_str = json.dumps({
            "error":
            self.create_error_response(message=message,
                                       err_type=err_type,
                                       status_code=status_code).model_dump()
        })
        return json_str

    async def _check_model(
        self, request: Union[CompletionRequest, ChatCompletionRequest]
    ) -> Optional[ErrorResponse]:
        if request.model in self.served_model_names:
            return None
        if request.model in [lora.lora_name for lora in self.lora_requests]:
            return None
        return self.create_error_response(
            message=f"The model `{request.model}` does not exist.",
            err_type="NotFoundError",
            status_code=HTTPStatus.NOT_FOUND)

    def _maybe_get_lora(
        self, request: Union[CompletionRequest, ChatCompletionRequest]
    ) -> Optional[LoRARequest]:
        if request.model in self.served_model_names:
            return None
        for lora in self.lora_requests:
            if request.model == lora.lora_name:
                return lora
        # if _check_model has been called earlier, this will be unreachable
        raise ValueError(f"The model `{request.model}` does not exist.")

    def _validate_prompt_and_tokenize(
        self,
        request: Union[ChatCompletionRequest, CompletionRequest],
        prompt: Optional[str] = None,
        prompt_ids: Optional[List[int]] = None,
        truncate_prompt_tokens: Optional[Annotated[int, Field(ge=1)]] = None
    ) -> Tuple[List[int], str]:
        if not (prompt or prompt_ids):
            raise ValueError("Either prompt or prompt_ids should be provided.")
        if (prompt and prompt_ids):
            raise ValueError(
                "Only one of prompt or prompt_ids should be provided.")

        if prompt_ids is None:
            tokenizer_kwargs = {} if truncate_prompt_tokens is None else {
                "truncation": True,
                "max_length": truncate_prompt_tokens,
            }
            input_ids = self.tokenizer(prompt, **tokenizer_kwargs).input_ids
        elif truncate_prompt_tokens is not None:
            input_ids = prompt_ids[-truncate_prompt_tokens:]
        else:
            input_ids = prompt_ids

        input_text = prompt if prompt is not None else self.tokenizer.decode(
            prompt_ids)
        token_num = len(input_ids)

        if request.max_tokens is None:
            if token_num >= self.max_model_len:
                raise ValueError(
                    f"This model's maximum context length is "
                    f"{self.max_model_len} tokens. However, you requested "
                    f"{token_num} tokens in the messages, "
                    f"Please reduce the length of the messages.", )
            request.max_tokens = self.max_model_len - token_num

        if token_num + request.max_tokens > self.max_model_len:
            raise ValueError(
                f"This model's maximum context length is "
                f"{self.max_model_len} tokens. However, you requested "
                f"{request.max_tokens + token_num} tokens "
                f"({token_num} in the messages, "
                f"{request.max_tokens} in the completion). "
                f"Please reduce the length of the messages or completion.", )
        else:
            return input_ids, input_text<|MERGE_RESOLUTION|>--- conflicted
+++ resolved
@@ -29,16 +29,11 @@
 
 class OpenAIServing:
 
-<<<<<<< HEAD
     def __init__(self,
                  engine: AsyncLLMEngine,
-                 served_model: str,
-                 lora_modules=Optional[List[LoRA]],
+                 served_model_names: List[str],
+                 lora_modules: Optional[List[LoRAModulePath]],
                  await_post_init: Optional[Awaitable[Any]] = None):
-=======
-    def __init__(self, engine: AsyncLLMEngine, served_model_names: List[str],
-                 lora_modules: Optional[List[LoRAModulePath]]):
->>>>>>> 2d7bce9c
         self.engine = engine
         self.served_model_names = served_model_names
         if lora_modules is None:
