"""
This file contains the command line arguments for the vLLM's
OpenAI-compatible server. It is kept in a separate file for documentation
purposes.
"""

import argparse
import json
import ssl
from typing import List, Optional, Sequence, Union

from vllm.engine.arg_utils import AsyncEngineArgs, nullable_str
from vllm.entrypoints.openai.serving_engine import (LoRAModulePath,
                                                    PromptAdapterPath)
from vllm.utils import FlexibleArgumentParser


class LoRAParserAction(argparse.Action):

    def __call__(
        self,
        parser: argparse.ArgumentParser,
        namespace: argparse.Namespace,
        values: Optional[Union[str, Sequence[str]]],
        option_string: Optional[str] = None,
    ):
        if values is None:
            values = []
        if isinstance(values, str):
            raise TypeError("Expected values to be a list")

        lora_list: List[LoRAModulePath] = []
        for item in values:
            if item in [None, '']:  # Skip if item is None or empty string
                continue
            if '=' in item and ',' not in item:  # Old format: name=path
                name, path = item.split('=')
                lora_list.append(LoRAModulePath(name, path))
            else:  # Assume JSON format
                try:
                    lora_dict = json.loads(item)
                    lora = LoRAModulePath(**lora_dict)
                    lora_list.append(lora)
                except json.JSONDecodeError:
                    parser.error(
                        f"Invalid JSON format for --lora-modules: {item}")
                except TypeError as e:
                    parser.error(
                        f"Invalid fields for --lora-modules: {item} - {str(e)}"
                    )
        setattr(namespace, self.dest, lora_list)


class PromptAdapterParserAction(argparse.Action):

    def __call__(
        self,
        parser: argparse.ArgumentParser,
        namespace: argparse.Namespace,
        values: Optional[Union[str, Sequence[str]]],
        option_string: Optional[str] = None,
    ):
        if values is None:
            values = []
        if isinstance(values, str):
            raise TypeError("Expected values to be a list")

        adapter_list: List[PromptAdapterPath] = []
        for item in values:
            name, path = item.split('=')
            adapter_list.append(PromptAdapterPath(name, path))
        setattr(namespace, self.dest, adapter_list)


def make_arg_parser(parser: FlexibleArgumentParser) -> FlexibleArgumentParser:
    parser.add_argument("--host",
                        type=nullable_str,
                        default=None,
                        help="host name")
    parser.add_argument("--port", type=int, default=8000, help="port number")
    parser.add_argument(
        "--uvicorn-log-level",
        type=str,
        default="info",
        choices=['debug', 'info', 'warning', 'error', 'critical', 'trace'],
        help="log level for uvicorn")
    parser.add_argument("--allow-credentials",
                        action="store_true",
                        help="allow credentials")
    parser.add_argument("--allowed-origins",
                        type=json.loads,
                        default=["*"],
                        help="allowed origins")
    parser.add_argument("--allowed-methods",
                        type=json.loads,
                        default=["*"],
                        help="allowed methods")
    parser.add_argument("--allowed-headers",
                        type=json.loads,
                        default=["*"],
                        help="allowed headers")
    parser.add_argument("--api-key",
                        type=nullable_str,
                        default=None,
                        help="If provided, the server will require this key "
                        "to be presented in the header.")
    parser.add_argument(
        "--lora-modules",
        type=nullable_str,
        default=None,
        nargs='+',
        action=LoRAParserAction,
        help="LoRA module configurations in either 'name=path' format"
        "or JSON format. "
        "Example (old format): 'name=path' "
        "Example (new format): "
        "'{\"name\": \"name\", \"local_path\": \"path\", "
        "\"base_model_name\": \"id\"}'")
    parser.add_argument(
        "--prompt-adapters",
        type=nullable_str,
        default=None,
        nargs='+',
        action=PromptAdapterParserAction,
        help="Prompt adapter configurations in the format name=path. "
        "Multiple adapters can be specified.")
    parser.add_argument("--chat-template",
                        type=nullable_str,
                        default=None,
                        help="The file path to the chat template, "
                        "or the template in single-line form "
                        "for the specified model")
    parser.add_argument("--response-role",
                        type=nullable_str,
                        default="assistant",
                        help="The role name to return if "
                        "`request.add_generation_prompt=true`.")
    parser.add_argument("--ssl-keyfile",
                        type=nullable_str,
                        default=None,
                        help="The file path to the SSL key file")
    parser.add_argument("--ssl-certfile",
                        type=nullable_str,
                        default=None,
                        help="The file path to the SSL cert file")
    parser.add_argument("--ssl-ca-certs",
                        type=nullable_str,
                        default=None,
                        help="The CA certificates file")
    parser.add_argument(
        "--ssl-cert-reqs",
        type=int,
        default=int(ssl.CERT_NONE),
        help="Whether client certificate is required (see stdlib ssl module's)"
    )
    parser.add_argument(
        "--root-path",
        type=nullable_str,
        default=None,
        help="FastAPI root_path when app is behind a path based routing proxy")
    parser.add_argument(
        "--middleware",
        type=nullable_str,
        action="append",
        default=[],
        help="Additional ASGI middleware to apply to the app. "
        "We accept multiple --middleware arguments. "
        "The value should be an import path. "
        "If a function is provided, vLLM will add it to the server "
        "using @app.middleware('http'). "
        "If a class is provided, vLLM will add it to the server "
        "using app.add_middleware(). ")
    parser.add_argument(
        "--return-tokens-as-token-ids",
        action="store_true",
        help="When --max-logprobs is specified, represents single tokens as "
        "strings of the form 'token_id:{token_id}' so that tokens that "
        "are not JSON-encodable can be identified.")
    parser.add_argument(
        "--disable-frontend-multiprocessing",
        action="store_true",
        help="If specified, will run the OpenAI frontend server in the same "
        "process as the model serving engine.")

    parser.add_argument(
        "--enable-auto-tool-choice",
        action="store_true",
        default=False,
        help=
        "Enable auto tool choice for supported models. Use --tool-call-parser"
        "to specify which parser to use")

    parser.add_argument(
        "--tool-call-parser",
        type=str,
<<<<<<< HEAD
        choices=["mistral", "hermes", "granite"],
=======
        choices=["mistral", "hermes", "llama3_json"],
>>>>>>> a9b15c60
        default=None,
        help=
        "Select the tool call parser depending on the model that you're using."
        " This is used to parse the model-generated tool call into OpenAI API "
        "format. Required for --enable-auto-tool-choice.")

    parser = AsyncEngineArgs.add_cli_args(parser)

    parser.add_argument('--max-log-len',
                        type=int,
                        default=None,
                        help='Max number of prompt characters or prompt '
                        'ID numbers being printed in log.'
                        '\n\nDefault: Unlimited')

    parser.add_argument(
        "--disable-fastapi-docs",
        action='store_true',
        default=False,
        help="Disable FastAPI's OpenAPI schema, Swagger UI, and ReDoc endpoint"
    )

    return parser


def create_parser_for_docs() -> FlexibleArgumentParser:
    parser_for_docs = FlexibleArgumentParser(
        prog="-m vllm.entrypoints.openai.api_server")
    return make_arg_parser(parser_for_docs)<|MERGE_RESOLUTION|>--- conflicted
+++ resolved
@@ -193,11 +193,7 @@
     parser.add_argument(
         "--tool-call-parser",
         type=str,
-<<<<<<< HEAD
-        choices=["mistral", "hermes", "granite"],
-=======
-        choices=["mistral", "hermes", "llama3_json"],
->>>>>>> a9b15c60
+        choices=["mistral", "hermes", "llama3_json", "granite"],
         default=None,
         help=
         "Select the tool call parser depending on the model that you're using."
