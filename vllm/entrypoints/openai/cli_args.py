--- conflicted
+++ resolved
@@ -195,12 +195,8 @@
     parser.add_argument(
         "--tool-call-parser",
         type=str,
-<<<<<<< HEAD
-        choices=["mistral", "hermes", "jamba"],
-=======
         metavar="{" + ",".join(valid_tool_parsers) + "} or name registered in "
         "--tool-parser-plugin",
->>>>>>> 8c746226
         default=None,
         help=
         "Select the tool call parser depending on the model that you're using."
