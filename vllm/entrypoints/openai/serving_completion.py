import time
from typing import (AsyncGenerator, AsyncIterator, Callable, Dict, List,
                    Optional)
from typing import Sequence as GenericSequence
from typing import Tuple

from fastapi import Request

from vllm.config import ModelConfig
from vllm.engine.async_llm_engine import AsyncLLMEngine
# yapf conflicts with isort for this block
# yapf: disable
from vllm.entrypoints.openai.protocol import (CompletionLogProbs,
                                              CompletionRequest,
                                              CompletionResponse,
                                              CompletionResponseChoice,
                                              CompletionResponseStreamChoice,
                                              CompletionStreamResponse,
                                              DetokenizeRequest,
                                              DetokenizeResponse,
                                              TokenizeRequest,
                                              TokenizeResponse, UsageInfo)
# yapf: enable
from vllm.entrypoints.openai.serving_engine import (LoRAModulePath,
                                                    OpenAIServing,
                                                    PromptAdapterPath)
from vllm.logger import init_logger
from vllm.model_executor.guided_decoding import (
    get_guided_decoding_logits_processor)
from vllm.outputs import RequestOutput
from vllm.sequence import Logprob
from vllm.tracing import (contains_trace_headers, extract_trace_headers,
                          log_tracing_disabled_warning)
from vllm.utils import merge_async_iterators, random_uuid

logger = init_logger(__name__)

TypeTokenIDs = List[int]
TypeTopLogProbs = List[Optional[Dict[int, float]]]
TypeCreateLogProbsFn = Callable[
    [TypeTokenIDs, TypeTopLogProbs, Optional[int], int], CompletionLogProbs]


def parse_prompt_format(prompt) -> Tuple[bool, list]:
    # get the prompt, openai supports the following
    # "a string, array of strings, array of tokens, or array of token arrays."
    prompt_is_tokens = False
    prompts = [prompt]  # case 1: a string
    if isinstance(prompt, list):
        if len(prompt) == 0:
            raise ValueError("please provide at least one prompt")
        elif isinstance(prompt[0], str):
            prompt_is_tokens = False
            prompts = prompt  # case 2: array of strings
        elif isinstance(prompt[0], int):
            prompt_is_tokens = True
            prompts = [prompt]  # case 3: array of tokens
        elif isinstance(prompt[0], list) and isinstance(prompt[0][0], int):
            prompt_is_tokens = True
            prompts = prompt  # case 4: array of token arrays
        else:
            raise ValueError("prompt must be a string, array of strings, "
                             "array of tokens, or array of token arrays")
    return prompt_is_tokens, prompts


class OpenAIServingCompletion(OpenAIServing):

    def __init__(self, engine: AsyncLLMEngine, model_config: ModelConfig,
                 served_model_names: List[str],
                 lora_modules: Optional[List[LoRAModulePath]],
                 prompt_adapters: Optional[List[PromptAdapterPath]]):
        super().__init__(engine=engine,
                         model_config=model_config,
                         served_model_names=served_model_names,
                         lora_modules=lora_modules,
                         prompt_adapters=prompt_adapters)

    async def create_completion(self, request: CompletionRequest,
                                raw_request: Request):
        """Completion API similar to OpenAI's API.

        See https://platform.openai.com/docs/api-reference/completions/create
        for the API specification. This API mimics the OpenAI Completion API.

        NOTE: Currently we do not support the following feature:
            - suffix (the language models we currently support do not support
            suffix)
        """
        error_check_ret = await self._check_model(request)
        if error_check_ret is not None:
            return error_check_ret

        # Return error for unsupported features.
        if request.suffix is not None:
            return self.create_error_response(
                "suffix is not currently supported")

        model_name = self.served_model_names[0]
        request_id = f"cmpl-{random_uuid()}"
        created_time = int(time.time())

        # Schedule the request and get the result generator.
        generators: List[AsyncIterator[RequestOutput]] = []
        try:
            sampling_params = request.to_sampling_params()
            lora_request = self._maybe_get_lora(request)
            prompt_adapter_request = self._maybe_get_prompt_adapter(request)
            decoding_config = await self.engine.get_decoding_config()
            guided_decoding_backend = request.guided_decoding_backend \
                or decoding_config.guided_decoding_backend
            guided_decode_logit_processor = (
                await get_guided_decoding_logits_processor(
                    guided_decoding_backend, request, await
                    self.engine.get_tokenizer()))
            if guided_decode_logit_processor is not None:
                if sampling_params.logits_processors is None:
                    sampling_params.logits_processors = []
                sampling_params.logits_processors.append(
                    guided_decode_logit_processor)
            prompt_is_tokens, prompts = parse_prompt_format(request.prompt)

            for i, prompt in enumerate(prompts):
                if prompt_is_tokens:
                    prompt_formats = self._validate_prompt_and_tokenize(
                        request,
                        prompt_ids=prompt,
                        truncate_prompt_tokens=sampling_params.
                        truncate_prompt_tokens)
                else:
                    prompt_formats = self._validate_prompt_and_tokenize(
                        request,
                        prompt=prompt,
                        truncate_prompt_tokens=sampling_params.
                        truncate_prompt_tokens)
                prompt_ids, prompt_text = prompt_formats

                is_tracing_enabled = await self.engine.is_tracing_enabled()
                trace_headers = None
                if is_tracing_enabled:
                    trace_headers = extract_trace_headers(raw_request.headers)
                if not is_tracing_enabled and contains_trace_headers(
                        raw_request.headers):
                    log_tracing_disabled_warning()

                generator = self.engine.generate(
                    {
                        "prompt": prompt_text,
                        "prompt_token_ids": prompt_ids
                    },
                    sampling_params,
                    f"{request_id}-{i}",
                    lora_request=lora_request,
<<<<<<< HEAD
                    prompt_adapter_request=prompt_adapter_request,
=======
                    trace_headers=trace_headers,
>>>>>>> bbaea88d
                )

                generators.append(generator)
        except ValueError as e:
            # TODO: Use a vllm-specific Validation Error
            return self.create_error_response(str(e))

        result_generator: AsyncIterator[Tuple[
            int, RequestOutput]] = merge_async_iterators(*generators)

        # Similar to the OpenAI API, when n != best_of, we do not stream the
        # results. In addition, we do not stream the results when use
        # beam search.
        stream = (request.stream
                  and (request.best_of is None or request.n == request.best_of)
                  and not request.use_beam_search)

        # Streaming response
        if stream:
            return self.completion_stream_generator(request,
                                                    raw_request,
                                                    result_generator,
                                                    request_id,
                                                    created_time,
                                                    model_name,
                                                    num_prompts=len(prompts))

        # Non-streaming response
        final_res_batch: List[Optional[RequestOutput]] = [None] * len(prompts)
        try:
            async for i, res in result_generator:
                if await raw_request.is_disconnected():
                    # Abort the request if the client disconnects.
                    await self.engine.abort(f"{request_id}-{i}")
                    return self.create_error_response("Client disconnected")
                final_res_batch[i] = res
            response = self.request_output_to_completion_response(
                final_res_batch, request, request_id, created_time, model_name)
        except ValueError as e:
            # TODO: Use a vllm-specific Validation Error
            return self.create_error_response(str(e))

        # When user requests streaming but we don't stream, we still need to
        # return a streaming response with a single event.
        if request.stream:
            response_json = response.model_dump_json()

            async def fake_stream_generator() -> AsyncGenerator[str, None]:
                yield f"data: {response_json}\n\n"
                yield "data: [DONE]\n\n"

            return fake_stream_generator()

        return response

    async def completion_stream_generator(
        self,
        request: CompletionRequest,
        raw_request: Request,
        result_generator: AsyncIterator[Tuple[int, RequestOutput]],
        request_id: str,
        created_time: int,
        model_name: str,
        num_prompts: int,
    ) -> AsyncGenerator[str, None]:
        assert request.n is not None
        previous_texts = [""] * request.n * num_prompts
        previous_num_tokens = [0] * request.n * num_prompts
        has_echoed = [False] * request.n * num_prompts

        try:
            async for prompt_idx, res in result_generator:

                # Abort the request if the client disconnects.
                if await raw_request.is_disconnected():
                    await self.engine.abort(f"{request_id}-{prompt_idx}")
                    raise StopAsyncIteration()

                for output in res.outputs:
                    i = output.index + prompt_idx * request.n
                    # TODO(simon): optimize the performance by avoiding full
                    # text O(n^2) sending.

                    assert request.max_tokens is not None
                    if request.echo and request.max_tokens == 0:
                        # only return the prompt
                        delta_text = res.prompt
                        delta_token_ids = res.prompt_token_ids
                        out_logprobs = res.prompt_logprobs
                        has_echoed[i] = True
                    elif (request.echo and request.max_tokens > 0
                          and not has_echoed[i]):
                        # echo the prompt and first token
                        delta_text = res.prompt + output.text
                        delta_token_ids = (res.prompt_token_ids +
                                           output.token_ids)
                        out_logprobs = res.prompt_logprobs + (output.logprobs
                                                              or [])
                        has_echoed[i] = True
                    else:
                        # return just the delta
                        delta_text = output.text[len(previous_texts[i]):]
                        delta_token_ids = output.token_ids[
                            previous_num_tokens[i]:]
                        out_logprobs = output.logprobs[previous_num_tokens[
                            i]:] if output.logprobs else None

                    if request.logprobs is not None:
                        assert out_logprobs is not None, (
                            "Did not output logprobs")
                        logprobs = self._create_completion_logprobs(
                            token_ids=delta_token_ids,
                            top_logprobs=out_logprobs,
                            num_output_top_logprobs=request.logprobs,
                            initial_text_offset=len(previous_texts[i]),
                        )
                    else:
                        logprobs = None

                    previous_texts[i] = output.text
                    previous_num_tokens[i] = len(output.token_ids)
                    finish_reason = output.finish_reason
                    stop_reason = output.stop_reason
                    if output.finish_reason is not None:  # return final usage
                        prompt_tokens = len(res.prompt_token_ids)
                        completion_tokens = len(output.token_ids)
                        final_usage = UsageInfo(
                            prompt_tokens=prompt_tokens,
                            completion_tokens=completion_tokens,
                            total_tokens=prompt_tokens + completion_tokens,
                        )
                    else:
                        final_usage = None

                    chunk = CompletionStreamResponse(
                        id=request_id,
                        created=created_time,
                        model=model_name,
                        choices=[
                            CompletionResponseStreamChoice(
                                index=i,
                                text=delta_text,
                                logprobs=logprobs,
                                finish_reason=finish_reason,
                                stop_reason=stop_reason,
                            )
                        ])
                    if (request.stream_options
                            and request.stream_options.include_usage):
                        chunk.usage = None

                    response_json = chunk.model_dump_json(exclude_unset=True)
                    yield f"data: {response_json}\n\n"

            if (request.stream_options
                    and request.stream_options.include_usage):
                final_usage_chunk = CompletionStreamResponse(
                    id=request_id,
                    created=created_time,
                    model=model_name,
                    choices=[],
                    usage=final_usage,
                )
                final_usage_data = (final_usage_chunk.model_dump_json(
                    exclude_unset=True, exclude_none=True))
                yield f"data: {final_usage_data}\n\n"

        except ValueError as e:
            # TODO: Use a vllm-specific Validation Error
            data = self.create_streaming_error_response(str(e))
            yield f"data: {data}\n\n"
        yield "data: [DONE]\n\n"

    def request_output_to_completion_response(
        self,
        final_res_batch: List[RequestOutput],
        request: CompletionRequest,
        request_id: str,
        created_time: int,
        model_name: str,
    ) -> CompletionResponse:
        choices: List[CompletionResponseChoice] = []
        num_prompt_tokens = 0
        num_generated_tokens = 0
        for final_res in final_res_batch:
            assert final_res is not None
            prompt_token_ids = final_res.prompt_token_ids
            prompt_logprobs = final_res.prompt_logprobs
            prompt_text = final_res.prompt

            for output in final_res.outputs:
                assert request.max_tokens is not None
                if request.echo and request.max_tokens == 0:
                    token_ids = prompt_token_ids
                    out_logprobs = prompt_logprobs
                    output_text = prompt_text
                elif request.echo and request.max_tokens > 0:
                    token_ids = prompt_token_ids + list(output.token_ids)
                    out_logprobs = (prompt_logprobs + output.logprobs
                                    if request.logprobs is not None else None)
                    output_text = prompt_text + output.text
                else:
                    token_ids = output.token_ids
                    out_logprobs = output.logprobs
                    output_text = output.text

                if request.logprobs is not None:
                    assert out_logprobs is not None, "Did not output logprobs"
                    logprobs = self._create_completion_logprobs(
                        token_ids=token_ids,
                        top_logprobs=out_logprobs,
                        num_output_top_logprobs=request.logprobs,
                    )
                else:
                    logprobs = None

                choice_data = CompletionResponseChoice(
                    index=len(choices),
                    text=output_text,
                    logprobs=logprobs,
                    finish_reason=output.finish_reason,
                    stop_reason=output.stop_reason,
                )
                choices.append(choice_data)

            num_prompt_tokens += len(prompt_token_ids)
            num_generated_tokens += sum(
                len(output.token_ids) for output in final_res.outputs)

        usage = UsageInfo(
            prompt_tokens=num_prompt_tokens,
            completion_tokens=num_generated_tokens,
            total_tokens=num_prompt_tokens + num_generated_tokens,
        )

        return CompletionResponse(
            id=request_id,
            created=created_time,
            model=model_name,
            choices=choices,
            usage=usage,
        )

    def _create_completion_logprobs(
        self,
        token_ids: GenericSequence[int],
        top_logprobs: GenericSequence[Optional[Dict[int, Logprob]]],
        num_output_top_logprobs: int,
        initial_text_offset: int = 0,
    ) -> CompletionLogProbs:
        """Create logprobs for OpenAI Completion API."""
        out_text_offset: List[int] = []
        out_token_logprobs: List[Optional[float]] = []
        out_tokens: List[str] = []
        out_top_logprobs: List[Optional[Dict[str, float]]] = []

        last_token_len = 0

        for i, token_id in enumerate(token_ids):
            step_top_logprobs = top_logprobs[i]
            if step_top_logprobs is None:
                token = self.tokenizer.decode(token_id)
                out_tokens.append(token)
                out_token_logprobs.append(None)
                out_top_logprobs.append(None)
            else:
                token = self._get_decoded_token(step_top_logprobs[token_id],
                                                token_id)
                token_logprob = max(step_top_logprobs[token_id].logprob,
                                    -9999.0)
                out_tokens.append(token)
                out_token_logprobs.append(token_logprob)

                # makes sure to add the top num_output_top_logprobs + 1
                # logprobs, as defined in the openai API
                # (cf. https://github.com/openai/openai-openapi/blob/
                # 893ba52242dbd5387a97b96444ee1c742cfce9bd/openapi.yaml#L7153)
                out_top_logprobs.append({
                    # Convert float("-inf") to the
                    # JSON-serializable float that OpenAI uses
                    self._get_decoded_token(top_lp[1], top_lp[0]):
                    max(top_lp[1].logprob, -9999.0)
                    for i, top_lp in enumerate(step_top_logprobs.items())
                    if num_output_top_logprobs >= i
                })

            if len(out_text_offset) == 0:
                out_text_offset.append(initial_text_offset)
            else:
                out_text_offset.append(out_text_offset[-1] + last_token_len)
            last_token_len = len(token)

        return CompletionLogProbs(
            text_offset=out_text_offset,
            token_logprobs=out_token_logprobs,
            tokens=out_tokens,
            top_logprobs=out_top_logprobs,
        )

    async def create_tokenize(self,
                              request: TokenizeRequest) -> TokenizeResponse:
        error_check_ret = await self._check_model(request)
        if error_check_ret is not None:
            return error_check_ret

        (input_ids, input_text) = self._validate_prompt_and_tokenize(
            request,
            prompt=request.prompt,
            add_special_tokens=request.add_special_tokens)

        return TokenizeResponse(tokens=input_ids,
                                count=len(input_ids),
                                max_model_len=self.max_model_len)

    async def create_detokenize(
            self, request: DetokenizeRequest) -> DetokenizeResponse:
        error_check_ret = await self._check_model(request)
        if error_check_ret is not None:
            return error_check_ret

        (input_ids, input_text) = self._validate_prompt_and_tokenize(
            request, prompt_ids=request.tokens)

        return DetokenizeResponse(prompt=input_text)<|MERGE_RESOLUTION|>--- conflicted
+++ resolved
@@ -151,11 +151,8 @@
                     sampling_params,
                     f"{request_id}-{i}",
                     lora_request=lora_request,
-<<<<<<< HEAD
                     prompt_adapter_request=prompt_adapter_request,
-=======
                     trace_headers=trace_headers,
->>>>>>> bbaea88d
                 )
 
                 generators.append(generator)
