import asyncio
import json
import time
from typing import (AsyncGenerator, AsyncIterator, Callable, Dict, Final, List,
                    Optional)
from typing import Sequence as GenericSequence
from typing import Union

from fastapi import Request

from vllm.config import ModelConfig
from vllm.engine.protocol import AsyncEngineClient
from vllm.entrypoints.chat_utils import (ConversationMessage,
                                         apply_chat_template,
                                         load_chat_template,
                                         parse_chat_messages_futures)
from vllm.entrypoints.logger import RequestLogger
from vllm.entrypoints.openai.protocol import (
    ChatCompletionLogProb, ChatCompletionLogProbs,
    ChatCompletionLogProbsContent, ChatCompletionNamedToolChoiceParam,
    ChatCompletionRequest, ChatCompletionResponse,
    ChatCompletionResponseChoice, ChatCompletionResponseStreamChoice,
    ChatCompletionStreamResponse, ChatMessage, DeltaFunctionCall, DeltaMessage,
    DeltaToolCall, ErrorResponse, FunctionCall, ToolCall, UsageInfo)
from vllm.entrypoints.openai.serving_engine import (LoRAModulePath,
                                                    OpenAIServing,
                                                    PromptAdapterPath,
                                                    TextTokensPrompt)
from vllm.entrypoints.openai.tool_parsers import (Hermes2ProToolParser,
                                                  MistralToolParser,
                                                  ToolParser)
from vllm.inputs import TokensPrompt
from vllm.logger import init_logger
<<<<<<< HEAD
from vllm.multimodal import MultiModalDataDict
from vllm.outputs import CompletionOutput, RequestOutput
=======
from vllm.outputs import RequestOutput
>>>>>>> d3311562
from vllm.sequence import Logprob
from vllm.tracing import (contains_trace_headers, extract_trace_headers,
                          log_tracing_disabled_warning)
from vllm.transformers_utils.tokenizer import AnyTokenizer
from vllm.utils import iterate_with_cancellation, random_uuid

logger = init_logger(__name__)


class OpenAIServingChat(OpenAIServing):

    def __init__(self,
                 async_engine_client: AsyncEngineClient,
                 model_config: ModelConfig,
                 served_model_names: List[str],
                 response_role: str,
                 *,
                 lora_modules: Optional[List[LoRAModulePath]],
                 prompt_adapters: Optional[List[PromptAdapterPath]],
                 request_logger: Optional[RequestLogger],
                 chat_template: Optional[str],
                 return_tokens_as_token_ids: bool = False,
                 enable_auto_tools: bool = False,
                 tool_parser: Optional[str] = None):
        super().__init__(async_engine_client=async_engine_client,
                         model_config=model_config,
                         served_model_names=served_model_names,
                         lora_modules=lora_modules,
                         prompt_adapters=prompt_adapters,
                         request_logger=request_logger,
                         return_tokens_as_token_ids=return_tokens_as_token_ids)

        self.response_role = response_role
        self.use_tool_use_model_template = False
        self.chat_template = load_chat_template(chat_template)

        # set up tool use
        self.enable_auto_tools: bool = enable_auto_tools
        if self.enable_auto_tools:
            logger.info(
                "\"auto\" tool choice has been enabled please note that while"
                " the parallel_tool_calls client option is preset for "
                "compatibility reasons, it will be ignored.")

        self.tool_parser: Optional[Callable[[AnyTokenizer], ToolParser]] = None
        if self.enable_auto_tools:
            if tool_parser == "mistral":
                self.tool_parser = MistralToolParser
            elif tool_parser == "hermes":
                self.tool_parser = Hermes2ProToolParser
            else:
                raise TypeError("Error: --enable-auto-tool-choice requires "
                                "--tool-call-parser")

    async def create_chat_completion(
        self,
        request: ChatCompletionRequest,
        raw_request: Optional[Request] = None,
    ) -> Union[AsyncGenerator[str, None], ChatCompletionResponse,
               ErrorResponse]:
        """Completion API similar to OpenAI's API.

        See https://platform.openai.com/docs/api-reference/chat/create
        for the API specification. This API mimics the OpenAI
        ChatCompletion API.

        """
        error_check_ret = await self._check_model(request)
        if error_check_ret is not None:
            logger.error("Error with model %s", error_check_ret)
            return error_check_ret

        try:
            (
                lora_request,
                prompt_adapter_request,
            ) = self._maybe_get_adapters(request)

            model_config = self.model_config
            tokenizer = await self.async_engine_client.get_tokenizer(
                lora_request)

            conversation, mm_data_future = parse_chat_messages_futures(
                request.messages, model_config, tokenizer)

            tool_dicts = None if request.tools is None else [
                tool.model_dump() for tool in request.tools
            ]

            prompt = apply_chat_template(
                tokenizer,
                conversation=conversation,
                chat_template=request.chat_template or self.chat_template,
                add_generation_prompt=request.add_generation_prompt,
                tools=tool_dicts,
                documents=request.documents,
                **(request.chat_template_kwargs or {}),
            )
        except Exception as e:
            logger.error("Error in applying chat template from request: %s", e)
            return self.create_error_response(str(e))

<<<<<<< HEAD
        mm_data: Optional[MultiModalDataDict] = None

        try:

            if mm_data_future:
                mm_data = await mm_data_future
=======
        try:
            mm_data = await mm_data_future
>>>>>>> d3311562
        except Exception as e:
            logger.error("Error in loading multi-modal data: %s", e)
            return self.create_error_response(str(e))

        # validation for OpenAI tools
        # tool_choice = "required" is not supported
        if request.tool_choice == "required":
            return self.create_error_response(
                "tool_choice = \"required\" is not supported!")

            # "auto" tools requires --enable-auto-tool-choice
            # and --tool-call-parser
        if request.tool_choice == "auto" and not (
                self.enable_auto_tools and self.tool_parser is not None):
            return self.create_error_response(
                "\"auto\" tool choice requires "
                "--enable-auto-tool-choice and --tool-call-parser to be set")

        request_id = f"chat-{random_uuid()}"
        try:
            guided_decode_logits_processor = (
                await self._guided_decode_logits_processor(request, tokenizer))

            if isinstance(prompt, str):
                prompt_inputs = self._tokenize_prompt_input(
                    request,
                    tokenizer,
                    prompt,
                    truncate_prompt_tokens=request.truncate_prompt_tokens,
                    add_special_tokens=request.add_special_tokens,
                )
            else:
                assert isinstance(prompt, list) and isinstance(
                    prompt[0], int
                ), "Prompt has to be either a string or a list of token ids"
                prompt_inputs = TextTokensPrompt(
                    prompt=tokenizer.decode(prompt), prompt_token_ids=prompt)

            assert prompt_inputs is not None

            sampling_params = request.to_sampling_params(
                tokenizer,
                guided_decode_logits_processor,
                default_max_tokens=self.max_model_len -
                len(prompt_inputs["prompt_token_ids"]))

            self._log_inputs(request_id,
                             prompt_inputs,
                             params=sampling_params,
                             lora_request=lora_request,
                             prompt_adapter_request=prompt_adapter_request)

            engine_inputs = TokensPrompt(
                prompt_token_ids=prompt_inputs["prompt_token_ids"])
            if mm_data is not None:
                engine_inputs["multi_modal_data"] = mm_data

            is_tracing_enabled = (
                await self.async_engine_client.is_tracing_enabled())
            trace_headers = None
            if is_tracing_enabled and raw_request:
                trace_headers = extract_trace_headers(raw_request.headers)
            if (not is_tracing_enabled and raw_request
                    and contains_trace_headers(raw_request.headers)):
                log_tracing_disabled_warning()

            result_generator = self.async_engine_client.generate(
                engine_inputs,
                sampling_params,
                request_id,
                lora_request=lora_request,
                trace_headers=trace_headers,
                prompt_adapter_request=prompt_adapter_request,
            )
        except ValueError as e:
            # TODO: Use a vllm-specific Validation Error
            return self.create_error_response(str(e))

        if raw_request:
            result_generator = iterate_with_cancellation(
                result_generator, raw_request.is_disconnected)

        # Streaming response
        if request.stream:
            return self.chat_completion_stream_generator(
                request, result_generator, request_id, conversation, tokenizer)

        try:
            return await self.chat_completion_full_generator(
                request, result_generator, request_id, conversation, tokenizer)
        except ValueError as e:
            # TODO: Use a vllm-specific Validation Error
            return self.create_error_response(str(e))

    def get_chat_request_role(self, request: ChatCompletionRequest) -> str:
        if request.add_generation_prompt:
            return self.response_role
        else:
            return request.messages[-1]["role"]

    async def chat_completion_stream_generator(
        self,
        request: ChatCompletionRequest,
        result_generator: AsyncIterator[RequestOutput],
        request_id: str,
        conversation: List[ConversationMessage],
        tokenizer: AnyTokenizer,
    ) -> AsyncGenerator[str, None]:
        model_name = self.served_model_names[0]
        created_time = int(time.time())
        chunk_object_type: Final = "chat.completion.chunk"
        first_iteration = True

        # Send response for each token for each request.n (index)
        num_choices = 1 if request.n is None else request.n
        previous_texts = [""] * num_choices
        previous_num_tokens = [0] * num_choices
        finish_reason_sent = [False] * num_choices

        tool_parser: Optional[ToolParser] = self.tool_parser(
            tokenizer) if self.tool_parser else None

        try:
            async for res in result_generator:
                # We need to do it here, because if there are exceptions in
                # the result_generator, it needs to be sent as the FIRST
                # response (by the try...catch).
                if first_iteration:
                    # Send first response for each request.n (index) with
                    # the role
                    role = self.get_chat_request_role(request)

                    # NOTE num_choices defaults to 1 so this usually executes
                    # once per request
                    for i in range(num_choices):
                        choice_data = ChatCompletionResponseStreamChoice(
                            index=i,
                            delta=DeltaMessage(role=role),
                            logprobs=None,
                            finish_reason=None)
                        chunk = ChatCompletionStreamResponse(
                            id=request_id,
                            object=chunk_object_type,
                            created=created_time,
                            choices=[choice_data],
                            model=model_name)

                        # if usage should be included
                        if (request.stream_options
                                and request.stream_options.include_usage):
                            # if continuous usage stats are requested, add it
                            if request.stream_options.continuous_usage_stats:
                                prompt_tokens = len(res.prompt_token_ids)
                                usage = UsageInfo(prompt_tokens=prompt_tokens,
                                                  completion_tokens=0,
                                                  total_tokens=prompt_tokens)
                                chunk.usage = usage
                            # otherwise don't
                            else:
                                chunk.usage = None

                        data = chunk.model_dump_json(exclude_unset=True)
                        yield f"data: {data}\n\n"

                    # Send response to echo the input portion of the
                    # last message
                    if request.echo:
                        last_msg_content: Optional[str] = ""
                        if conversation and conversation[-1].get(
                                "content") and conversation[-1].get(
                                    "role") == role:
                            last_msg_content = conversation[-1]["content"]

                        if last_msg_content:
                            for i in range(num_choices):
                                choice_data = (
                                    ChatCompletionResponseStreamChoice(
                                        index=i,
                                        delta=DeltaMessage(
                                            content=last_msg_content),
                                        logprobs=None,
                                        finish_reason=None))
                                chunk = ChatCompletionStreamResponse(
                                    id=request_id,
                                    object=chunk_object_type,
                                    created=created_time,
                                    choices=[choice_data],
                                    model=model_name)
                                if (request.stream_options and
                                        request.stream_options.include_usage):
                                    if (request.stream_options.
                                            continuous_usage_stats):
                                        prompt_tokens = len(
                                            res.prompt_token_ids)
                                        usage = UsageInfo(
                                            prompt_tokens=prompt_tokens,
                                            completion_tokens=0,
                                            total_tokens=prompt_tokens)
                                        chunk.usage = usage
                                    else:
                                        chunk.usage = None

                                data = chunk.model_dump_json(
                                    exclude_unset=True)
                                yield f"data: {data}\n\n"
                    first_iteration = False

                for output in res.outputs:

                    i = output.index

                    if finish_reason_sent[i]:
                        continue

                    delta_token_ids = output.token_ids[previous_num_tokens[i]:]
                    out_logprobs = output.logprobs[
                        previous_num_tokens[i]:] if output.logprobs else None

                    if request.logprobs and request.top_logprobs is not None:
                        assert out_logprobs is not None, (
                            "Did not output logprobs")
                        logprobs = self._create_chat_logprobs(
                            token_ids=delta_token_ids,
                            top_logprobs=out_logprobs,
                            tokenizer=tokenizer,
                            num_output_top_logprobs=request.top_logprobs,
                        )
                    else:
                        logprobs = None

                    delta_text = output.text[len(previous_texts[i]):]
                    delta_message: Optional[DeltaMessage] = None

                    # handle streaming deltas for tools with named tool_choice
                    if (request.tool_choice and type(request.tool_choice) is
                            ChatCompletionNamedToolChoiceParam):
                        delta_message = DeltaMessage(tool_calls=[
                            DeltaToolCall(function=DeltaFunctionCall(
                                name=request.tool_choice.function.name,
                                arguments=delta_text),
                                          index=i)
                        ])

                    # handle streaming deltas for tools with "auto" tool choice
                    elif (self._should_stream_with_auto_tool_parsing(request)
                          and tool_parser):
                        delta_message = (
                            tool_parser.extract_tool_calls_streaming(
                                previous_text=previous_texts[i],
                                current_text=output.text,
                                delta_text=delta_text,
                                previous_token_ids= \
                                    output.token_ids[
                                    :-1 * len(delta_token_ids)
                                    ],
                                current_token_ids=output.token_ids,
                                delta_token_ids=delta_token_ids
                            )
                        )

                    # handle streaming just a content delta
                    else:
                        delta_message = DeltaMessage(content=delta_text)

                    # set the previous values for the next iteration
                    previous_texts[i] = output.text
                    previous_num_tokens[i] = len(output.token_ids)

                    # if the message delta is None (e.g. because it was a
                    # "control token" for tool calls or the parser otherwise
                    # wasn't ready to send a token, then
                    #   get the next token without streaming a chunk
                    if delta_message is None:
                        continue

                    if output.finish_reason is None:
                        # Send token-by-token response for each request.n

                        choice_data = ChatCompletionResponseStreamChoice(
                            index=i,
                            delta=delta_message,
                            logprobs=logprobs,
                            finish_reason=None)
                        chunk = ChatCompletionStreamResponse(
                            id=request_id,
                            object=chunk_object_type,
                            created=created_time,
                            choices=[choice_data],
                            model=model_name)

                        # handle usage stats if requested & if continuous
                        if (request.stream_options
                                and request.stream_options.include_usage):
                            if (request.stream_options.continuous_usage_stats):
                                prompt_tokens = len(res.prompt_token_ids)
                                completion_tokens = len(output.token_ids)
                                usage = UsageInfo(
                                    prompt_tokens=prompt_tokens,
                                    completion_tokens=completion_tokens,
                                    total_tokens=prompt_tokens +
                                    completion_tokens,
                                )
                                chunk.usage = usage
                            else:
                                chunk.usage = None

                        data = chunk.model_dump_json(exclude_unset=True)
                        yield f"data: {data}\n\n"

                    # if the model is finished generating
                    else:
                        # check to make sure we haven't "forgotten" to stream
                        #   any tokens that were generated but previously
                        #   matched by partial json parsing
                        # only happens if we are NOT using guided decoding
                        if tool_parser:
                            index = len(
                                tool_parser.prev_tool_call_arr) - 1 if len(
                                    tool_parser.prev_tool_call_arr) > 0 else 0
                        else:
                            index = 0

                        if self._should_check_for_unstreamed_tool_arg_tokens(
                                delta_message, output) and tool_parser:
                            # get the expected call based on partial JSON
                            # parsing which "autocompletes" the JSON
                            expected_call = json.dumps(
                                tool_parser.prev_tool_call_arr[index].get(
                                    "arguments", {}))

                            # get what we've streamed so for for arguments
                            # for the current tool
                            actual_call = tool_parser.streamed_args_for_tool[
                                index]

                            # check to see if there's anything left to stream
                            remaining_call = expected_call.replace(
                                actual_call, "", 1)

                            # set that as a delta message
                            delta_message = DeltaMessage(tool_calls=[
                                DeltaToolCall(index=index,
                                              function=DeltaFunctionCall(
                                                  arguments=remaining_call).
                                              model_dump(exclude_none=True))
                            ])

                        # Send the finish response for each request.n only once
                        prompt_tokens = len(res.prompt_token_ids)
                        choice_data = ChatCompletionResponseStreamChoice(
                            index=i,
                            delta=delta_message,
                            logprobs=logprobs,
                            finish_reason=output.finish_reason
                            if not (tool_parser
                                    and len(tool_parser.prev_tool_call_arr))
                            else "tool_calls",
                            stop_reason=output.stop_reason)
                        chunk = ChatCompletionStreamResponse(
                            id=request_id,
                            object=chunk_object_type,
                            created=created_time,
                            choices=[choice_data],
                            model=model_name)
                        if (request.stream_options
                                and request.stream_options.include_usage):
                            if (request.stream_options.continuous_usage_stats):
                                prompt_tokens = len(res.prompt_token_ids)
                                completion_tokens = len(output.token_ids)
                                usage = UsageInfo(
                                    prompt_tokens=prompt_tokens,
                                    completion_tokens=completion_tokens,
                                    total_tokens=prompt_tokens +
                                    completion_tokens,
                                )
                                chunk.usage = usage
                            else:
                                chunk.usage = None
                        data = chunk.model_dump_json(exclude_unset=True)
                        yield f"data: {data}\n\n"
                        finish_reason_sent[i] = True

            # once the final token is handled, if stream_options.include_usage
            # is sent, send the usage
            if (request.stream_options
                    and request.stream_options.include_usage):
                final_usage = UsageInfo(
                    prompt_tokens=prompt_tokens,
                    completion_tokens=previous_num_tokens[i],
                    total_tokens=prompt_tokens + previous_num_tokens[i],
                )

                final_usage_chunk = ChatCompletionStreamResponse(
                    id=request_id,
                    object=chunk_object_type,
                    created=created_time,
                    choices=[],
                    model=model_name,
                    usage=final_usage)
                final_usage_data = (final_usage_chunk.model_dump_json(
                    exclude_unset=True, exclude_none=True))
                yield f"data: {final_usage_data}\n\n"

        except ValueError as e:
            # TODO: Use a vllm-specific Validation Error
            logger.error("error in chat completion stream generator: %s", e)
            data = self.create_streaming_error_response(str(e))
            yield f"data: {data}\n\n"
        # Send the final done message after all response.n are finished
        yield "data: [DONE]\n\n"

    async def chat_completion_full_generator(
        self,
        request: ChatCompletionRequest,
        result_generator: AsyncIterator[RequestOutput],
        request_id: str,
        conversation: List[ConversationMessage],
        tokenizer: AnyTokenizer,
    ) -> Union[ErrorResponse, ChatCompletionResponse]:

        model_name = self.served_model_names[0]
        created_time = int(time.time())
        final_res: Optional[RequestOutput] = None

        try:
            async for res in result_generator:
                final_res = res
        except asyncio.CancelledError:
            return self.create_error_response("Client disconnected")

        assert final_res is not None

        choices: List[ChatCompletionResponseChoice] = []

        role = self.get_chat_request_role(request)
        for output in final_res.outputs:
            token_ids = output.token_ids
            out_logprobs = output.logprobs

            if request.logprobs and request.top_logprobs is not None:
                assert out_logprobs is not None, "Did not output logprobs"
                logprobs = self._create_chat_logprobs(
                    token_ids=token_ids,
                    top_logprobs=out_logprobs,
                    num_output_top_logprobs=request.top_logprobs,
                    tokenizer=tokenizer,
                )
            else:
                logprobs = None

            # by default, tools are not used.
            tools_called = False

            # if auto tools are not enabled, and a named tool choice using
            #   outlines is not being used
            if not (self.enable_auto_tools
                    or not self.tool_parser) and not isinstance(
                        request.tool_choice,
                        ChatCompletionNamedToolChoiceParam):
                message = ChatMessage(role=role, content=output.text)

            # if the request uses tools and specified a tool choice
            elif request.tool_choice and type(
                    request.tool_choice) is ChatCompletionNamedToolChoiceParam:

                message = ChatMessage(
                    role=role,
                    content="",
                    tool_calls=[
                        ToolCall(function=FunctionCall(
                            name=request.tool_choice.function.name,
                            arguments=output.text))
                    ])
                tools_called = True

            # if the request doesn't use tool choice
            # OR specifies to not use a tool
            elif not request.tool_choice or request.tool_choice == "none":

                message = ChatMessage(role=role, content=output.text)

            # handle when there are tools and tool choice is auto
            elif request.tools and (
                    request.tool_choice == "auto"
                    or request.tool_choice is None) and self.enable_auto_tools \
                    and self.tool_parser:

                tool_parser = self.tool_parser(tokenizer)
                tool_call_info = tool_parser.extract_tool_calls(output.text)
                tools_called = tool_call_info.tools_called
                if tool_call_info.tools_called:
                    message = ChatMessage(role=role,
                                          content=tool_call_info.content,
                                          tool_calls=tool_call_info.tool_calls)

                else:
                    # FOR NOW make it a chat message; we will have to detect
                    # the type to make it later.
                    message = ChatMessage(role=role, content=output.text)

            # undetermined case that is still important to handle
            else:
                logger.error(
                    "Error in chat_completion_full_generator - cannot determine"
                    " if tools should be extracted. Returning a standard chat "
                    "completion.")
                message = ChatMessage(role=role, content=output.text)

            choice_data = ChatCompletionResponseChoice(
                index=output.index,
                message=message,
                logprobs=logprobs,
                finish_reason="tool_calls" if tools_called else
                output.finish_reason if output.finish_reason else "stop",
                stop_reason=output.stop_reason)
            choices.append(choice_data)

        if request.echo:
            last_msg_content = ""
            if conversation and conversation[-1].get(
                    "content") and conversation[-1].get("role") == role:
                last_msg_content = conversation[-1]["content"] or ""

            for choice in choices:
                full_message = last_msg_content + (choice.message.content
                                                   or "")
                choice.message.content = full_message

        num_prompt_tokens = len(final_res.prompt_token_ids)
        num_generated_tokens = sum(
            len(output.token_ids) for output in final_res.outputs)
        usage = UsageInfo(
            prompt_tokens=num_prompt_tokens,
            completion_tokens=num_generated_tokens,
            total_tokens=num_prompt_tokens + num_generated_tokens,
        )
        response = ChatCompletionResponse(
            id=request_id,
            created=created_time,
            model=model_name,
            choices=choices,
            usage=usage,
            prompt_logprobs=final_res.prompt_logprobs,
        )

        return response

    def _get_top_logprobs(
            self, logprobs: Dict[int, Logprob], top_logprobs: Optional[int],
            tokenizer: AnyTokenizer) -> List[ChatCompletionLogProb]:
        return [
            ChatCompletionLogProb(token=(token := self._get_decoded_token(
                p[1],
                p[0],
                tokenizer,
                return_as_token_id=self.return_tokens_as_token_ids)),
                                  logprob=max(p[1].logprob, -9999.0),
                                  bytes=list(
                                      token.encode("utf-8", errors="replace")))
            for i, p in enumerate(logprobs.items())
            if top_logprobs and i < top_logprobs
        ]

    def _create_chat_logprobs(
        self,
        token_ids: GenericSequence[int],
        top_logprobs: GenericSequence[Optional[Dict[int, Logprob]]],
        tokenizer: AnyTokenizer,
        num_output_top_logprobs: Optional[int] = None,
    ) -> ChatCompletionLogProbs:
        """Create OpenAI-style logprobs."""
        logprobs_content: List[ChatCompletionLogProbsContent] = []

        for i, token_id in enumerate(token_ids):
            step_top_logprobs = top_logprobs[i]
            if step_top_logprobs is None:
                token = tokenizer.decode(token_id)
                if self.return_tokens_as_token_ids:
                    token = f"token_id:{token_id}"

                logprobs_content.append(
                    ChatCompletionLogProbsContent(
                        token=token,
                        bytes=list(token.encode("utf-8", errors="replace")),
                    ))
            else:
                step_token = step_top_logprobs[token_id]
                step_decoded = step_token.decoded_token

                logprobs_content.append(
                    ChatCompletionLogProbsContent(
                        token=self._get_decoded_token(
                            step_token,
                            token_id,
                            tokenizer,
                            self.return_tokens_as_token_ids,
                        ),
                        logprob=max(step_token.logprob, -9999.0),
                        bytes=None if step_decoded is None else list(
                            step_decoded.encode("utf-8", errors="replace")),
                        top_logprobs=self._get_top_logprobs(
                            step_top_logprobs,
                            num_output_top_logprobs,
                            tokenizer,
                        ),
                    ))

        return ChatCompletionLogProbs(content=logprobs_content)

    def _should_stream_with_auto_tool_parsing(self,
                                              request: ChatCompletionRequest):
        """
        Utility function to check if streamed tokens should go through the tool
        call parser that was configured.

        We only want to do this IF user-provided tools are set, a tool parser
        is configured, "auto" tool choice is enabled, and the request's tool
        choice field indicates that "auto" tool choice should be used.
        """
        return (request.tools and self.tool_parser and self.enable_auto_tools
                and request.tool_choice in ['auto', None])

    def _should_check_for_unstreamed_tool_arg_tokens(
        self,
        delta_message: Optional[DeltaMessage],
        output: CompletionOutput,
    ) -> bool:
        """
        Check to see if we should check for unstreamed tool arguments tokens.
        This is only applicable when auto tool parsing is enabled, the delta
        is a tool call with arguments.
        """

        # yapf: disable
        return bool(
            # if there is a delta message that includes tool calls which
            # include a function that has arguments
            self.enable_auto_tools and self.tool_parser and delta_message
            and delta_message.tool_calls and delta_message.tool_calls[0]
            and delta_message.tool_calls[0].function
            and delta_message.tool_calls[0].function.arguments is not None
            and output.finish_reason is not None
        )<|MERGE_RESOLUTION|>--- conflicted
+++ resolved
@@ -31,12 +31,7 @@
                                                   ToolParser)
 from vllm.inputs import TokensPrompt
 from vllm.logger import init_logger
-<<<<<<< HEAD
-from vllm.multimodal import MultiModalDataDict
 from vllm.outputs import CompletionOutput, RequestOutput
-=======
-from vllm.outputs import RequestOutput
->>>>>>> d3311562
 from vllm.sequence import Logprob
 from vllm.tracing import (contains_trace_headers, extract_trace_headers,
                           log_tracing_disabled_warning)
@@ -139,17 +134,8 @@
             logger.error("Error in applying chat template from request: %s", e)
             return self.create_error_response(str(e))
 
-<<<<<<< HEAD
-        mm_data: Optional[MultiModalDataDict] = None
-
-        try:
-
-            if mm_data_future:
-                mm_data = await mm_data_future
-=======
         try:
             mm_data = await mm_data_future
->>>>>>> d3311562
         except Exception as e:
             logger.error("Error in loading multi-modal data: %s", e)
             return self.create_error_response(str(e))
