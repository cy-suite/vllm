import asyncio
import time
from typing import AsyncGenerator, AsyncIterator, Dict, List, Optional
from typing import Sequence as GenericSequence
from typing import Union

from fastapi import Request
<<<<<<< HEAD
from openai.types.chat import (ChatCompletionContentPartImageParam,
                               ChatCompletionContentPartTextParam)

from vllm.config import ModelConfig, VisionLanguageConfig
from vllm.engine.async_llm_engine import AsyncLLMEngine
from vllm.engine.llm_engine import QueueOverflowError
=======
from transformers import PreTrainedTokenizer

from vllm.config import ModelConfig
from vllm.engine.protocol import AsyncEngineClient
from vllm.entrypoints.chat_utils import (ConversationMessage,
                                         apply_chat_template,
                                         load_chat_template,
                                         parse_chat_messages)
from vllm.entrypoints.logger import RequestLogger
>>>>>>> ff7ec82c
from vllm.entrypoints.openai.protocol import (
    ChatCompletionLogProb, ChatCompletionLogProbs,
    ChatCompletionLogProbsContent, ChatCompletionNamedToolChoiceParam,
    ChatCompletionRequest, ChatCompletionResponse,
    ChatCompletionResponseChoice, ChatCompletionResponseStreamChoice,
    ChatCompletionStreamResponse, ChatMessage, DeltaMessage, ErrorResponse,
    FunctionCall, ToolCall, UsageInfo)
from vllm.entrypoints.openai.serving_engine import (LoRAModulePath,
                                                    OpenAIServing,
                                                    PromptAdapterPath)
from vllm.inputs import PromptInputs
from vllm.logger import init_logger
from vllm.multimodal import MultiModalDataDict
from vllm.outputs import RequestOutput
from vllm.sequence import Logprob
from vllm.tracing import (contains_trace_headers, extract_trace_headers,
                          log_tracing_disabled_warning)
from vllm.utils import iterate_with_cancellation, random_uuid

logger = init_logger(__name__)


class OpenAIServingChat(OpenAIServing):

    def __init__(
        self,
        async_engine_client: AsyncEngineClient,
        model_config: ModelConfig,
        served_model_names: List[str],
        response_role: str,
        *,
        lora_modules: Optional[List[LoRAModulePath]],
        prompt_adapters: Optional[List[PromptAdapterPath]],
        request_logger: Optional[RequestLogger],
        chat_template: Optional[str],
        return_tokens_as_token_ids: bool = False,
    ):
        super().__init__(async_engine_client=async_engine_client,
                         model_config=model_config,
                         served_model_names=served_model_names,
                         lora_modules=lora_modules,
                         prompt_adapters=prompt_adapters,
                         request_logger=request_logger,
                         return_tokens_as_token_ids=return_tokens_as_token_ids)

        self.response_role = response_role

        # If this is None we use the tokenizer's default chat template
        self.chat_template = load_chat_template(chat_template)

    async def create_chat_completion(
        self,
        request: ChatCompletionRequest,
        raw_request: Optional[Request] = None
    ) -> Union[ErrorResponse, AsyncGenerator[str, None],
               ChatCompletionResponse]:
        """Completion API similar to OpenAI's API.

        See https://platform.openai.com/docs/api-reference/chat/create
        for the API specification. This API mimics the OpenAI
        ChatCompletion API.

        NOTE: Currently we do not support the following feature:
            - function_call (Users should implement this by themselves)
        """
        error_check_ret = await self._check_model(request)
        if error_check_ret is not None:
            return error_check_ret

        if request.prompt_logprobs is not None:
            if request.stream and request.prompt_logprobs > 0:
                return self.create_error_response(
                    "Prompt_logprobs are not available when stream is enabled")

            if request.prompt_logprobs < 0:
                return self.create_error_response(
                    f"Prompt_logprobs set to invalid "
                    f"negative value: {request.prompt_logprobs}")

        try:
            (
                lora_request,
                prompt_adapter_request,
            ) = self._maybe_get_adapters(request)

            model_config = self.model_config
            tokenizer = await self.async_engine_client.get_tokenizer(
                lora_request)

            conversation, mm_futures = parse_chat_messages(
                request.messages, model_config, tokenizer)

            tool_dicts = None if request.tools is None else [
                tool.model_dump() for tool in request.tools
            ]

            prompt = apply_chat_template(
                tokenizer,
                conversation=conversation,
                chat_template=request.chat_template or self.chat_template,
                add_generation_prompt=request.add_generation_prompt,
                tools=tool_dicts,
                documents=request.documents,
                **(request.chat_template_kwargs or {}),
            )
        except Exception as e:
            logger.error("Error in applying chat template from request: %s", e)
            return self.create_error_response(str(e))

        mm_data: Optional[MultiModalDataDict] = None
        try:
            if len(mm_futures):
                # since we support only single mm data currently
                assert len(
                    mm_futures
                ) == 1, "Multiple 'image_url' input is currently not supported."
                mm_data = await mm_futures[0]
        except Exception as e:
            logger.error("Error in loading multi-modal data: %s", e)
            return self.create_error_response(str(e))

        request_id = f"chat-{random_uuid()}"
        try:
            guided_decode_logits_processor = (
                await self._guided_decode_logits_processor(request, tokenizer))

            prompt_inputs = self._tokenize_prompt_input(
                request,
                tokenizer,
                prompt,
                truncate_prompt_tokens=request.truncate_prompt_tokens,
                add_special_tokens=request.add_special_tokens,
            )

            sampling_params = request.to_sampling_params(
                tokenizer,
                guided_decode_logits_processor,
                default_max_tokens=self.max_model_len -
                len(prompt_inputs["prompt_token_ids"]))

            self._log_inputs(request_id,
                             prompt_inputs,
                             params=sampling_params,
                             lora_request=lora_request,
                             prompt_adapter_request=prompt_adapter_request)

            engine_inputs: PromptInputs = {
                "prompt_token_ids": prompt_inputs["prompt_token_ids"],
            }
            if mm_data is not None:
                engine_inputs["multi_modal_data"] = mm_data

            is_tracing_enabled = (
                await self.async_engine_client.is_tracing_enabled())
            trace_headers = None
            if is_tracing_enabled and raw_request:
                trace_headers = extract_trace_headers(raw_request.headers)
            if (not is_tracing_enabled and raw_request
                    and contains_trace_headers(raw_request.headers)):
                log_tracing_disabled_warning()

            result_generator = self.async_engine_client.generate(
                engine_inputs,
                sampling_params,
                request_id,
                lora_request=lora_request,
                trace_headers=trace_headers,
                prompt_adapter_request=prompt_adapter_request,
            )
        except ValueError as e:
            # TODO: Use a vllm-specific Validation Error
            return self.create_error_response(str(e))

        if raw_request:
            result_generator = iterate_with_cancellation(
                result_generator, raw_request.is_disconnected)

        # Streaming response
        if request.stream:
            return self.chat_completion_stream_generator(
<<<<<<< HEAD
                request, result_generator, request_id, conversation)
        else:
            try:
                return await self.chat_completion_full_generator(
                    request, raw_request, result_generator, request_id,
                    conversation)
            except QueueOverflowError as e:
                msg, status_code = e.args
                return self.create_error_response(msg, status_code=status_code)
            except ValueError as e:
                # TODO: Use a vllm-specific Validation Error
                return self.create_error_response(str(e))
=======
                request, result_generator, request_id, conversation, tokenizer)
        try:
            return await self.chat_completion_full_generator(
                request, result_generator, request_id, conversation, tokenizer)
        except ValueError as e:
            # TODO: Use a vllm-specific Validation Error
            return self.create_error_response(str(e))
>>>>>>> ff7ec82c

    def get_chat_request_role(self, request: ChatCompletionRequest) -> str:
        if request.add_generation_prompt:
            return self.response_role
        else:
            return request.messages[-1]["role"]

    async def chat_completion_stream_generator(
        self,
        request: ChatCompletionRequest,
        result_generator: AsyncIterator[RequestOutput],
        request_id: str,
        conversation: List[ConversationMessage],
        tokenizer: PreTrainedTokenizer,
    ) -> AsyncGenerator[str, None]:
        model_name = self.served_model_names[0]
        created_time = int(time.time())
        chunk_object_type = "chat.completion.chunk"
        first_iteration = True

        # Send response for each token for each request.n (index)
        num_choices = 1 if request.n is None else request.n
        previous_texts = [""] * num_choices
        previous_num_tokens = [0] * num_choices
        finish_reason_sent = [False] * num_choices

        try:
            async for res in result_generator:
                # We need to do it here, because if there are exceptions in
                # the result_generator, it needs to be sent as the FIRST
                # response (by the try...catch).
                if first_iteration:
                    # Send first response for each request.n (index) with
                    # the role
                    role = self.get_chat_request_role(request)
                    for i in range(num_choices):
                        choice_data = ChatCompletionResponseStreamChoice(
                            index=i,
                            delta=DeltaMessage(role=role),
                            logprobs=None,
                            finish_reason=None)
                        chunk = ChatCompletionStreamResponse(
                            id=request_id,
                            object=chunk_object_type,
                            created=created_time,
                            choices=[choice_data],
                            model=model_name)
                        if (request.stream_options
                                and request.stream_options.include_usage):
                            if (request.stream_options.continuous_usage_stats):
                                prompt_tokens = len(res.prompt_token_ids)
                                usage = UsageInfo(prompt_tokens=prompt_tokens,
                                                  completion_tokens=0,
                                                  total_tokens=prompt_tokens)
                                chunk.usage = usage
                            else:
                                chunk.usage = None

                        data = chunk.model_dump_json(exclude_unset=True)
                        yield f"data: {data}\n\n"

                    # Send response to echo the input portion of the
                    # last message
                    if request.echo:
                        last_msg_content = ""
                        if conversation and conversation[-1].get(
                                "content") and conversation[-1].get(
                                    "role") == role:
                            last_msg_content = conversation[-1]["content"]

                        if last_msg_content:
                            for i in range(num_choices):
                                choice_data = (
                                    ChatCompletionResponseStreamChoice(
                                        index=i,
                                        delta=DeltaMessage(
                                            content=last_msg_content),
                                        logprobs=None,
                                        finish_reason=None))
                                chunk = ChatCompletionStreamResponse(
                                    id=request_id,
                                    object=chunk_object_type,
                                    created=created_time,
                                    choices=[choice_data],
                                    model=model_name)
                                if (request.stream_options and
                                        request.stream_options.include_usage):
                                    if (request.stream_options.
                                            continuous_usage_stats):
                                        prompt_tokens = len(
                                            res.prompt_token_ids)
                                        usage = UsageInfo(
                                            prompt_tokens=prompt_tokens,
                                            completion_tokens=0,
                                            total_tokens=prompt_tokens)
                                        chunk.usage = usage
                                    else:
                                        chunk.usage = None

                                data = chunk.model_dump_json(
                                    exclude_unset=True)
                                yield f"data: {data}\n\n"
                    first_iteration = False

                for output in res.outputs:
                    i = output.index

                    if finish_reason_sent[i]:
                        continue

                    delta_token_ids = output.token_ids[previous_num_tokens[i]:]
                    out_logprobs = output.logprobs[
                        previous_num_tokens[i]:] if output.logprobs else None

                    if request.logprobs and request.top_logprobs is not None:
                        assert out_logprobs is not None, (
                            "Did not output logprobs")
                        logprobs = self._create_chat_logprobs(
                            token_ids=delta_token_ids,
                            top_logprobs=out_logprobs,
                            tokenizer=tokenizer,
                            num_output_top_logprobs=request.top_logprobs,
                        )
                    else:
                        logprobs = None

                    delta_text = output.text[len(previous_texts[i]):]
                    previous_texts[i] = output.text
                    previous_num_tokens[i] = len(output.token_ids)

                    if request.tool_choice and type(
                            request.tool_choice
                    ) is ChatCompletionNamedToolChoiceParam:
                        delta_message = DeltaMessage(tool_calls=[
                            ToolCall(function=FunctionCall(
                                name=request.tool_choice.function.name,
                                arguments=delta_text))
                        ])
                    else:
                        delta_message = DeltaMessage(content=delta_text)

                    if output.finish_reason is None:
                        # Send token-by-token response for each request.n

                        choice_data = ChatCompletionResponseStreamChoice(
                            index=i,
                            delta=delta_message,
                            logprobs=logprobs,
                            finish_reason=None)
                        chunk = ChatCompletionStreamResponse(
                            id=request_id,
                            object=chunk_object_type,
                            created=created_time,
                            choices=[choice_data],
                            model=model_name)
                        if (request.stream_options
                                and request.stream_options.include_usage):
                            if (request.stream_options.continuous_usage_stats):
                                prompt_tokens = len(res.prompt_token_ids)
                                completion_tokens = len(output.token_ids)
                                usage = UsageInfo(
                                    prompt_tokens=prompt_tokens,
                                    completion_tokens=completion_tokens,
                                    total_tokens=prompt_tokens +
                                    completion_tokens,
                                )
                                chunk.usage = usage
                            else:
                                chunk.usage = None

                        data = chunk.model_dump_json(exclude_unset=True)
                        yield f"data: {data}\n\n"
                    else:
                        # Send the finish response for each request.n only once
                        prompt_tokens = len(res.prompt_token_ids)
                        choice_data = ChatCompletionResponseStreamChoice(
                            index=i,
                            delta=delta_message,
                            logprobs=logprobs,
                            finish_reason=output.finish_reason,
                            stop_reason=output.stop_reason)
                        chunk = ChatCompletionStreamResponse(
                            id=request_id,
                            object=chunk_object_type,
                            created=created_time,
                            choices=[choice_data],
                            model=model_name)
                        if (request.stream_options
                                and request.stream_options.include_usage):
                            if (request.stream_options.continuous_usage_stats):
                                prompt_tokens = len(res.prompt_token_ids)
                                completion_tokens = len(output.token_ids)
                                usage = UsageInfo(
                                    prompt_tokens=prompt_tokens,
                                    completion_tokens=completion_tokens,
                                    total_tokens=prompt_tokens +
                                    completion_tokens,
                                )
                                chunk.usage = usage
                            else:
                                chunk.usage = None
                        data = chunk.model_dump_json(exclude_unset=True)
                        yield f"data: {data}\n\n"
                        finish_reason_sent[i] = True

            if (request.stream_options
                    and request.stream_options.include_usage):
                final_usage = UsageInfo(
                    prompt_tokens=prompt_tokens,
                    completion_tokens=previous_num_tokens[i],
                    total_tokens=prompt_tokens + previous_num_tokens[i],
                )

                final_usage_chunk = ChatCompletionStreamResponse(
                    id=request_id,
                    object=chunk_object_type,
                    created=created_time,
                    choices=[],
                    model=model_name,
                    usage=final_usage)
                final_usage_data = (final_usage_chunk.model_dump_json(
                    exclude_unset=True, exclude_none=True))
                yield f"data: {final_usage_data}\n\n"

        except ValueError as e:
            # TODO: Use a vllm-specific Validation Error
            data = self.create_streaming_error_response(str(e))
            yield f"data: {data}\n\n"
        # Send the final done message after all response.n are finished
        yield "data: [DONE]\n\n"

    async def chat_completion_full_generator(
        self,
        request: ChatCompletionRequest,
        result_generator: AsyncIterator[RequestOutput],
        request_id: str,
        conversation: List[ConversationMessage],
        tokenizer: PreTrainedTokenizer,
    ) -> Union[ErrorResponse, ChatCompletionResponse]:

        model_name = self.served_model_names[0]
        created_time = int(time.time())
        final_res: Optional[RequestOutput] = None

        try:
            async for res in result_generator:
                final_res = res
        except asyncio.CancelledError:
            return self.create_error_response("Client disconnected")

        assert final_res is not None

        choices: List[ChatCompletionResponseChoice] = []

        role = self.get_chat_request_role(request)
        for output in final_res.outputs:
            token_ids = output.token_ids
            out_logprobs = output.logprobs

            if request.logprobs and request.top_logprobs is not None:
                assert out_logprobs is not None, "Did not output logprobs"
                logprobs = self._create_chat_logprobs(
                    token_ids=token_ids,
                    top_logprobs=out_logprobs,
                    num_output_top_logprobs=request.top_logprobs,
                    tokenizer=tokenizer,
                )
            else:
                logprobs = None

            if request.tool_choice and type(
                    request.tool_choice) is ChatCompletionNamedToolChoiceParam:
                message = ChatMessage(
                    role=role,
                    content="",
                    tool_calls=[
                        ToolCall(function=FunctionCall(
                            name=request.tool_choice.function.name,
                            arguments=output.text))
                    ])
            elif not request.tool_choice or request.tool_choice == "none":
                message = ChatMessage(role=role, content=output.text)

            choice_data = ChatCompletionResponseChoice(
                index=output.index,
                message=message,
                logprobs=logprobs,
                finish_reason=output.finish_reason,
                stop_reason=output.stop_reason)
            choices.append(choice_data)

        if request.echo:
            last_msg_content = ""
            if conversation and conversation[-1].get(
                    "content") and conversation[-1].get("role") == role:
                last_msg_content = conversation[-1]["content"]

            for choice in choices:
                full_message = last_msg_content + choice.message.content
                choice.message.content = full_message

        num_prompt_tokens = len(final_res.prompt_token_ids)
        num_generated_tokens = sum(
            len(output.token_ids) for output in final_res.outputs)
        usage = UsageInfo(
            prompt_tokens=num_prompt_tokens,
            completion_tokens=num_generated_tokens,
            total_tokens=num_prompt_tokens + num_generated_tokens,
        )
        response = ChatCompletionResponse(
            id=request_id,
            created=created_time,
            model=model_name,
            choices=choices,
            usage=usage,
            prompt_logprobs=final_res.prompt_logprobs,
        )

        return response

    def _get_top_logprobs(
            self, logprobs: Dict[int, Logprob], top_logprobs: Optional[int],
            tokenizer: PreTrainedTokenizer) -> List[ChatCompletionLogProb]:
        return [
            ChatCompletionLogProb(token=(token := self._get_decoded_token(
                p[1],
                p[0],
                tokenizer,
                return_as_token_id=self.return_tokens_as_token_ids)),
                                  logprob=max(p[1].logprob, -9999.0),
                                  bytes=list(
                                      token.encode("utf-8", errors="replace")))
            for i, p in enumerate(logprobs.items())
            if top_logprobs and i < top_logprobs
        ]

    def _create_chat_logprobs(
        self,
        token_ids: GenericSequence[int],
        top_logprobs: GenericSequence[Optional[Dict[int, Logprob]]],
        tokenizer: PreTrainedTokenizer,
        num_output_top_logprobs: Optional[int] = None,
    ) -> ChatCompletionLogProbs:
        """Create OpenAI-style logprobs."""

        logprobs_content = []

        for i, token_id in enumerate(token_ids):
            step_top_logprobs = top_logprobs[i]
            if step_top_logprobs is None:
                token = tokenizer.decode(token_id)
                if self.return_tokens_as_token_ids:
                    token = f"token_id:{token_id}"
                logprobs_content.append(
                    ChatCompletionLogProbsContent(
                        token=token,
                        bytes=list(token.encode("utf-8", errors="replace"))))
            else:
                logprobs_content.append(
                    ChatCompletionLogProbsContent(
                        token=self._get_decoded_token(
                            step_top_logprobs[token_id], token_id, tokenizer,
                            self.return_tokens_as_token_ids),
                        logprob=max(step_top_logprobs[token_id].logprob,
                                    -9999.0),
                        bytes=list(
                            step_top_logprobs[token_id].decoded_token.encode(
                                "utf-8", errors="replace")),
                        top_logprobs=self._get_top_logprobs(
                            step_top_logprobs, num_output_top_logprobs,
                            tokenizer)))

        return ChatCompletionLogProbs(content=logprobs_content)<|MERGE_RESOLUTION|>--- conflicted
+++ resolved
@@ -5,16 +5,9 @@
 from typing import Union
 
 from fastapi import Request
-<<<<<<< HEAD
-from openai.types.chat import (ChatCompletionContentPartImageParam,
-                               ChatCompletionContentPartTextParam)
-
-from vllm.config import ModelConfig, VisionLanguageConfig
-from vllm.engine.async_llm_engine import AsyncLLMEngine
+from transformers import PreTrainedTokenizer
+
 from vllm.engine.llm_engine import QueueOverflowError
-=======
-from transformers import PreTrainedTokenizer
-
 from vllm.config import ModelConfig
 from vllm.engine.protocol import AsyncEngineClient
 from vllm.entrypoints.chat_utils import (ConversationMessage,
@@ -22,7 +15,6 @@
                                          load_chat_template,
                                          parse_chat_messages)
 from vllm.entrypoints.logger import RequestLogger
->>>>>>> ff7ec82c
 from vllm.entrypoints.openai.protocol import (
     ChatCompletionLogProb, ChatCompletionLogProbs,
     ChatCompletionLogProbsContent, ChatCompletionNamedToolChoiceParam,
@@ -203,7 +195,6 @@
         # Streaming response
         if request.stream:
             return self.chat_completion_stream_generator(
-<<<<<<< HEAD
                 request, result_generator, request_id, conversation)
         else:
             try:
@@ -216,15 +207,6 @@
             except ValueError as e:
                 # TODO: Use a vllm-specific Validation Error
                 return self.create_error_response(str(e))
-=======
-                request, result_generator, request_id, conversation, tokenizer)
-        try:
-            return await self.chat_completion_full_generator(
-                request, result_generator, request_id, conversation, tokenizer)
-        except ValueError as e:
-            # TODO: Use a vllm-specific Validation Error
-            return self.create_error_response(str(e))
->>>>>>> ff7ec82c
 
     def get_chat_request_role(self, request: ChatCompletionRequest) -> str:
         if request.add_generation_prompt:
