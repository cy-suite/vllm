--- conflicted
+++ resolved
@@ -29,13 +29,9 @@
                                                     OpenAIServing,
                                                     PromptAdapterPath,
                                                     TextTokensPrompt)
-<<<<<<< HEAD
 from vllm.entrypoints.openai.tool_parsers import (GraniteToolParser,
                                                   Hermes2ProToolParser,
-=======
-from vllm.entrypoints.openai.tool_parsers import (Hermes2ProToolParser,
                                                   Llama3JsonToolParser,
->>>>>>> a9b15c60
                                                   MistralToolParser,
                                                   ToolParser)
 from vllm.inputs import TokensPrompt
@@ -91,13 +87,10 @@
                 self.tool_parser = MistralToolParser
             elif tool_parser == "hermes":
                 self.tool_parser = Hermes2ProToolParser
-<<<<<<< HEAD
             elif tool_parser == "granite":
                 self.tool_parser = GraniteToolParser
-=======
             elif tool_parser == "llama3_json":
                 self.tool_parser = Llama3JsonToolParser
->>>>>>> a9b15c60
             else:
                 raise TypeError("Error: --enable-auto-tool-choice requires "
                                 "--tool-call-parser")
