--- conflicted
+++ resolved
@@ -132,13 +132,6 @@
 
         request_id = f"chat-{random_uuid()}"
         try:
-<<<<<<< HEAD
-            sampling_params = request.to_sampling_params(tokenizer)
-            decoding_config = await self.vllm_backend.get_decoding_config()
-            guided_decoding_backend = request.guided_decoding_backend \
-                or decoding_config.guided_decoding_backend
-=======
->>>>>>> c8a7e932
             guided_decode_logits_processor = (
                 await self._guided_decode_logits_processor(request, tokenizer))
 
