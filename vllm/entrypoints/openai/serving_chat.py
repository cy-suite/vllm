import codecs
import time
from typing import (AsyncGenerator, AsyncIterator, Awaitable, Iterable, List,
                    Optional, Tuple, TypedDict, Union, final)

from fastapi import Request
from openai.types.chat import (ChatCompletionContentPartParam,
                               ChatCompletionRole)

from vllm.engine.async_llm_engine import AsyncLLMEngine
from vllm.entrypoints.openai.protocol import (
    ChatCompletionRequest, ChatCompletionResponse,
    ChatCompletionResponseChoice, ChatCompletionResponseStreamChoice,
    ChatCompletionStreamResponse, ChatMessage, DeltaMessage, ErrorResponse,
    UsageInfo)
from vllm.entrypoints.openai.serving_engine import (LoRAModulePath,
                                                    OpenAIServing)
from vllm.logger import init_logger
from vllm.model_executor.guided_decoding import (
    get_guided_decoding_logits_processor)
from vllm.outputs import RequestOutput
from vllm.utils import random_uuid

logger = init_logger(__name__)


@final  # So that it should be compatible with Dict[str, str]
class ConversationMessage(TypedDict):
    role: str
    content: str


class OpenAIServingChat(OpenAIServing):

    def __init__(self,
                 engine: AsyncLLMEngine,
                 served_model_names: List[str],
                 response_role: str,
                 lora_modules: Optional[List[LoRAModulePath]] = None,
<<<<<<< HEAD
                 chat_template=None):
=======
                 chat_template: Optional[str] = None):
>>>>>>> 8947bc3c
        super().__init__(engine=engine,
                         served_model_names=served_model_names,
                         lora_modules=lora_modules)
        self.response_role = response_role
        self._load_chat_template(chat_template)

    def _parse_chat_message_content(
        self,
        role: ChatCompletionRole,
        content: Optional[Union[str,
                                Iterable[ChatCompletionContentPartParam]]],
    ) -> Tuple[List[ConversationMessage], List[Awaitable[object]]]:
        if content is None:
            return [], []
        if isinstance(content, str):
            return [ConversationMessage(role=role, content=content)], []

        # To be implemented: https://github.com/vllm-project/vllm/pull/3467
        # To be implemented: https://github.com/vllm-project/vllm/pull/4200
        raise NotImplementedError("Complex input not supported yet")

    async def create_chat_completion(
        self, request: ChatCompletionRequest, raw_request: Request
    ) -> Union[ErrorResponse, AsyncGenerator[str, None],
               ChatCompletionResponse]:
        """Completion API similar to OpenAI's API.

        See https://platform.openai.com/docs/api-reference/chat/create
        for the API specification. This API mimics the OpenAI
        ChatCompletion API.

        NOTE: Currently we do not support the following feature:
            - function_call (Users should implement this by themselves)
        """
        error_check_ret = await self._check_model(request)
        if error_check_ret is not None:
            return error_check_ret

        try:
            conversation: List[ConversationMessage] = []

            for m in request.messages:
                messages, _ = self._parse_chat_message_content(
                    m["role"], m["content"])

                conversation.extend(messages)

            prompt = self.tokenizer.apply_chat_template(
                conversation=conversation,
                tokenize=False,
                add_generation_prompt=request.add_generation_prompt,
            )
        except Exception as e:
            logger.error("Error in applying chat template from request: %s", e)
            return self.create_error_response(str(e))

        request_id = f"cmpl-{random_uuid()}"
        try:
            sampling_params = request.to_sampling_params()
            lora_request = self._maybe_get_lora(request)
            decoding_config = self.engine.engine.decoding_config
            guided_decoding_backend = request.guided_decoding_backend \
                or decoding_config.guided_decoding_backend
            guided_decode_logits_processor = (
                await get_guided_decoding_logits_processor(
                    guided_decoding_backend, request, await
                    self.engine.get_tokenizer()))
            if guided_decode_logits_processor:
                if sampling_params.logits_processors is None:
                    sampling_params.logits_processors = []
                sampling_params.logits_processors.append(
                    guided_decode_logits_processor)

            prompt_ids, prompt_text = self._tokenize_prompt_input(
                request,
                prompt,
                truncate_prompt_tokens=sampling_params.truncate_prompt_tokens,
            )

            result_generator = self.engine.generate(prompt_text,
                                                    sampling_params,
                                                    request_id, prompt_ids,
                                                    lora_request)
        except ValueError as e:
            # TODO: Use a vllm-specific Validation Error
            return self.create_error_response(str(e))

        # Streaming response
        if request.stream:
            return self.chat_completion_stream_generator(
                request, result_generator, request_id)
        else:
            try:
                return await self.chat_completion_full_generator(
                    request, raw_request, result_generator, request_id)
            except ValueError as e:
                # TODO: Use a vllm-specific Validation Error
                return self.create_error_response(str(e))

    def get_chat_request_role(self, request: ChatCompletionRequest) -> str:
        if request.add_generation_prompt:
            return self.response_role
        else:
            return request.messages[-1]["role"]

    async def chat_completion_stream_generator(
            self, request: ChatCompletionRequest,
            result_generator: AsyncIterator[RequestOutput],
            request_id: str) -> AsyncGenerator[str, None]:
        model_name = self.served_model_names[0]
        created_time = int(time.time())
        chunk_object_type = "chat.completion.chunk"
        first_iteration = True

        # Send response for each token for each request.n (index)
        num_choices = 1 if request.n is None else request.n
        previous_texts = [""] * num_choices
        previous_num_tokens = [0] * num_choices
        finish_reason_sent = [False] * num_choices

        try:
            async for res in result_generator:
                # We need to do it here, because if there are exceptions in
                # the result_generator, it needs to be sent as the FIRST
                # response (by the try...catch).
                if first_iteration:
                    # Send first response for each request.n (index) with
                    # the role
                    role = self.get_chat_request_role(request)
                    for i in range(num_choices):
                        choice_data = ChatCompletionResponseStreamChoice(
                            index=i,
                            delta=DeltaMessage(role=role),
                            logprobs=None,
                            finish_reason=None)
                        chunk = ChatCompletionStreamResponse(
                            id=request_id,
                            object=chunk_object_type,
                            created=created_time,
                            choices=[choice_data],
                            model=model_name)
                        data = chunk.model_dump_json(exclude_unset=True)
                        yield f"data: {data}\n\n"

                    # Send response to echo the input portion of the
                    # last message
                    if request.echo:
                        last_msg_content = ""
                        if request.messages and isinstance(
                                request.messages,
                                list) and request.messages[-1].get(
                                    "content") and request.messages[-1].get(
                                        "role") == role:
                            last_msg_content = request.messages[-1]["content"]

                        if last_msg_content:
                            for i in range(num_choices):
                                choice_data = (
                                    ChatCompletionResponseStreamChoice(
                                        index=i,
                                        delta=DeltaMessage(
                                            content=last_msg_content),
                                        logprobs=None,
                                        finish_reason=None))
                                chunk = ChatCompletionStreamResponse(
                                    id=request_id,
                                    object=chunk_object_type,
                                    created=created_time,
                                    choices=[choice_data],
                                    model=model_name)
                                data = chunk.model_dump_json(
                                    exclude_unset=True)
                                yield f"data: {data}\n\n"
                    first_iteration = False

                for output in res.outputs:
                    i = output.index

                    if finish_reason_sent[i]:
                        continue

                    delta_token_ids = output.token_ids[previous_num_tokens[i]:]
                    top_logprobs = output.logprobs[
                        previous_num_tokens[i]:] if output.logprobs else None

                    if request.logprobs:
                        logprobs = self._create_logprobs(
                            token_ids=delta_token_ids,
                            top_logprobs=top_logprobs,
                            num_output_top_logprobs=request.logprobs,
                            initial_text_offset=len(previous_texts[i]),
                        )
                    else:
                        logprobs = None

                    delta_text = output.text[len(previous_texts[i]):]
                    previous_texts[i] = output.text
                    previous_num_tokens[i] = len(output.token_ids)
                    if output.finish_reason is None:
                        # Send token-by-token response for each request.n
                        choice_data = ChatCompletionResponseStreamChoice(
                            index=i,
                            delta=DeltaMessage(content=delta_text),
                            logprobs=logprobs,
                            finish_reason=None)
                        chunk = ChatCompletionStreamResponse(
                            id=request_id,
                            object=chunk_object_type,
                            created=created_time,
                            choices=[choice_data],
                            model=model_name)
                        data = chunk.model_dump_json(exclude_unset=True)
                        yield f"data: {data}\n\n"
                    else:
                        # Send the finish response for each request.n only once
                        prompt_tokens = len(res.prompt_token_ids)
                        final_usage = UsageInfo(
                            prompt_tokens=prompt_tokens,
                            completion_tokens=previous_num_tokens[i],
                            total_tokens=prompt_tokens +
                            previous_num_tokens[i],
                        )
                        choice_data = ChatCompletionResponseStreamChoice(
                            index=i,
                            delta=DeltaMessage(content=delta_text),
                            logprobs=logprobs,
                            finish_reason=output.finish_reason,
                            stop_reason=output.stop_reason)
                        chunk = ChatCompletionStreamResponse(
                            id=request_id,
                            object=chunk_object_type,
                            created=created_time,
                            choices=[choice_data],
                            model=model_name)
                        if final_usage is not None:
                            chunk.usage = final_usage
                        data = chunk.model_dump_json(exclude_unset=True,
                                                     exclude_none=True)
                        yield f"data: {data}\n\n"
                        finish_reason_sent[i] = True
        except ValueError as e:
            # TODO: Use a vllm-specific Validation Error
            data = self.create_streaming_error_response(str(e))
            yield f"data: {data}\n\n"
        # Send the final done message after all response.n are finished
        yield "data: [DONE]\n\n"

    async def chat_completion_full_generator(
            self, request: ChatCompletionRequest, raw_request: Request,
            result_generator: AsyncIterator[RequestOutput],
            request_id: str) -> Union[ErrorResponse, ChatCompletionResponse]:
        model_name = self.served_model_names[0]
        created_time = int(time.time())
        final_res: Optional[RequestOutput] = None

        async for res in result_generator:
            if await raw_request.is_disconnected():
                # Abort the request if the client disconnects.
                await self.engine.abort(request_id)
                return self.create_error_response("Client disconnected")
            final_res = res
        assert final_res is not None

        choices: List[ChatCompletionResponseChoice] = []

        role = self.get_chat_request_role(request)
        for output in final_res.outputs:
            token_ids = output.token_ids
            top_logprobs = output.logprobs

            if request.logprobs:
                logprobs = self._create_logprobs(
                    token_ids=token_ids,
                    top_logprobs=top_logprobs,
                    num_output_top_logprobs=request.logprobs,
                )
            else:
                logprobs = None

            choice_data = ChatCompletionResponseChoice(
                index=output.index,
                message=ChatMessage(role=role, content=output.text),
                logprobs=logprobs,
                finish_reason=output.finish_reason,
                stop_reason=output.stop_reason,
            )
            choices.append(choice_data)

        if request.echo:
            last_msg_content = ""
            if request.messages and isinstance(
                    request.messages, list) and request.messages[-1].get(
                        "content") and request.messages[-1].get(
                            "role") == role:
                last_msg_content = request.messages[-1]["content"]

            for choice in choices:
                full_message = last_msg_content + choice.message.content
                choice.message.content = full_message

        num_prompt_tokens = len(final_res.prompt_token_ids)
        num_generated_tokens = sum(
            len(output.token_ids) for output in final_res.outputs)
        usage = UsageInfo(
            prompt_tokens=num_prompt_tokens,
            completion_tokens=num_generated_tokens,
            total_tokens=num_prompt_tokens + num_generated_tokens,
        )
        response = ChatCompletionResponse(
            id=request_id,
            created=created_time,
            model=model_name,
            choices=choices,
            usage=usage,
        )

        return response

<<<<<<< HEAD
    def _load_chat_template(self, chat_template: str):
=======
    def _load_chat_template(self, chat_template: Optional[str]):
>>>>>>> 8947bc3c
        tokenizer = self.tokenizer

        if chat_template is not None:
            try:
                with open(chat_template, "r") as f:
                    tokenizer.chat_template = f.read()
            except OSError as e:
                JINJA_CHARS = "{}\n"
                if not any(c in chat_template for c in JINJA_CHARS):
                    msg = (f"The supplied chat template ({chat_template}) "
                           f"looks like a file path, but it failed to be "
                           f"opened. Reason: {e}")
                    raise ValueError(msg) from e

                # If opening a file fails, set chat template to be args to
                # ensure we decode so our escape are interpreted correctly
                tokenizer.chat_template = codecs.decode(
                    chat_template, "unicode_escape")

            logger.info("Using supplied chat template:\n%s",
                        tokenizer.chat_template)
        elif tokenizer.chat_template is not None:
            logger.info("Using default chat template:\n%s",
                        tokenizer.chat_template)
        else:
            logger.warning(
                "No chat template provided. Chat API will not work.")<|MERGE_RESOLUTION|>--- conflicted
+++ resolved
@@ -37,11 +37,7 @@
                  served_model_names: List[str],
                  response_role: str,
                  lora_modules: Optional[List[LoRAModulePath]] = None,
-<<<<<<< HEAD
-                 chat_template=None):
-=======
                  chat_template: Optional[str] = None):
->>>>>>> 8947bc3c
         super().__init__(engine=engine,
                          served_model_names=served_model_names,
                          lora_modules=lora_modules)
@@ -360,11 +356,7 @@
 
         return response
 
-<<<<<<< HEAD
-    def _load_chat_template(self, chat_template: str):
-=======
     def _load_chat_template(self, chat_template: Optional[str]):
->>>>>>> 8947bc3c
         tokenizer = self.tokenizer
 
         if chat_template is not None:
