--- conflicted
+++ resolved
@@ -47,37 +47,22 @@
 
 class OpenAIServingChat(OpenAIServing):
 
-<<<<<<< HEAD
-    def __init__(self,
-                 engine: AsyncLLMEngine,
-                 model_config: ModelConfig,
-                 served_model_names: List[str],
-                 response_role: str,
-                 *,
-                 lora_modules: Optional[List[LoRAModulePath]],
-                 prompt_adapters: Optional[List[PromptAdapterPath]],
-                 request_logger: Optional[RequestLogger],
-                 chat_template: Optional[str],
-                 return_tokens_as_token_ids: bool = False,
-                 enable_auto_tools: Optional[bool] = False,
-                 tool_parser: Optional[str] = None):
-        super().__init__(engine=engine,
-=======
     def __init__(
-        self,
-        async_engine_client: AsyncEngineClient,
-        model_config: ModelConfig,
-        served_model_names: List[str],
-        response_role: str,
-        *,
-        lora_modules: Optional[List[LoRAModulePath]],
-        prompt_adapters: Optional[List[PromptAdapterPath]],
-        request_logger: Optional[RequestLogger],
-        chat_template: Optional[str],
-        return_tokens_as_token_ids: bool = False,
+            self,
+            async_engine_client: AsyncEngineClient,
+            model_config: ModelConfig,
+            served_model_names: List[str],
+            response_role: str,
+            *,
+            lora_modules: Optional[List[LoRAModulePath]],
+            prompt_adapters: Optional[List[PromptAdapterPath]],
+            request_logger: Optional[RequestLogger],
+            chat_template: Optional[str],
+            return_tokens_as_token_ids: bool = False,
+            enable_auto_tools: Optional[bool] = False,
+            tool_parser: Optional[str] = None
     ):
         super().__init__(async_engine_client=async_engine_client,
->>>>>>> ed812a73
                          model_config=model_config,
                          served_model_names=served_model_names,
                          lora_modules=lora_modules,
@@ -93,28 +78,29 @@
         self.enable_auto_tools: bool = enable_auto_tools
         if self.enable_auto_tools:
             logger.info(
-                '"Auto" tool choice has been enabled please note that while the parallel_tool_calls client '
-                'option is preset for compatibility reasons, it will be ignored.'
+                '"Auto" tool choice has been enabled please note that while the '
+                'parallel_tool_calls client option is preset for compatibility '
+                'reasons, it will be ignored.'
             )
 
-        if self.enable_auto_tools and not tool_parser:
-            raise TypeError(
-                'Error: --enable-auto-tool-choice requires --tool-choice-parser'
-            )
-
-        if tool_parser == 'mistral':
-            self.tool_parser: Type[ToolParser] = MistralToolParser
-        elif tool_parser == 'hermes':
-            self.tool_parser: Type[ToolParser] = Hermes2ProToolParser
+        if self.enable_auto_tools:
+            if tool_parser == 'mistral':
+                self.tool_parser: Optional[Type[ToolParser]] = MistralToolParser
+            elif tool_parser == 'hermes':
+                self.tool_parser: Optional[Type[ToolParser]] = Hermes2ProToolParser
+            else:
+                raise TypeError(
+                    'Error: --enable-auto-tool-choice requires --tool-parser'
+                )
         else:
-            raise ValueError(f'Invalid tool parser value {tool_parser}!')
+            self.tool_parser: Optional[Type[ToolParser]] = None
 
     async def create_chat_completion(
-        self,
-        request: ChatCompletionRequest,
-        raw_request: Optional[Request] = None
+            self,
+            request: ChatCompletionRequest,
+            raw_request: Optional[Request] = None
     ) -> Union[ErrorResponse, AsyncGenerator[str, None],
-               ChatCompletionResponse]:
+    ChatCompletionResponse]:
         """Completion API similar to OpenAI's API.
 
         See https://platform.openai.com/docs/api-reference/chat/create
@@ -141,7 +127,6 @@
             mm_futures: List[Awaitable[MultiModalDataDict]] = []
 
             for msg in request.messages:
-
                 chat_parsed_result = parse_chat_message_content(
                     msg, model_config, tokenizer)
 
@@ -195,7 +180,7 @@
                 tokenizer,
                 guided_decode_logits_processor,
                 default_max_tokens=self.max_model_len -
-                len(prompt_inputs["prompt_token_ids"]))
+                                   len(prompt_inputs["prompt_token_ids"]))
 
             self._log_inputs(request_id,
                              prompt_inputs,
@@ -254,12 +239,12 @@
             return request.messages[-1]["role"]
 
     async def chat_completion_stream_generator(
-        self,
-        request: ChatCompletionRequest,
-        result_generator: AsyncIterator[RequestOutput],
-        request_id: str,
-        conversation: List[ConversationMessage],
-        tokenizer: PreTrainedTokenizer,
+            self,
+            request: ChatCompletionRequest,
+            result_generator: AsyncIterator[RequestOutput],
+            request_id: str,
+            conversation: List[ConversationMessage],
+            tokenizer: PreTrainedTokenizer,
     ) -> AsyncGenerator[str, None]:
         model_name = self.served_model_names[0]
         created_time = int(time.time())
@@ -315,7 +300,7 @@
                         last_msg_content = ""
                         if conversation and conversation[-1].get(
                                 "content") and conversation[-1].get(
-                                    "role") == role:
+                            "role") == role:
                             last_msg_content = conversation[-1]["content"]
 
                         if last_msg_content:
@@ -356,14 +341,15 @@
 
                     i = output.index
                     # prints the full completion so far including text and tokens
-                    #print(f'[{i}]:', output)
+                    # print(f'[{i}]:', output)
 
                     if finish_reason_sent[i]:
                         continue
 
                     delta_token_ids = output.token_ids[previous_num_tokens[i]:]
                     out_logprobs = output.logprobs[
-                        previous_num_tokens[i]:] if output.logprobs else None
+                                   previous_num_tokens[
+                                       i]:] if output.logprobs else None
 
                     if request.logprobs and request.top_logprobs is not None:
                         assert out_logprobs is not None, (
@@ -400,8 +386,8 @@
                             previous_text=previous_texts[i],
                             current_text=output.text,
                             delta_text=delta_text,
-                            previous_token_ids=output.
-                            token_ids[:-1 * len(delta_token_ids)],
+                            previous_token_ids=output.token_ids[
+                                               :-1 * len(delta_token_ids)],
                             current_token_ids=output.token_ids,
                             delta_token_ids=delta_token_ids)
                     else:
@@ -439,7 +425,7 @@
                                     prompt_tokens=prompt_tokens,
                                     completion_tokens=completion_tokens,
                                     total_tokens=prompt_tokens +
-                                    completion_tokens,
+                                                 completion_tokens,
                                 )
                                 chunk.usage = usage
                             else:
@@ -450,11 +436,12 @@
                     else:
                         # check to make sure we haven't missed something on the last function call
                         if (delta_message.tool_calls and
-                            (delta_message.tool_calls[0].function.arguments
-                             == '' or
-                             delta_message.tool_calls[0].function.arguments and
-                             (output.finish_reason == 'stop'
-                              or output.finish_reason == 'tool_calls'))):
+                                (delta_message.tool_calls[0].function.arguments
+                                 == '' or
+                                 delta_message.tool_calls[
+                                     0].function.arguments and
+                                 (output.finish_reason == 'stop'
+                                  or output.finish_reason == 'tool_calls'))):
                             expected_call = json.dumps(
                                 tool_parser.prev_tool_call_arr[
                                     len(tool_parser.prev_tool_call_arr) -
@@ -466,10 +453,10 @@
                             delta_message = DeltaMessage(tool_calls=[
                                 DeltaToolCall(
                                     index=len(tool_parser.prev_tool_call_arr) -
-                                    1,
+                                          1,
                                     function=DeltaFunctionCall(
                                         arguments=remaining_call).model_dump(
-                                            exclude_none=True))
+                                        exclude_none=True))
                             ])
                         # Send the finish response for each request.n only once
                         prompt_tokens = len(res.prompt_token_ids)
@@ -496,7 +483,7 @@
                                     prompt_tokens=prompt_tokens,
                                     completion_tokens=completion_tokens,
                                     total_tokens=prompt_tokens +
-                                    completion_tokens,
+                                                 completion_tokens,
                                 )
                                 chunk.usage = usage
                             else:
@@ -533,13 +520,13 @@
         yield "data: [DONE]\n\n"
 
     async def chat_completion_full_generator(
-        self,
-        request: ChatCompletionRequest,
-        raw_request: Optional[Request],
-        result_generator: AsyncIterator[RequestOutput],
-        request_id: str,
-        conversation: List[ConversationMessage],
-        tokenizer: PreTrainedTokenizer,
+            self,
+            request: ChatCompletionRequest,
+            raw_request: Optional[Request],
+            result_generator: AsyncIterator[RequestOutput],
+            request_id: str,
+            conversation: List[ConversationMessage],
+            tokenizer: PreTrainedTokenizer,
     ) -> Union[ErrorResponse, ChatCompletionResponse]:
 
         model_name = self.served_model_names[0]
@@ -575,8 +562,14 @@
             # by default, tools are not used.
             tools_called = False
 
+            # if auto tools are not enabled, and a named tool choice using
+            #   outlines is not being used
+            if not self.enable_auto_tools and not isinstance(
+                    request.tool_choice, ChatCompletionNamedToolChoiceParam):
+                message = ChatMessage(role=role, content=output.text)
+
             # if the reqeust uses tools and specified a tool choice
-            if request.tool_choice and type(
+            elif request.tool_choice and type(
                     request.tool_choice) is ChatCompletionNamedToolChoiceParam:
 
                 message = ChatMessage(
@@ -672,11 +665,11 @@
         ]
 
     def _create_chat_logprobs(
-        self,
-        token_ids: GenericSequence[int],
-        top_logprobs: GenericSequence[Optional[Dict[int, Logprob]]],
-        tokenizer: PreTrainedTokenizer,
-        num_output_top_logprobs: Optional[int] = None,
+            self,
+            token_ids: GenericSequence[int],
+            top_logprobs: GenericSequence[Optional[Dict[int, Logprob]]],
+            tokenizer: PreTrainedTokenizer,
+            num_output_top_logprobs: Optional[int] = None,
     ) -> ChatCompletionLogProbs:
         """Create OpenAI-style logprobs."""
 
