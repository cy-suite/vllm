import time
from typing import AsyncIterator, List, Optional, Tuple

from fastapi import Request

from vllm.config import ModelConfig
from vllm.engine.async_llm_engine import AsyncLLMEngine
from vllm.entrypoints.openai.protocol import (EmbeddingRequest,
                                              EmbeddingResponse,
                                              EmbeddingResponseData, UsageInfo)
from vllm.entrypoints.openai.serving_engine import OpenAIServing
from vllm.logger import init_logger
from vllm.outputs import EmbeddingRequestOutput
from vllm.utils import merge_async_iterators, random_uuid

logger = init_logger(__name__)

TypeTokenIDs = List[int]


class OpenAIServingEmbedding(OpenAIServing):

    def __init__(self, engine: AsyncLLMEngine, model_config: ModelConfig,
                 served_model_names: List[str]):
        super().__init__(engine=engine,
                         model_config=model_config,
                         served_model_names=served_model_names,
                         lora_modules=None)
        self._check_embedding_mode(model_config.embedding_mode)

    async def create_embedding(self, request: EmbeddingRequest,
                               raw_request: Request):
        """Completion API similar to OpenAI's API.

        See https://platform.openai.com/docs/api-reference/embeddings/create
        for the API specification. This API mimics the OpenAI Embedding API.
        """
        error_check_ret = await self._check_model(request)
        if error_check_ret is not None:
            return error_check_ret

        # Return error for unsupported features.
        if request.encoding_format == "base64":
            return self.create_error_response(
                "base64 encoding is not currently supported")
        if request.dimensions is not None:
            return self.create_error_response(
                "dimensions is currently not supported")

        model_name = request.model
        request_id = f"cmpl-{random_uuid()}"
        created_time = int(time.monotonic())

        # Schedule the request and get the result generator.
        generators: List[AsyncIterator[EmbeddingRequestOutput]] = []
        try:
            pooling_params = request.to_pooling_params()

            prompts = list(
                self._tokenize_prompt_input_or_inputs(
                    request,
                    request.input,
                ))

<<<<<<< HEAD
            for i, (prompt_ids, prompt_text) in enumerate(prompts):
                generators.append(
                    self.engine.encode(prompt_text,
                                       pooling_params,
                                       f"{request_id}-{i}",
                                       prompt_token_ids=prompt_ids))
=======
                generator = self.engine.encode(
                    {
                        "prompt": prompt_text,
                        "prompt_token_ids": prompt_ids
                    },
                    pooling_params,
                    f"{request_id}-{i}",
                )

                generators.append(generator)
>>>>>>> 731ac0e2
        except ValueError as e:
            # TODO: Use a vllm-specific Validation Error
            return self.create_error_response(str(e))

        result_generator: AsyncIterator[Tuple[
            int, EmbeddingRequestOutput]] = merge_async_iterators(*generators)

        # Non-streaming response
        final_res_batch: List[Optional[EmbeddingRequestOutput]]
        final_res_batch = [None] * len(prompts)
        try:
            async for i, res in result_generator:
                if await raw_request.is_disconnected():
                    # Abort the request if the client disconnects.
                    await self.engine.abort(f"{request_id}-{i}")
                    # TODO: Use a vllm-specific Validation Error
                    return self.create_error_response("Client disconnected")
                final_res_batch[i] = res
<<<<<<< HEAD

            final_res_batch_checked: List[EmbeddingRequestOutput] = []
            for final_res in final_res_batch:
                assert final_res is not None
                final_res_batch_checked.append(final_res)

            response = self.request_output_to_embedding_response(
                final_res_batch_checked,
                request_id,
                created_time,
                model_name,
            )
=======
            response = request_output_to_embedding_response(
                final_res_batch, request_id, created_time, model_name)
>>>>>>> 731ac0e2
        except ValueError as e:
            # TODO: Use a vllm-specific Validation Error
            return self.create_error_response(str(e))

        return response

    def _check_embedding_mode(self, embedding_mode: bool):
        if not embedding_mode:
            logger.warning(
                "embedding_mode is False. Embedding API will not work.")
        else:
            logger.info("Activating the server engine with embedding enabled.")

    def request_output_to_embedding_response(
        self,
        final_res_batch: List[EmbeddingRequestOutput],
        request_id: str,
        created_time: int,
        model_name: str,
    ) -> EmbeddingResponse:
        data = []
        num_prompt_tokens = 0
        for idx, final_res in enumerate(final_res_batch):
            assert final_res is not None
            prompt_token_ids = final_res.prompt_token_ids

            embedding_data = EmbeddingResponseData(
                index=idx, embedding=final_res.outputs.embedding)
            data.append(embedding_data)

            num_prompt_tokens += len(prompt_token_ids)

        usage = UsageInfo(
            prompt_tokens=num_prompt_tokens,
            total_tokens=num_prompt_tokens,
        )

        return EmbeddingResponse(
            id=request_id,
            created=created_time,
            model=model_name,
            data=data,
            usage=usage,
        )<|MERGE_RESOLUTION|>--- conflicted
+++ resolved
@@ -62,14 +62,7 @@
                     request.input,
                 ))
 
-<<<<<<< HEAD
             for i, (prompt_ids, prompt_text) in enumerate(prompts):
-                generators.append(
-                    self.engine.encode(prompt_text,
-                                       pooling_params,
-                                       f"{request_id}-{i}",
-                                       prompt_token_ids=prompt_ids))
-=======
                 generator = self.engine.encode(
                     {
                         "prompt": prompt_text,
@@ -80,7 +73,6 @@
                 )
 
                 generators.append(generator)
->>>>>>> 731ac0e2
         except ValueError as e:
             # TODO: Use a vllm-specific Validation Error
             return self.create_error_response(str(e))
@@ -99,7 +91,6 @@
                     # TODO: Use a vllm-specific Validation Error
                     return self.create_error_response("Client disconnected")
                 final_res_batch[i] = res
-<<<<<<< HEAD
 
             final_res_batch_checked: List[EmbeddingRequestOutput] = []
             for final_res in final_res_batch:
@@ -112,10 +103,6 @@
                 created_time,
                 model_name,
             )
-=======
-            response = request_output_to_embedding_response(
-                final_res_batch, request_id, created_time, model_name)
->>>>>>> 731ac0e2
         except ValueError as e:
             # TODO: Use a vllm-specific Validation Error
             return self.create_error_response(str(e))
