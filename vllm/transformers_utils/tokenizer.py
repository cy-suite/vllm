--- conflicted
+++ resolved
@@ -122,35 +122,6 @@
         kwargs["gguf_file"] = Path(tokenizer_name).name
         tokenizer_name = Path(tokenizer_name).parent
 
-<<<<<<< HEAD
-    try:
-        tokenizer = AutoTokenizer.from_pretrained(
-            tokenizer_name,
-            *args,
-            trust_remote_code=trust_remote_code,
-            revision=revision,
-            **kwargs)
-    except ValueError as e:
-        if (not trust_remote_code and
-            ("does not exist or is not currently imported." in str(e)
-             or "requires you to execute the tokenizer file" in str(e))):
-            # If the error pertains to the tokenizer class not existing
-            # or not currently being imported, suggest using the
-            # --trust-remote-code flag.
-            err_msg = (
-                "Failed to load the tokenizer. If the tokenizer is a custom "
-                "tokenizer not yet available in the HuggingFace transformers "
-                "library, consider setting `trust_remote_code=True` in LLM "
-                "or using the `--trust-remote-code` flag in the CLI.")
-            raise RuntimeError(err_msg) from e
-        else:
-            raise e
-    except AttributeError as e:
-        if "BaichuanTokenizer" in str(e):
-            # This is for the error "'BaichuanTokenizer' object has no
-            # attribute 'sp_model'".
-            tokenizer = BaichuanTokenizer.from_pretrained(
-=======
     # if tokenizer is from official mistral org
     is_from_mistral_org = str(tokenizer_name).split("/")[0] == "mistralai"
     if is_from_mistral_org and tokenizer_mode != "mistral":
@@ -166,7 +137,6 @@
     else:
         try:
             tokenizer = AutoTokenizer.from_pretrained(
->>>>>>> e7116c01
                 tokenizer_name,
                 *args,
                 trust_remote_code=trust_remote_code,
