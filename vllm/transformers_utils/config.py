--- conflicted
+++ resolved
@@ -19,20 +19,12 @@
 # yapf: disable
 from vllm.transformers_utils.configs import (ChatGLMConfig, DbrxConfig,
                                              EAGLEConfig, ExaoneConfig,
-<<<<<<< HEAD
                                              Grok1Config, InternVLChatConfig,
                                              JAISConfig, MedusaConfig,
                                              MllamaConfig, MLPSpeculatorConfig,
                                              MPTConfig, NemotronConfig,
-                                             NVLM_D_Config, Qwen2VLConfig,
-=======
-                                             InternVLChatConfig, JAISConfig,
-                                             MedusaConfig, MllamaConfig,
-                                             MLPSpeculatorConfig, MPTConfig,
-                                             NemotronConfig, NVLM_D_Config,
->>>>>>> 5241aa14
-                                             RWConfig, SolarConfig,
-                                             UltravoxConfig)
+                                             NVLM_D_Config, RWConfig,
+                                             SolarConfig, UltravoxConfig)
 # yapf: enable
 from vllm.transformers_utils.utils import check_gguf_file
 
@@ -65,11 +57,7 @@
     "NVLM_D": NVLM_D_Config,
     "solar": SolarConfig,
     "ultravox": UltravoxConfig,
-<<<<<<< HEAD
-    "qwen2_vl": Qwen2VLConfig,
     "grok-1": Grok1Config,
-=======
->>>>>>> 5241aa14
     **_CONFIG_REGISTRY_OVERRIDE_HF
 }
 
