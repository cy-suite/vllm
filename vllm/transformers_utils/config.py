--- conflicted
+++ resolved
@@ -9,11 +9,7 @@
     "mpt": MPTConfig,
     "RefinedWeb": RWConfig,  # For tiiuae/falcon-40b(-instruct)
     "RefinedWebModel": RWConfig,  # For tiiuae/falcon-7b(-instruct)
-<<<<<<< HEAD
-=======
-    "starcoder2": Starcoder2Config,
     "jais": JAISConfig,
->>>>>>> 86573234
 }
 
 
