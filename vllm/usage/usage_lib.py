import datetime
import json
import logging
import os
import platform
import time
from enum import Enum
from pathlib import Path
from threading import Thread
from typing import Any, Dict, Optional
from uuid import uuid4

import cpuinfo
import psutil
import requests
import torch

import vllm.envs as envs
from vllm.version import __version__ as VLLM_VERSION

_config_home = envs.VLLM_CONFIG_ROOT
_USAGE_STATS_JSON_PATH = os.path.join(_config_home, "vllm/usage_stats.json")
_USAGE_STATS_DO_NOT_TRACK_PATH = os.path.join(_config_home,
                                              "vllm/do_not_track")
_USAGE_STATS_ENABLED = None
_USAGE_STATS_SERVER = envs.VLLM_USAGE_STATS_SERVER


def is_usage_stats_enabled():
    """Determine whether or not we can send usage stats to the server.
    The logic is as follows:
    - By default, it should be enabled.
    - Three environment variables can disable it:
        - VLLM_DO_NOT_TRACK=1
        - DO_NOT_TRACK=1
        - VLLM_NO_USAGE_STATS=1
    - A file in the home directory can disable it if it exists:
        - $HOME/.config/vllm/do_not_track
    """
    global _USAGE_STATS_ENABLED
    if _USAGE_STATS_ENABLED is None:
        do_not_track = envs.VLLM_DO_NOT_TRACK
        no_usage_stats = envs.VLLM_NO_USAGE_STATS
        do_not_track_file = os.path.exists(_USAGE_STATS_DO_NOT_TRACK_PATH)

        _USAGE_STATS_ENABLED = not (do_not_track or no_usage_stats
                                    or do_not_track_file)
    return _USAGE_STATS_ENABLED


def _get_current_timestamp_ns() -> int:
    return int(datetime.datetime.now(datetime.timezone.utc).timestamp() * 1e9)


def _detect_cloud_provider() -> str:
    # Try detecting through vendor file
    vendor_files = [
        "/sys/class/dmi/id/product_version", "/sys/class/dmi/id/bios_vendor",
        "/sys/class/dmi/id/product_name",
        "/sys/class/dmi/id/chassis_asset_tag", "/sys/class/dmi/id/sys_vendor"
    ]
    # Mapping of identifiable strings to cloud providers
    cloud_identifiers = {
        "amazon": "AWS",
        "microsoft corporation": "AZURE",
        "google": "GCP",
        "oraclecloud": "OCI",
    }

    for vendor_file in vendor_files:
        path = Path(vendor_file)
        if path.is_file():
            file_content = path.read_text().lower()
            for identifier, provider in cloud_identifiers.items():
                if identifier in file_content:
                    return provider

    # Try detecting through environment variables
    env_to_cloud_provider = {
        "RUNPOD_DC_ID": "RUNPOD",
    }
    for env_var, provider in env_to_cloud_provider.items():
        if os.environ.get(env_var):
            return provider

    return "UNKNOWN"


class UsageContext(str, Enum):
    UNKNOWN_CONTEXT = "UNKNOWN_CONTEXT"
    LLM_CLASS = "LLM_CLASS"
    API_SERVER = "API_SERVER"
    OPENAI_API_SERVER = "OPENAI_API_SERVER"
    OPENAI_BATCH_RUNNER = "OPENAI_BATCH_RUNNER"
    ENGINE_CONTEXT = "ENGINE_CONTEXT"


class UsageMessage:
    """Collect platform information and send it to the usage stats server."""

    def __init__(self) -> None:
        # NOTE: vLLM's server _only_ support flat KV pair.
        # Do not use nested fields.

        self.uuid = str(uuid4())

        # Environment Information
        self.provider: Optional[str] = None
        self.num_cpu: Optional[int] = None
        self.cpu_type: Optional[str] = None
        self.cpu_family_model_stepping: Optional[str] = None
        self.total_memory: Optional[int] = None
        self.architecture: Optional[str] = None
        self.platform: Optional[str] = None
        self.gpu_count: Optional[int] = None
        self.gpu_type: Optional[str] = None
        self.gpu_memory_per_device: Optional[int] = None

        # vLLM Information
        self.model_architecture: Optional[str] = None
        self.vllm_version: Optional[str] = None
        self.context: Optional[str] = None

        # Metadata
        self.log_time: Optional[int] = None
        self.source: Optional[str] = None

    def report_usage(self,
                     model_architecture: str,
                     usage_context: UsageContext,
                     extra_kvs: Optional[Dict[str, Any]] = None) -> None:
        t = Thread(target=self._report_usage_worker,
                   args=(model_architecture, usage_context, extra_kvs or {}),
                   daemon=True)
        t.start()

    def _report_usage_worker(self, model_architecture: str,
                             usage_context: UsageContext,
                             extra_kvs: Dict[str, Any]) -> None:
        self._report_usage_once(model_architecture, usage_context, extra_kvs)
        self._report_continous_usage()

    def _report_usage_once(self, model_architecture: str,
                           usage_context: UsageContext,
                           extra_kvs: Dict[str, Any]) -> None:
        # Platform information
        if torch.cuda.is_available():
            device_property = torch.cuda.get_device_properties(0)
            self.gpu_count = torch.cuda.device_count()
            self.gpu_type = device_property.name
            self.gpu_memory_per_device = device_property.total_memory
        self.provider = _detect_cloud_provider()
        self.architecture = platform.machine()
        self.platform = platform.platform()
        self.total_memory = psutil.virtual_memory().total

        info = cpuinfo.get_cpu_info()
        self.num_cpu = info.get("count", None)
        self.cpu_type = info.get("brand_raw", "")
        self.cpu_family_model_stepping = ",".join([
            str(info.get("family", "")),
            str(info.get("model", "")),
            str(info.get("stepping", ""))
        ])

        # vLLM information
        self.context = usage_context.value
<<<<<<< HEAD
        #self.vllm_version = vllm.__version__
=======
        self.vllm_version = VLLM_VERSION
>>>>>>> a9c85eb5
        self.model_architecture = model_architecture

        # Metadata
        self.log_time = _get_current_timestamp_ns()
        self.source = envs.VLLM_USAGE_SOURCE

        data = vars(self)
        if extra_kvs:
            data.update(extra_kvs)

        self._write_to_file(data)
        self._send_to_server(data)

    def _report_continous_usage(self):
        """Report usage every 10 minutes.

        This helps us to collect more data points for uptime of vLLM usages.
        This function can also help send over performance metrics over time.
        """
        while True:
            time.sleep(600)
            data = {"uuid": self.uuid, "log_time": _get_current_timestamp_ns()}

            self._write_to_file(data)
            self._send_to_server(data)

    def _send_to_server(self, data):
        try:
            requests.post(_USAGE_STATS_SERVER, json=data)
        except requests.exceptions.RequestException:
            # silently ignore unless we are using debug log
            logging.debug("Failed to send usage data to server")

    def _write_to_file(self, data):
        os.makedirs(os.path.dirname(_USAGE_STATS_JSON_PATH), exist_ok=True)
        Path(_USAGE_STATS_JSON_PATH).touch(exist_ok=True)
        with open(_USAGE_STATS_JSON_PATH, "a") as f:
            json.dump(data, f)
            f.write("\n")


usage_message = UsageMessage()<|MERGE_RESOLUTION|>--- conflicted
+++ resolved
@@ -165,11 +165,8 @@
 
         # vLLM information
         self.context = usage_context.value
-<<<<<<< HEAD
         #self.vllm_version = vllm.__version__
-=======
-        self.vllm_version = VLLM_VERSION
->>>>>>> a9c85eb5
+
         self.model_architecture = model_architecture
 
         # Metadata
