--- conflicted
+++ resolved
@@ -393,7 +393,6 @@
 
             if seq_group.do_sample:
                 sample_lens = len(seq_group.sample_indices)
-<<<<<<< HEAD
                 assert sample_lens >= len(seq_ids)
                 for seq_id in seq_ids:
                     seq_data = seq_group.seq_data[seq_id]
@@ -407,16 +406,6 @@
                 presence_penalties += [p] * sample_lens
                 frequency_penalties += [f] * sample_lens
                 repetition_penalties += [r] * sample_lens
-=======
-                assert sample_lens == len(seq_ids)
-                temperatures += [temperature] * len(seq_ids)
-                top_ps += [top_p] * len(seq_ids)
-                top_ks += [top_k] * len(seq_ids)
-                min_ps += [min_p] * len(seq_ids)
-                presence_penalties += [p] * len(seq_ids)
-                frequency_penalties += [f] * len(seq_ids)
-                repetition_penalties += [r] * len(seq_ids)
->>>>>>> 8065a7e2
 
             if is_prompt:
                 prompt_best_of.append(sampling_params.best_of)
