--- conflicted
+++ resolved
@@ -1,17 +1,11 @@
-<<<<<<< HEAD
-from copy import copy
-=======
-import asyncio
-import concurrent.futures
->>>>>>> 7b0a0dfb
 from enum import Enum
 from json import dumps as json_dumps
 from re import escape as regex_escape
 from typing import Optional, Tuple, Union
-
+from copy import copy
 from pydantic import BaseModel
 from transformers import PreTrainedTokenizerBase
-
+from functools import lru_cache
 from vllm.model_executor.guided_decoding.fields import GuidedDecodingFields
 from vllm.model_executor.guided_decoding.outlines_logits_processors import (
     CFGLogitsProcessor, JSONLogitsProcessor, RegexLogitsProcessor)
@@ -54,17 +48,14 @@
 global_thread_pool = None  # used for generating logits processor fsm
 
 
-<<<<<<< HEAD
+# async def get_outlines_guided_decoding_logits_processor(
+#     request: Union[CompletionRequest,
+#                    ChatCompletionRequest], tokenizer: PreTrainedTokenizerBase
+# ) -> Union[JSONLogitsProcessor, RegexLogitsProcessor, CFGLogitsProcessor,
+#            None]:
 def get_outlines_guided_decoding_logits_processor(
         request: GuidedDecodingFields, tokenizer
 ) -> Optional[Union[JSONLogitsProcessor, RegexLogitsProcessor]]:
-=======
-async def get_outlines_guided_decoding_logits_processor(
-    request: Union[CompletionRequest,
-                   ChatCompletionRequest], tokenizer: PreTrainedTokenizerBase
-) -> Union[JSONLogitsProcessor, RegexLogitsProcessor, CFGLogitsProcessor,
-           None]:
->>>>>>> 7b0a0dfb
     """
     Given an OpenAI-compatible request, check for guided decoding parameters
     and get the necessary logits processor for the given guide.
@@ -75,23 +66,12 @@
     if not guide or not mode:
         return None
 
-<<<<<<< HEAD
     logits_processor = copy(
         _get_cached_logits_processor(guide, tokenizer, mode,
                                      request.guided_whitespace_pattern))
     # reset logits processor's internal state
-    logits_processor.init_state()
+    # logits_processor.init_state()
     return logits_processor
-=======
-    if global_thread_pool is None:
-        global_thread_pool = concurrent.futures.ThreadPoolExecutor(
-            max_workers=2)
-    loop = asyncio.get_running_loop()
-
-    return await loop.run_in_executor(global_thread_pool,
-                                      _get_logits_processor, guide, tokenizer,
-                                      mode, request.guided_whitespace_pattern)
->>>>>>> 7b0a0dfb
 
 
 def convert_json_format(json):
@@ -141,10 +121,11 @@
         return None, None
 
 
-def _get_logits_processor(
-    guide: str, tokenizer: PreTrainedTokenizerBase, mode: GuidedDecodingMode,
-    whitespace_pattern: Union[str, None]
-) -> Union[JSONLogitsProcessor, RegexLogitsProcessor, CFGLogitsProcessor]:
+@lru_cache(maxsize=32)
+def _get_cached_logits_processor(guide: str,
+                                 tokenizer: PreTrainedTokenizerBase,
+                                 mode: GuidedDecodingMode,
+                                 whitespace_pattern: Union[str, None]):
     if mode == GuidedDecodingMode.JSON:
         return JSONLogitsProcessor(guide, tokenizer, whitespace_pattern)
     elif mode == GuidedDecodingMode.REGEX or mode == GuidedDecodingMode.CHOICE:
