--- conflicted
+++ resolved
@@ -253,14 +253,11 @@
                                                model,
                                                "fall_back_to_pt_during_load",
                                                True)), )
-<<<<<<< HEAD
             if model_config.quantization_param_path is not None:
                 model.load_ammo_quantized_weights(
                         safetensors_weights_iterator([model_config.model + model_config.quantization_param_path])
                 )
-=======
-
->>>>>>> cbb2f59c
+
             for _, module in model.named_modules():
                 quant_method = getattr(module, "quant_method", None)
                 if quant_method is not None:
