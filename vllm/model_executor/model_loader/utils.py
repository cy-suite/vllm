--- conflicted
+++ resolved
@@ -23,13 +23,9 @@
     architectures = getattr(model_config.hf_config, "architectures", [])
     # Special handling for quantized Mixtral.
     # FIXME(woosuk): This is a temporary hack.
-<<<<<<< HEAD
-    mixtral_supported = ["fp8", "compressed-tensors", "gptq_marlin"]
-=======
     mixtral_supported = [
-        "fp8", "compressed-tensors", "gptq_marlin", "awq_marlin", "inc"
+        "fp8", "compressed-tensors", "gptq_marlin", "awq_marlin"
     ]
->>>>>>> f77435d4
 
     if (model_config.quantization is not None
             and model_config.quantization not in mixtral_supported
