from abc import abstractmethod
from typing import Dict, List, Optional, Tuple

import torch
import torch.nn.functional as F
from torch.nn.parameter import Parameter, UninitializedParameter

from vllm.distributed import (divide, get_tensor_model_parallel_rank,
                              get_tensor_model_parallel_world_size,
                              split_tensor_along_last_dim,
                              tensor_model_parallel_all_gather,
                              tensor_model_parallel_all_reduce)
from vllm.logger import init_logger
from vllm.model_executor.layers.quantization.base_config import (
    QuantizationConfig, QuantizeMethodBase)
from vllm.model_executor.parameter import (BasevLLMParameter,
                                           PackedColumnParameter,
                                           PackedvLLMParameter,
                                           PerTensorScaleParameter,
                                           RowvLLMParameter)
from vllm.model_executor.utils import set_weight_attrs

logger = init_logger(__name__)

WEIGHT_LOADER_V2_SUPPORTED = [
    "CompressedTensorsLinearMethod", "AWQMarlinLinearMethod",
    "AWQLinearMethod", "GPTQMarlinLinearMethod", "Fp8LinearMethod",
    "MarlinLinearMethod", "QQQLinearMethod", "GPTQMarlin24LinearMethod",
    "TPUInt8LinearMethod", "GPTQLinearMethod", "FBGEMMFp8LinearMethod",
    "ModelOptFp8LinearMethod", "IPEXAWQLinearMethod"
]


def adjust_marlin_shard(param, shard_size, shard_offset):
    marlin_tile_size = getattr(param, "marlin_tile_size", None)
    if marlin_tile_size is None:
        return shard_size, shard_offset

    return shard_size * marlin_tile_size, shard_offset * marlin_tile_size


<<<<<<< HEAD
def adjust_bitblas_shard(param, shard_size, shard_offset):
    bitblas_tile_size = getattr(param, "bitblas_tile_size", None)
    weight_propagation = getattr(param, "weight_propagation", None)
    if weight_propagation and bitblas_tile_size is not None:
        return (shard_size // bitblas_tile_size,
                shard_offset // bitblas_tile_size)

    return shard_size, shard_offset


def adjust_bitsandbytes_shard(param: Parameter,
                              qkv_offsets: Dict[str, Tuple[int, int]],
                              loaded_shard_id: str) -> Tuple[int, int]:
=======
def adjust_bitsandbytes_4bit_shard(param: Parameter,
                                   qkv_offsets: Dict[str, Tuple[int, int]],
                                   loaded_shard_id: str) -> Tuple[int, int]:
>>>>>>> e7116c01
    """Adjust the quantization offsets and sizes for BitsAndBytes sharding."""

    total, _ = qkv_offsets["total"]
    orig_offset, orig_size = qkv_offsets[loaded_shard_id]

    quantized_total = param.data.shape[0]
    quantized_offset = orig_offset * quantized_total // total
    quantized_size = orig_size * quantized_total // total

    return quantized_size, quantized_offset


def adjust_scalar_to_fused_array(param, loaded_weight, shard_id):
    """For fused modules (QKV and MLP) we have an array of length
    N that holds 1 scale for each "logical" matrix. So the param
    is an array of length N. The loaded_weight corresponds to 
    one of the shards on disk. Here, we slice the param based on 
    the shard_id for loading.
    """
    qkv_idxs = {"q": 0, "k": 1, "v": 2}

    if isinstance(shard_id, str):
        shard_id = qkv_idxs[shard_id]
    elif not isinstance(shard_id, int):
        raise ValueError(f"Unknown Shard Id {shard_id}")

    # AutoFP8 scales do not have a shape
    # compressed-tensors scales do have a shape
    if len(loaded_weight.shape) != 0:
        assert loaded_weight.shape[0] == 1
        loaded_weight = loaded_weight[0]

    return param[shard_id], loaded_weight


class LinearMethodBase(QuantizeMethodBase):
    """Base class for different (maybe quantized) linear methods."""

    @abstractmethod
    def create_weights(self, layer: torch.nn.Module,
                       input_size_per_partition: int,
                       output_partition_sizes: List[int], input_size: int,
                       output_size: int, params_dtype: torch.dtype,
                       **extra_weight_attrs):
        """Create weights for a linear layer. 
           The weights will be set as attributes of the layer.

        Args:
            layer: The layer that is using the LinearMethodBase factory.
            input_size_per_partition: Size of the weight input dim on rank X.
            output_partition_sizes: Sizes of the output dim of each logical 
                weight on rank X. E.g., output_partition_sizes for QKVLinear
                is a list contains the width of Wq, Wk, Wv on rank X.
            input_size: Size of the input dim of the weight across all ranks.
            output_size: Size of the output dim of the weight across all ranks.
            params_dtype: Datatype of the parameters.
        """
        raise NotImplementedError

    @abstractmethod
    def apply(self,
              layer: torch.nn.Module,
              x: torch.Tensor,
              bias: Optional[torch.Tensor] = None) -> torch.Tensor:
        """Apply the weights in layer to the input tensor.
        Expects create_weights to have been called before on the layer."""
        raise NotImplementedError


class UnquantizedLinearMethod(LinearMethodBase):
    """Linear method without quantization."""

    def create_weights(self, layer: torch.nn.Module,
                       input_size_per_partition: int,
                       output_partition_sizes: List[int], input_size: int,
                       output_size: int, params_dtype: torch.dtype,
                       **extra_weight_attrs):
        weight = Parameter(torch.empty(sum(output_partition_sizes),
                                       input_size_per_partition,
                                       dtype=params_dtype),
                           requires_grad=False)
        set_weight_attrs(weight, {"input_dim": 1, "output_dim": 0})
        layer.register_parameter("weight", weight)
        set_weight_attrs(weight, extra_weight_attrs)

    def apply(self,
              layer: torch.nn.Module,
              x: torch.Tensor,
              bias: Optional[torch.Tensor] = None) -> torch.Tensor:

        return F.linear(x, layer.weight, bias)


class LinearBase(torch.nn.Module):
    """Base linear layer.

    Args:
        input_size: input dimension of the linear layer.
        output_size: output dimension of the linear layer.
        bias: If true, add bias.
        skip_bias_add: If true, skip adding bias but instead return it.
        params_dtype: Data type for the parameters.
        quant_config: Quantization configure.
    """

    def __init__(
        self,
        input_size: int,
        output_size: int,
        skip_bias_add: bool = False,
        params_dtype: Optional[torch.dtype] = None,
        quant_config: Optional[QuantizationConfig] = None,
        prefix: str = "",
    ):
        super().__init__()

        # Keep input parameters
        self.input_size = input_size
        self.output_size = output_size
        self.skip_bias_add = skip_bias_add
        if params_dtype is None:
            params_dtype = torch.get_default_dtype()
        self.params_dtype = params_dtype
        if quant_config is None:
            self.quant_method: Optional[
                QuantizeMethodBase] = UnquantizedLinearMethod()
        else:
            self.quant_method = quant_config.get_quant_method(self,
                                                              prefix=prefix)

    def forward(self, x: torch.Tensor) -> torch.Tensor:
        raise NotImplementedError


class ReplicatedLinear(LinearBase):
    """Replicated linear layer.

    Args:
        input_size: input dimension of the linear layer.
        output_size: output dimension of the linear layer.
        bias: If true, add bias.
        skip_bias_add: If true, skip adding bias but instead return it.
        params_dtype: Data type for the parameters.
        quant_config: Quantization configure.
        prefix: The name of the layer in the state dict, including all parents
                        (e.g. model.layers.0.qkv_proj)
    """

    def __init__(self,
                 input_size: int,
                 output_size: int,
                 bias: bool = True,
                 skip_bias_add: bool = False,
                 params_dtype: Optional[torch.dtype] = None,
                 quant_config: Optional[QuantizationConfig] = None,
                 prefix: str = ""):
        super().__init__(input_size,
                         output_size,
                         skip_bias_add,
                         params_dtype,
                         quant_config,
                         prefix=prefix)

        # All the linear layer supports quant method.
        assert self.quant_method is not None
        self.quant_method.create_weights(self,
                                         self.input_size, [self.output_size],
                                         self.input_size,
                                         self.output_size,
                                         self.params_dtype,
                                         weight_loader=self.weight_loader)

        if bias:
            self.bias = Parameter(
                torch.empty(self.output_size, dtype=self.params_dtype))
            set_weight_attrs(self.bias, {
                "output_dim": 0,
                "weight_loader": self.weight_loader,
            })
        else:
            self.register_parameter("bias", None)

    def weight_loader(self, param: Parameter, loaded_weight: torch.Tensor):
        # If the weight on disk does not have a shape, give it one
        # (such scales for AutoFp8).
        if len(loaded_weight.shape) == 0:
            loaded_weight = loaded_weight.reshape(1)

        assert param.size() == loaded_weight.size()
        param.data.copy_(loaded_weight)

    def forward(self, x: torch.Tensor) -> torch.Tensor:
        bias = self.bias if not self.skip_bias_add else None
        assert self.quant_method is not None
        output = self.quant_method.apply(self, x, bias)
        output_bias = self.bias if self.skip_bias_add else None
        return output, output_bias

    def extra_repr(self) -> str:
        s = f"in_features={self.input_size}"
        s += f", output_features={self.output_size}"
        s += f", bias={self.bias is not None}"
        return s


class ColumnParallelLinear(LinearBase):
    """Linear layer with column parallelism.

    The linear layer is defined as Y = XA + b. A is parallelized along
    its second dimension as A = [A_1, ..., A_p].

    Args:
        input_size: first dimension of matrix A.
        output_size: second dimension of matrix A.
        bias: If true, add bias.
        gather_output: If true, call all-gather on output and make Y available
                       to all GPUs, otherwise, every GPU will have its output
                       which is Y_i = XA_i
        skip_bias_add: This was added to enable performance optimizations where
                       bias can be fused with other element-wise operations. we
                       skip adding bias but instead return it.
        params_dtype: Data type for the parameters.
        quant_config: Quantization configure.
        output_sizes: list of output sizes packed into one output, like for QKV
                       the list would be size 3.
        prefix: The name of the layer in the state dict, including all parents
                        (e.g. model.layers.0.qkv_proj) 
    """

    def __init__(self,
                 input_size: int,
                 output_size: int,
                 bias: bool = True,
                 gather_output: bool = False,
                 skip_bias_add: bool = False,
                 params_dtype: Optional[torch.dtype] = None,
                 quant_config: Optional[QuantizationConfig] = None,
                 output_sizes: Optional[List[int]] = None,
                 prefix: str = ""):
        super().__init__(input_size, output_size, skip_bias_add, params_dtype,
                         quant_config, prefix)

        self.gather_output = gather_output

        # Divide the weight matrix along the last dimension.
        tp_size = get_tensor_model_parallel_world_size()
        assert self.quant_method is not None
        self.output_size_per_partition = divide(self.output_size, tp_size)
        self.output_partition_sizes = [self.output_size_per_partition]
        # If QKV or MergedColumn, use output size of each partition.
        if hasattr(self, "output_sizes"):
            self.output_partition_sizes = [
                divide(output_size, tp_size)
                for output_size in self.output_sizes
            ]

        if output_sizes is None:
            output_sizes = [output_size]

        self.quant_method.create_weights(
            layer=self,
            input_size_per_partition=self.input_size,
            output_partition_sizes=self.output_partition_sizes,
            input_size=self.input_size,
            output_size=self.output_size,
            params_dtype=self.params_dtype,
            weight_loader=(
                self.weight_loader_v2 if self.quant_method.__class__.__name__
                in WEIGHT_LOADER_V2_SUPPORTED else self.weight_loader))
        if bias:
            self.bias = Parameter(
                torch.empty(self.output_size_per_partition,
                            dtype=params_dtype))
            set_weight_attrs(self.bias, {
                "output_dim": 0,
                "weight_loader": self.weight_loader,
            })
        else:
            self.register_parameter("bias", None)

    def weight_loader(self, param: Parameter, loaded_weight: torch.Tensor):
        tp_rank = get_tensor_model_parallel_rank()
        output_dim = getattr(param, "output_dim", None)

        # Special case for GGUF
        is_gguf_weight = getattr(param, "is_gguf_weight", False)
        is_gguf_weight_type = getattr(param, "is_gguf_weight_type", False)
        if is_gguf_weight_type:
            param.weight_type = loaded_weight.item()

        # Materialize GGUF UninitializedParameter
        if is_gguf_weight and isinstance(param, UninitializedParameter):
            param.materialize(loaded_weight.shape, dtype=loaded_weight.dtype)

        use_bitsandbytes_4bit = getattr(param, "use_bitsandbytes_4bit", False)

        param_data = param.data
        # bitsandbytes loads the weights of the specific portion
        # no need to narrow here
        if output_dim is not None and not use_bitsandbytes_4bit:
            shard_size = param_data.shape[output_dim]
            start_idx = tp_rank * shard_size
            loaded_weight = loaded_weight.narrow(output_dim, start_idx,
                                                 shard_size)

        # Special case for loading scales off disk, which often do not
        # have a shape (such as in the case of AutoFP8).
        if len(loaded_weight.shape) == 0:
            loaded_weight = loaded_weight.reshape(1)

        assert param_data.dtype == loaded_weight.dtype, (
            f"{param_data.dtype} != {loaded_weight.dtype}")
        assert param_data.shape == loaded_weight.shape, (
            f"{param_data.shape} != {loaded_weight.shape}")

        param_data.copy_(loaded_weight)

    def weight_loader_v2(self, param: Parameter, loaded_weight: torch.Tensor):
        # Special case for loading scales off disk, which often do not
        # have a shape (such as in the case of AutoFP8).
        if len(loaded_weight.shape) == 0:
            assert loaded_weight.numel() == 1
            loaded_weight = loaded_weight.reshape(1)
        param.load_column_parallel_weight(loaded_weight=loaded_weight)

    def forward(self, input_):
        bias = self.bias if not self.skip_bias_add else None

        # Matrix multiply.
        assert self.quant_method is not None
        output_parallel = self.quant_method.apply(self, input_, bias)
        if self.gather_output:
            # All-gather across the partitions.
            output = tensor_model_parallel_all_gather(output_parallel)
        else:
            output = output_parallel
        output_bias = self.bias if self.skip_bias_add else None
        return output, output_bias

    def extra_repr(self) -> str:
        s = f"in_features={self.input_size}"
        s += f", output_features={self.output_size_per_partition}"
        s += f", bias={self.bias is not None}"
        s += f", tp_size={get_tensor_model_parallel_world_size()}"
        s += f", gather_output={self.gather_output}"
        return s


class MergedColumnParallelLinear(ColumnParallelLinear):
    """Packed linear layers with column parallelism.

    Similar to ColumnParallelLinear, but the weight matrix is concatenated
    along the output dimension. When the weight matrix is loaded, the
    different partitions are sharded separately.

    Args:
        input_size: input dimension of the linear layer.
        output_sizes: list of output dimensions of the linear layer.
        bias: If true, add bias.
        gather_output: If true, call all-gather on output and make the output
                       available to all GPUs, otherwise, every GPU will have
                       its own output.
        skip_bias_add: This was added to enable performance optimizations where
                       bias can be fused with other element-wise operations. we
                       skip adding bias but instead return it.
        params_dtype: Data type for the parameters.
        quant_config: Quantization configure.
        prefix: The name of the layer in the state dict, including all parents
                        (e.g. model.layers.0.qkv_proj)
    """

    def __init__(self,
                 input_size: int,
                 output_sizes: List[int],
                 bias: bool = True,
                 gather_output: bool = False,
                 skip_bias_add: bool = False,
                 params_dtype: Optional[torch.dtype] = None,
                 quant_config: Optional[QuantizationConfig] = None,
                 prefix: str = ""):
        self.output_sizes = output_sizes
        tp_size = get_tensor_model_parallel_world_size()
        assert all(output_size % tp_size == 0 for output_size in output_sizes)
        super().__init__(input_size=input_size,
                         output_size=sum(output_sizes),
                         bias=bias,
                         gather_output=gather_output,
                         skip_bias_add=skip_bias_add,
                         params_dtype=params_dtype,
                         quant_config=quant_config,
                         prefix=prefix)

    def weight_loader(self,
                      param: Parameter,
                      loaded_weight: torch.Tensor,
                      loaded_shard_id: Optional[int] = None):

        # Special case for GGUF
        # initialize GGUF param after we know the quantize type
        is_gguf_weight = getattr(param, "is_gguf_weight", False)
        is_gguf_weight_type = getattr(param, "is_gguf_weight_type", False)
        if is_gguf_weight_type:
            param.data[loaded_shard_id].copy_(loaded_weight)
            param.shard_weight_type[loaded_shard_id] = loaded_weight.item()
            return

        if is_gguf_weight:
            tp_size = get_tensor_model_parallel_world_size()
            tp_rank = get_tensor_model_parallel_rank()

            output_dim = getattr(param, "output_dim", None)
            shard_size = loaded_weight.size(output_dim) // tp_size
            start_idx = tp_rank * shard_size

            loaded_weight = loaded_weight.narrow(output_dim, start_idx,
                                                 shard_size)

            param.shard_id.append(loaded_shard_id)
            param.shard_id_map[loaded_shard_id] = len(param.data_container)
            param.data_container.append(loaded_weight)
            if len(param.data_container) == 2:
                self.qweight = param.materialize_nested()
            return

        param_data = param.data
        output_dim = getattr(param, "output_dim", None)
        # Special case for AQLM codebooks.
        is_metadata = getattr(param, "is_metadata", False)
        # Special case for per-tensor scale to load scalar into fused array.
        needs_scalar_to_array = getattr(param, "needs_scalar_to_array", False)

        if loaded_shard_id is None:
            # Loaded weight is already fused on disk (qkv/mlp).
            if output_dim is None:
                if needs_scalar_to_array:
                    param_data, loaded_weight = adjust_scalar_to_fused_array(
                        param_data, loaded_weight, 0)

                assert param_data.shape == loaded_weight.shape
                param_data.copy_(loaded_weight)
                return
            current_shard_offset = 0
            shard_offsets: List[Tuple[int, int, int]] = []
            for i, output_size in enumerate(self.output_sizes):
                shard_offsets.append((i, current_shard_offset, output_size))
                current_shard_offset += output_size
            packed_dim = getattr(param, "packed_dim", None)
            for shard_id, shard_offset, shard_size in shard_offsets:
                # Special case for Quantization.
                # If quantized, we need to adjust the offset and size to account
                # for the packing.
                if packed_dim == output_dim:
                    shard_size = shard_size // param.pack_factor
                    shard_offset = shard_offset // param.pack_factor
                    # Special case for Marlin.
                    shard_size, shard_offset = adjust_marlin_shard(
                        param, shard_size, shard_offset)

                shard_size, shard_offset = adjust_bitblas_shard(
                    param, shard_size, shard_offset)

                loaded_weight_shard = loaded_weight.narrow(
                    output_dim, shard_offset, shard_size)
                self.weight_loader(param, loaded_weight_shard, shard_id)
            return

        assert loaded_shard_id < len(self.output_sizes)
        tp_rank = get_tensor_model_parallel_rank()
        tp_size = get_tensor_model_parallel_world_size()
        if output_dim is not None:
            shard_offset = sum(self.output_sizes[:loaded_shard_id]) // tp_size
            shard_size = self.output_sizes[loaded_shard_id] // tp_size
            # Special case for quantization.
            # If quantized, we need to adjust the offset and size to account
            # for the packing.
            packed_dim = getattr(param, "packed_dim", None)
            if packed_dim == output_dim:
                shard_size = shard_size // param.pack_factor
                shard_offset = shard_offset // param.pack_factor
                # Special case for Marlin.
                shard_size, shard_offset = adjust_marlin_shard(
                    param, shard_size, shard_offset)
<<<<<<< HEAD
            shard_size, shard_offset = adjust_bitblas_shard(
                param, shard_size, shard_offset)
            use_bitsandbytes = getattr(param, "use_bitsandbytes", False)
            if use_bitsandbytes:
=======

            use_bitsandbytes_4bit = getattr(param, "use_bitsandbytes_4bit",
                                            False)
            if use_bitsandbytes_4bit:
>>>>>>> e7116c01
                shard_size = loaded_weight.shape[output_dim]
                shard_offset = loaded_weight.shape[output_dim] * \
                    loaded_shard_id

            param_data = param_data.narrow(output_dim, shard_offset,
                                           shard_size)
            start_idx = tp_rank * shard_size
            # bitsandbytes loads the weights of the specific portion
            # no need to narrow here
            if not use_bitsandbytes_4bit:
                loaded_weight = loaded_weight.narrow(output_dim, start_idx,
                                                     shard_size)
        # Special case for AQLM codebooks.
        elif is_metadata:
            # metadata indicates fixed size concatenated along dim 0
            shard_size = loaded_weight.shape[0]
            shard_offset = loaded_shard_id * shard_size
            param_data = param_data.narrow(0, shard_offset, shard_size)

        # Special case for per-tensor scales in fused case.
        elif needs_scalar_to_array:
            param_data, loaded_weight = adjust_scalar_to_fused_array(
                param_data, loaded_weight, loaded_shard_id)

        else:
            ignore_warning = getattr(param, "ignore_warning", False)
            if not ignore_warning:
                logger.warning(
                    "Loading a weight without `output_dim` attribute in "
                    "MergedColumnParallelLinear, assume the weight is "
                    "the same for all partitions.")

        assert param_data.shape == loaded_weight.shape
        param_data.copy_(loaded_weight)

    def _load_fused_module_from_checkpoint(self, param: BasevLLMParameter,
                                           loaded_weight: torch.Tensor):
        """
        Handle special case for models where MLP layers are already
        fused on disk. In this case, we have no shard id. This function
        determmines the shard id by splitting these layers and then calls
        the weight loader using the shard id.

        An example of a model with these fused layers:
        https://huggingface.co/microsoft/Phi-3-mini-4k-instruct
        """

        current_shard_offset = 0
        shard_offsets: List[Tuple[int, int, int]] = []
        for i, output_size in enumerate(self.output_sizes):
            shard_offsets.append((i, current_shard_offset, output_size))
            current_shard_offset += output_size

        for shard_id, shard_offset, shard_size in shard_offsets:
            # Special case for Quantization.
            # If quantized, we need to adjust the offset and size to account
            # for the packing.
            if isinstance(param, (PackedColumnParameter, PackedvLLMParameter
                                  )) and param.packed_dim == param.output_dim:
                shard_size, shard_offset = \
                    param.adjust_shard_indexes_for_packing(
                    shard_size=shard_size, shard_offset=shard_offset)

            loaded_weight_shard = loaded_weight.narrow(param.output_dim,
                                                       shard_offset,
                                                       shard_size)
            self.weight_loader_v2(param, loaded_weight_shard, shard_id)

    def weight_loader_v2(self,
                         param: BasevLLMParameter,
                         loaded_weight: torch.Tensor,
                         loaded_shard_id: Optional[int] = None):
        if loaded_shard_id is None:
            if isinstance(param, PerTensorScaleParameter):
                param.load_merged_column_weight(loaded_weight=loaded_weight,
                                                shard_id=0)
                return
            elif type(param) in (RowvLLMParameter, BasevLLMParameter):
                param.load_merged_column_weight(loaded_weight=loaded_weight)
                return
            # TODO: @dsikka - move to parameter.py
            self._load_fused_module_from_checkpoint(param, loaded_weight)
            return

        assert loaded_shard_id < len(self.output_sizes)

        tp_size = get_tensor_model_parallel_world_size()
        shard_offset = sum(self.output_sizes[:loaded_shard_id]) // tp_size
        shard_size = self.output_sizes[loaded_shard_id] // tp_size

        param.load_merged_column_weight(loaded_weight=loaded_weight,
                                        shard_id=loaded_shard_id,
                                        shard_offset=shard_offset,
                                        shard_size=shard_size)


class QKVParallelLinear(ColumnParallelLinear):
    """Linear layers for the attention's QKV transformation.

    Linear layers for the linear transformation of the query, key, and value
    vectors in the attention layer. The weight matrix is concatenated along
    the output dimension. The layer is parallelized along the head dimension.
    When the number of key/value heads is smaller than the number of query
    heads (e.g., multi-query/grouped-query attention), the key/value head may
    be replicated while the query heads are partitioned.

    Args:
        hidden_size: input hidden state size of the transformer.
        head_size: size of each attention head.
        total_num_heads: total number of attention query heads.
        total_num_kv_heads: total number of attention key/value heads. If
                            None, assume total_num_kv_heads = total_num_heads.
        bias: If true, add bias.
        skip_bias_add: This was added to enable performance optimizations where
                       bias can be fused with other element-wise operations. we
                       skip adding bias but instead return it.
        params_dtype: Data type for the parameters.
        quant_config: Quantization configure.
        prefix: The name of the layer in the state dict, including all parents
                        (e.g. model.layers.0.qkv_proj)
    """

    def __init__(self,
                 hidden_size: int,
                 head_size: int,
                 total_num_heads: int,
                 total_num_kv_heads: Optional[int] = None,
                 bias: bool = True,
                 skip_bias_add: bool = False,
                 params_dtype: Optional[torch.dtype] = None,
                 quant_config: Optional[QuantizationConfig] = None,
                 prefix: str = ""):
        self.hidden_size = hidden_size
        self.head_size = head_size
        self.total_num_heads = total_num_heads
        if total_num_kv_heads is None:
            total_num_kv_heads = total_num_heads
        self.total_num_kv_heads = total_num_kv_heads
        # Divide the weight matrix along the last dimension.
        tp_size = get_tensor_model_parallel_world_size()
        self.num_heads = divide(self.total_num_heads, tp_size)
        if tp_size >= self.total_num_kv_heads:
            self.num_kv_heads = 1
            self.num_kv_head_replicas = divide(tp_size,
                                               self.total_num_kv_heads)
        else:
            self.num_kv_heads = divide(self.total_num_kv_heads, tp_size)
            self.num_kv_head_replicas = 1
        input_size = self.hidden_size
        output_size = (self.num_heads +
                       2 * self.num_kv_heads) * tp_size * self.head_size
        self.output_sizes = [
            self.num_heads * self.head_size * tp_size,  # q_proj
            self.num_kv_heads * self.head_size * tp_size,  # k_proj
            self.num_kv_heads * self.head_size * tp_size,  # v_proj 
        ]

        super().__init__(input_size=input_size,
                         output_size=output_size,
                         bias=bias,
                         gather_output=False,
                         skip_bias_add=skip_bias_add,
                         params_dtype=params_dtype,
                         quant_config=quant_config,
                         prefix=prefix)

    def _get_shard_offset_mapping(self, loaded_shard_id: str):
        shard_offset_mapping = {
            "q": 0,
            "k": self.num_heads * self.head_size,
            "v": (self.num_heads + self.num_kv_heads) * self.head_size,
            "total": (self.num_heads + 2 * self.num_kv_heads) * self.head_size
        }
        return shard_offset_mapping.get(loaded_shard_id)

    def _get_shard_size_mapping(self, loaded_shard_id: str):
        shard_size_mapping = {
            "q": self.num_heads * self.head_size,
            "k": self.num_kv_heads * self.head_size,
            "v": self.num_kv_heads * self.head_size,
        }
        return shard_size_mapping.get(loaded_shard_id)

    def _load_fused_module_from_checkpoint(self, param: BasevLLMParameter,
                                           loaded_weight: torch.Tensor):
        """
        Handle special case for models where QKV layers are already 
        fused on disk. In this case, we have no shard id. This function
        determmines the shard id by splitting these layers and then calls
        the weight loader using the shard id.

        An example of a model with these fused layers:
        https://huggingface.co/microsoft/Phi-3-mini-4k-instruct
        """
        shard_offsets = [
            # (shard_id, shard_offset, shard_size)
            ("q", 0, self.total_num_heads * self.head_size),
            ("k", self.total_num_heads * self.head_size,
             self.total_num_kv_heads * self.head_size),
            ("v",
             (self.total_num_heads + self.total_num_kv_heads) * self.head_size,
             self.total_num_kv_heads * self.head_size),
        ]

        for shard_id, shard_offset, shard_size in shard_offsets:
            # Special case for Quantization.
            # If quantized, we need to adjust the offset and size to account
            # for the packing.
            if isinstance(param, (PackedColumnParameter, PackedvLLMParameter
                                  )) and param.packed_dim == param.output_dim:
                shard_size, shard_offset = \
                    param.adjust_shard_indexes_for_packing(
                    shard_size=shard_size, shard_offset=shard_offset)

            loaded_weight_shard = loaded_weight.narrow(param.output_dim,
                                                       shard_offset,
                                                       shard_size)
            self.weight_loader_v2(param, loaded_weight_shard, shard_id)

    def weight_loader_v2(self,
                         param: BasevLLMParameter,
                         loaded_weight: torch.Tensor,
                         loaded_shard_id: Optional[str] = None):
        if loaded_shard_id is None:  # special case for certain models
            if isinstance(param, PerTensorScaleParameter):
                param.load_qkv_weight(loaded_weight=loaded_weight, shard_id=0)
                return
            elif type(param) in (RowvLLMParameter, BasevLLMParameter):
                param.load_qkv_weight(loaded_weight=loaded_weight)
                return
            # TODO: @dsikka - move to parameter.py
            self._load_fused_module_from_checkpoint(param, loaded_weight)
            return

        assert loaded_shard_id in ["q", "k", "v"]

        shard_offset = self._get_shard_offset_mapping(loaded_shard_id)
        shard_size = self._get_shard_size_mapping(loaded_shard_id)

        param.load_qkv_weight(loaded_weight=loaded_weight,
                              num_heads=self.num_kv_head_replicas,
                              shard_id=loaded_shard_id,
                              shard_offset=shard_offset,
                              shard_size=shard_size)

    def weight_loader(self,
                      param: Parameter,
                      loaded_weight: torch.Tensor,
                      loaded_shard_id: Optional[str] = None):

        # Special case for GGUF
        # initialize GGUF param after we know the quantize type
        is_gguf_weight = getattr(param, "is_gguf_weight", False)
        is_gguf_weight_type = getattr(param, "is_gguf_weight_type", False)
        if is_gguf_weight_type and loaded_shard_id is not None:
            idx_map = {"q": 0, "k": 1, "v": 2}
            param.data[idx_map[loaded_shard_id]].copy_(loaded_weight)
            param.shard_weight_type[loaded_shard_id] = loaded_weight.item()
            return

        if is_gguf_weight:
            tp_size = get_tensor_model_parallel_world_size()
            tp_rank = get_tensor_model_parallel_rank()

            output_dim = getattr(param, "output_dim", None)
            shard_size = loaded_weight.size(output_dim) // tp_size
            start_idx = tp_rank * shard_size

            loaded_weight = loaded_weight.narrow(output_dim, start_idx,
                                                 shard_size)

            param.shard_id.append(loaded_shard_id)
            param.shard_id_map[loaded_shard_id] = len(param.data_container)
            param.data_container.append(loaded_weight)
            if len(param.data_container) == 3:
                self.qweight = param.materialize_nested()
            return

        param_data = param.data
        output_dim = getattr(param, "output_dim", None)
        # Special case for AQLM codebooks.
        is_metadata = getattr(param, "is_metadata", False)

        # Special case for per-tensor scales in fused case.
        needs_scalar_to_array = getattr(param, "needs_scalar_to_array", False)

        if loaded_shard_id is None:
            # Loaded weight is already fused on disk (qkv/mlp).
            if output_dim is None:
                if needs_scalar_to_array:
                    param_data, loaded_weight = adjust_scalar_to_fused_array(
                        param_data, loaded_weight, 0)

                assert param_data.shape == loaded_weight.shape
                param_data.copy_(loaded_weight)
                return
            shard_offsets = [
                # (shard_id, shard_offset, shard_size)
                ("q", 0, self.total_num_heads * self.head_size),
                ("k", self.total_num_heads * self.head_size,
                 self.total_num_kv_heads * self.head_size),
                ("v", (self.total_num_heads + self.total_num_kv_heads) *
                 self.head_size, self.total_num_kv_heads * self.head_size),
            ]
            use_bitsandbytes_4bit = getattr(param, "use_bitsandbytes_4bit",
                                            False)

            packed_dim = getattr(param, "packed_dim", None)
            for shard_id, shard_offset, shard_size in shard_offsets:
                # Special case for Quantized Weights.
                # If quantized, we need to adjust the offset and size to account
                # for the packing.
                if packed_dim == output_dim:
                    shard_size = shard_size // param.pack_factor
                    shard_offset = shard_offset // param.pack_factor

                    # Special case for Marlin.
                    shard_size, shard_offset = adjust_marlin_shard(
                        param, shard_size, shard_offset)
<<<<<<< HEAD
                shard_size, shard_offset = adjust_bitblas_shard(
                    param, shard_size, shard_offset)
=======

                if use_bitsandbytes_4bit:
                    orig_qkv_offsets = {
                        "q": (0, self.total_num_heads * self.head_size),
                        "k": (self.total_num_heads * self.head_size,
                              self.total_num_kv_heads * self.head_size),
                        "v":
                        ((self.total_num_heads + self.total_num_kv_heads) *
                         self.head_size,
                         self.total_num_kv_heads * self.head_size),
                        "total":
                        ((self.total_num_heads + 2 * self.total_num_kv_heads) *
                         self.head_size, 0)
                    }

                    shard_size, shard_offset = adjust_bitsandbytes_4bit_shard(
                        param, orig_qkv_offsets, shard_id)

>>>>>>> e7116c01
                loaded_weight_shard = loaded_weight.narrow(
                    output_dim, shard_offset, shard_size)
                self.weight_loader(param, loaded_weight_shard, shard_id)
            return

        tp_rank = get_tensor_model_parallel_rank()
        assert loaded_shard_id in ["q", "k", "v"]

        # If output dim is defined, use the default loading process.
        if output_dim is not None:
            if loaded_shard_id == "q":
                shard_offset = 0
                shard_size = self.num_heads * self.head_size
            elif loaded_shard_id == "k":
                shard_offset = self.num_heads * self.head_size
                shard_size = self.num_kv_heads * self.head_size
            elif loaded_shard_id == "v":
                shard_offset = (self.num_heads +
                                self.num_kv_heads) * self.head_size
                shard_size = self.num_kv_heads * self.head_size
            # Special case for Quantized Weights.
            # If quantized, we need to adjust the offset and size to account
            # for the packing.
            packed_dim = getattr(param, "packed_dim", None)
            if packed_dim == output_dim:
                shard_size = shard_size // param.pack_factor
                shard_offset = shard_offset // param.pack_factor

                # Special case for Marlin.
                shard_size, shard_offset = adjust_marlin_shard(
                    param, shard_size, shard_offset)
<<<<<<< HEAD
            shard_size, shard_offset = adjust_bitblas_shard(
                param, shard_size, shard_offset)
            use_bitsandbytes = getattr(param, "use_bitsandbytes", False)
            if use_bitsandbytes:
=======

            use_bitsandbytes_4bit = getattr(param, "use_bitsandbytes_4bit",
                                            False)
            if use_bitsandbytes_4bit:
>>>>>>> e7116c01
                orig_qkv_offsets = {
                    "q": (0, self.num_heads * self.head_size),
                    "k": (self.num_heads * self.head_size,
                          self.num_kv_heads * self.head_size),
                    "v":
                    ((self.num_heads + self.num_kv_heads) * self.head_size,
                     self.num_kv_heads * self.head_size),
                    "total":
                    ((self.num_heads + 2 * self.num_kv_heads) * self.head_size,
                     0)
                }
                shard_size, shard_offset = adjust_bitsandbytes_4bit_shard(
                    param, orig_qkv_offsets, loaded_shard_id)

            param_data = param_data.narrow(output_dim, shard_offset,
                                           shard_size)
            if loaded_shard_id == "q":
                shard_id = tp_rank
            else:
                shard_id = tp_rank // self.num_kv_head_replicas
            start_idx = shard_id * shard_size

            # bitsandbytes loads the weights of the specific portion
            # no need to narrow here
            if not use_bitsandbytes_4bit:
                loaded_weight = loaded_weight.narrow(output_dim, start_idx,
                                                     shard_size)

        # Special case for for AQLM codebooks.
        elif is_metadata:
            # metadata indicates fixed size concatenated along dim 0
            shard_size = loaded_weight.shape[0]
            shard_index = ["q", "k", "v"].index(loaded_shard_id)
            param_data = param_data.narrow(0, shard_index * shard_size,
                                           shard_size)
        # Special case for per-tensor scales in fused case.
        elif needs_scalar_to_array:
            param_data, loaded_weight = adjust_scalar_to_fused_array(
                param_data, loaded_weight, loaded_shard_id)
        else:
            ignore_warning = getattr(param, "ignore_warning", False)
            if not ignore_warning:
                logger.warning(
                    "Loading a weight without `output_dim` attribute in "
                    "QKVParallelLinear, assume the weight is the same "
                    "for all partitions.")

        assert param_data.shape == loaded_weight.shape
        param_data.copy_(loaded_weight)


class RowParallelLinear(LinearBase):
    """Linear layer with row parallelism.

    The linear layer is defined as Y = XA + b. A is parallelized along
    its first dimension and X along its second dimension as:
               -   -
              | A_1 |
              | .   |
          A = | .   |        X = [X_1, ..., X_p]
              | .   |
              | A_p |
               -   -
    Arguments:
        input_size: first dimension of matrix A.
        output_size: second dimension of matrix A.
        bias: If true, add bias. Note that bias is not parallelized.
        input_is_parallel: If true, we assume that the input is already
                           split across the GPUs and we do not split
                           again.
        skip_bias_add: This was added to enable performance optimization where
                       bias can be fused with other element-wise operations.
                       We skip adding bias but instead return it.
        params_dtype: Data type for the parameters.
        quant_config: Quantization configure.
    """

    def __init__(self,
                 input_size: int,
                 output_size: int,
                 bias: bool = True,
                 input_is_parallel: bool = True,
                 skip_bias_add: bool = False,
                 params_dtype: Optional[torch.dtype] = None,
                 reduce_results: bool = True,
                 quant_config: Optional[QuantizationConfig] = None,
                 prefix: str = ""):
        super().__init__(input_size, output_size, skip_bias_add, params_dtype,
                         quant_config, prefix)

        self.input_is_parallel = input_is_parallel
        self.reduce_results = reduce_results

        # Divide the weight matrix along the last dimension.
        self.tp_rank = get_tensor_model_parallel_rank()
        self.tp_size = get_tensor_model_parallel_world_size()
        self.input_size_per_partition = divide(input_size, self.tp_size)
        assert self.quant_method is not None

        self.quant_method.create_weights(
            layer=self,
            input_size_per_partition=self.input_size_per_partition,
            output_partition_sizes=[self.output_size],
            input_size=self.input_size,
            output_size=self.output_size,
            params_dtype=self.params_dtype,
            weight_loader=(
                self.weight_loader_v2 if self.quant_method.__class__.__name__
                in WEIGHT_LOADER_V2_SUPPORTED else self.weight_loader))
        if not reduce_results and (bias and not skip_bias_add):
            raise ValueError("When not reduce the results, adding bias to the "
                             "results can lead to incorrect results")

        if bias:
            self.bias = Parameter(
                torch.empty(self.output_size, dtype=params_dtype))
            set_weight_attrs(self.bias, {
                "output_dim": 0,
                "weight_loader": self.weight_loader,
            })
        else:
            self.register_parameter("bias", None)

    def weight_loader(self, param: Parameter, loaded_weight: torch.Tensor):
        tp_rank = get_tensor_model_parallel_rank()
        tp_size = get_tensor_model_parallel_world_size()
        input_dim = getattr(param, "input_dim", None)
        use_bitsandbytes_4bit = getattr(param, "use_bitsandbytes_4bit", False)

        # Special case for GGUF
        is_gguf_weight = getattr(param, "is_gguf_weight", False)
        is_gguf_weight_type = getattr(param, "is_gguf_weight_type", False)
        if is_gguf_weight_type:
            param.weight_type = loaded_weight.item()

        # Materialize GGUF UninitializedParameter
        if is_gguf_weight and isinstance(param, UninitializedParameter):
            weight_shape = list(loaded_weight.shape)
            if input_dim:
                weight_shape[input_dim] = weight_shape[input_dim] // tp_size
            param.materialize(tuple(weight_shape), dtype=loaded_weight.dtype)

        param_data = param.data
        # bitsandbytes loads the weights of the specific portion
        # no need to narrow here
        if input_dim is not None and not use_bitsandbytes_4bit:
            shard_size = param_data.shape[input_dim]
            start_idx = tp_rank * shard_size
            loaded_weight = loaded_weight.narrow(input_dim, start_idx,
                                                 shard_size)

        # Special case for loading scales off disk, which often do not
        # have a shape (such as in the case of AutoFP8).
        if len(loaded_weight.shape) == 0:
            loaded_weight = loaded_weight.reshape(1)

        assert param_data.shape == loaded_weight.shape
        param_data.copy_(loaded_weight)

    def weight_loader_v2(self, param: BasevLLMParameter,
                         loaded_weight: torch.Tensor):

        # Special case for loading scales off disk, which often do not
        # have a shape (such as in the case of AutoFP8).
        if len(loaded_weight.shape) == 0:
            assert loaded_weight.numel() == 1
            loaded_weight = loaded_weight.reshape(1)

        param.load_row_parallel_weight(loaded_weight=loaded_weight)

    def forward(self, input_):
        if self.input_is_parallel:
            input_parallel = input_
        else:
            tp_rank = get_tensor_model_parallel_rank()
            splitted_input = split_tensor_along_last_dim(
                input_, num_partitions=self.tp_size)
            input_parallel = splitted_input[tp_rank].contiguous()

        # Matrix multiply.
        assert self.quant_method is not None
        # Only fuse bias add into GEMM for rank 0 (this ensures that
        # bias will not get added more than once in TP>1 case)
        bias_ = None if (self.tp_rank > 0 or self.skip_bias_add) else self.bias
        output_parallel = self.quant_method.apply(self,
                                                  input_parallel,
                                                  bias=bias_)
        if self.reduce_results and self.tp_size > 1:
            output = tensor_model_parallel_all_reduce(output_parallel)
        else:
            output = output_parallel

        output_bias = self.bias if self.skip_bias_add else None

        return output, output_bias

    def extra_repr(self) -> str:
        s = f"input_features={self.input_size_per_partition}"
        s += f", output_features={self.output_size}"
        s += f", bias={self.bias is not None}"
        s += f", tp_size={self.tp_size}"
        s += f", reduce_results={self.reduce_results}"
        return s<|MERGE_RESOLUTION|>--- conflicted
+++ resolved
@@ -39,7 +39,6 @@
     return shard_size * marlin_tile_size, shard_offset * marlin_tile_size
 
 
-<<<<<<< HEAD
 def adjust_bitblas_shard(param, shard_size, shard_offset):
     bitblas_tile_size = getattr(param, "bitblas_tile_size", None)
     weight_propagation = getattr(param, "weight_propagation", None)
@@ -49,15 +48,9 @@
 
     return shard_size, shard_offset
 
-
-def adjust_bitsandbytes_shard(param: Parameter,
-                              qkv_offsets: Dict[str, Tuple[int, int]],
-                              loaded_shard_id: str) -> Tuple[int, int]:
-=======
 def adjust_bitsandbytes_4bit_shard(param: Parameter,
                                    qkv_offsets: Dict[str, Tuple[int, int]],
                                    loaded_shard_id: str) -> Tuple[int, int]:
->>>>>>> e7116c01
     """Adjust the quantization offsets and sizes for BitsAndBytes sharding."""
 
     total, _ = qkv_offsets["total"]
@@ -540,17 +533,12 @@
                 # Special case for Marlin.
                 shard_size, shard_offset = adjust_marlin_shard(
                     param, shard_size, shard_offset)
-<<<<<<< HEAD
             shard_size, shard_offset = adjust_bitblas_shard(
                 param, shard_size, shard_offset)
-            use_bitsandbytes = getattr(param, "use_bitsandbytes", False)
-            if use_bitsandbytes:
-=======
 
             use_bitsandbytes_4bit = getattr(param, "use_bitsandbytes_4bit",
                                             False)
             if use_bitsandbytes_4bit:
->>>>>>> e7116c01
                 shard_size = loaded_weight.shape[output_dim]
                 shard_offset = loaded_weight.shape[output_dim] * \
                     loaded_shard_id
@@ -870,10 +858,6 @@
                     # Special case for Marlin.
                     shard_size, shard_offset = adjust_marlin_shard(
                         param, shard_size, shard_offset)
-<<<<<<< HEAD
-                shard_size, shard_offset = adjust_bitblas_shard(
-                    param, shard_size, shard_offset)
-=======
 
                 if use_bitsandbytes_4bit:
                     orig_qkv_offsets = {
@@ -892,7 +876,6 @@
                     shard_size, shard_offset = adjust_bitsandbytes_4bit_shard(
                         param, orig_qkv_offsets, shard_id)
 
->>>>>>> e7116c01
                 loaded_weight_shard = loaded_weight.narrow(
                     output_dim, shard_offset, shard_size)
                 self.weight_loader(param, loaded_weight_shard, shard_id)
@@ -924,17 +907,10 @@
                 # Special case for Marlin.
                 shard_size, shard_offset = adjust_marlin_shard(
                     param, shard_size, shard_offset)
-<<<<<<< HEAD
-            shard_size, shard_offset = adjust_bitblas_shard(
-                param, shard_size, shard_offset)
-            use_bitsandbytes = getattr(param, "use_bitsandbytes", False)
-            if use_bitsandbytes:
-=======
 
             use_bitsandbytes_4bit = getattr(param, "use_bitsandbytes_4bit",
                                             False)
             if use_bitsandbytes_4bit:
->>>>>>> e7116c01
                 orig_qkv_offsets = {
                     "q": (0, self.num_heads * self.head_size),
                     "k": (self.num_heads * self.head_size,
