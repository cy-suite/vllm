--- conflicted
+++ resolved
@@ -780,14 +780,10 @@
             self.register_parameter("bias", None)
 
     def weight_loader(self, param: Parameter, loaded_weight: torch.Tensor):
-<<<<<<< HEAD
         # Special case for Fp8 scales.
         fp8_scales_shard_indexer = getattr(param, "fp8_scales_shard_indexer",
                                            None)
 
-=======
-        tp_rank = get_tensor_model_parallel_rank()
->>>>>>> 2be6955a
         input_dim = getattr(param, "input_dim", None)
         param_data = param.data
         if input_dim is not None:
