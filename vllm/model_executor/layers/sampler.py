--- conflicted
+++ resolved
@@ -120,12 +120,8 @@
 
         # Use float32 to apply temperature scaling.
         # Use in-place division to avoid creating a new tensor.
-<<<<<<< HEAD
         logits = logits.to(torch.float)
-        logits.div_(sampling_tensors.temperatures.unsqueeze_(dim=1))
-=======
         logits.div_(sampling_tensors.temperatures.unsqueeze(dim=1))
->>>>>>> e20233d3
 
         if do_top_p_top_k:
             logits = _apply_top_k_top_p(logits, sampling_tensors.top_ps,
