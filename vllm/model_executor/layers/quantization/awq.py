--- conflicted
+++ resolved
@@ -205,49 +205,21 @@
                 "input_dim": 0,
                 "output_dim": 1,
             })
-<<<<<<< HEAD
         return {
             "qweight": qweight,
             "qzeros": qzeros,
             "scales": scales,
         }
-=======
-        scales = Parameter(
-            torch.empty(
-                input_size_per_partition // self.quant_config.group_size,
-                output_size_per_partition,
-                dtype=params_dtype,
-            ),
-            requires_grad=False,
-        )
-        set_weight_attrs(scales, {
-            "input_dim": 0,
-            "output_dim": 1,
-        })
-
-        layer.register_parameter("qweight", qweight)
-        set_weight_attrs(qweight, extra_weight_attrs)
-        layer.register_parameter("qzeros", qzeros)
-        set_weight_attrs(qzeros, extra_weight_attrs)
-        layer.register_parameter("scales", scales)
-        set_weight_attrs(scales, extra_weight_attrs)
->>>>>>> 8f20fc04
 
     def apply_weights(self,
                       layer: torch.nn.Module,
                       x: torch.Tensor,
                       bias: Optional[torch.Tensor] = None) -> torch.Tensor:
-<<<<<<< HEAD
-        qweight = weights["qweight"]
-        scales = weights["scales"]
-        qzeros = weights["qzeros"]
-=======
         qweight = layer.qweight
         scales = layer.scales
         qzeros = layer.qzeros
         pack_factor = self.quant_config.pack_factor
         out_shape = (x.shape[:-1] + (qweight.shape[-1] * pack_factor, ))
->>>>>>> 8f20fc04
         reshaped_x = x.reshape(-1, x.shape[-1])
         if self.quant_config.version == "gemv_fast":
             out_shape = (x.shape[:-1] + (qweight.shape[0] * self.quant_config.interleave, ))
