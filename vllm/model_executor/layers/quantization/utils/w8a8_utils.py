from typing import List, Optional, Tuple, Union

import torch

from vllm import _custom_ops as ops
from vllm.platforms import current_platform
from vllm.utils import is_hip

<<<<<<< HEAD
# scaled_mm in pytorch on rocm has a bug that requires always
# providing scaling factor for result. This value is created
# as global value to avoid multiple tensor allocations, and
# can be removed once pytorch fixes the bug.
=======
# Input scaling factors are no longer optional in _scaled_mm starting
# from pytorch 2.5. Allocating a dummy tensor to pass as input_scale
>>>>>>> f2bd246c
TORCH_DEVICE_IDENTITY = torch.ones(1).cuda() if is_hip() else None


def cutlass_fp8_supported() -> bool:
    # cutlass is not supported on Rocm
    if is_hip():
        return False

    capability_tuple = current_platform.get_device_capability()
    capability = -1 if capability_tuple is None else capability_tuple.to_int()

    return ops.cutlass_scaled_mm_supports_fp8(capability)


def per_tensor_dequantize(
        tensor: torch.Tensor, inv_scale: Union[float,
                                               torch.Tensor]) -> torch.Tensor:
    fake_qweight = tensor.to(torch.float16)
    dq_weight = fake_qweight * inv_scale
    return dq_weight


def all_close_1d(x: torch.Tensor) -> bool:
    assert len(x.shape) == 1
    return all(torch.allclose(x[0], x[i]) for i in range(x.shape[0]))


def convert_to_channelwise(
        weight_scale: torch.Tensor,
        logical_widths: List[int]) -> Tuple[torch.Tensor, torch.Tensor]:
    # Create channelwise buffer
    weight_scale_channel = torch.empty((sum(logical_widths), 1),
                                       dtype=torch.float32,
                                       device=weight_scale.device)

    # Expand each scale to match the size of each logical matrix.
    start = 0
    for idx, logical_width in enumerate(logical_widths):
        end = start + logical_width
        weight_scale_channel[start:end, :] = weight_scale[idx]
        start = end

    return weight_scale_channel


def requantize_with_max_scale(
        weight: torch.Tensor, weight_scale: torch.Tensor,
        logical_widths: List[int]) -> Tuple[torch.Tensor, torch.Tensor]:
    # Max scale to be used for requanitzation.
    max_w_scale = weight_scale.max()

    # QKV / MLP is fused in the on disk checkpoint if any of the
    # weight scales are still set to the default since we initialize
    # N weight scales for N shards but we only load 1 weight scale
    # from disk in this case. Skip requantization in this case (since)
    # we already are quantized with the single scale.
    # * Sample Model: nm-testing/Phi-3-mini-128k-instruct-FP8
    unfused_module_in_checkpoint = (weight_scale[-1] > torch.finfo(
        torch.float8_e4m3fn).min)

    # If unfused checkpoint, need requanize with the single scale.
    if unfused_module_in_checkpoint:
        start = 0
        for idx, logical_width in enumerate(logical_widths):
            end = start + logical_width
            weight_dq = per_tensor_dequantize(weight[start:end, :],
                                              weight_scale[idx])
            weight[start:end, :], _ = ops.scaled_fp8_quant(
                weight_dq, max_w_scale)
            start = end

    return max_w_scale, weight


def apply_fp8_linear(
    input: torch.Tensor,
    weight: torch.Tensor,
    weight_scale: torch.Tensor,
    out_dtype: Optional[torch.dtype] = None,
    input_scale: Optional[torch.Tensor] = None,
    input_scale_ub: Optional[torch.Tensor] = None,
    bias: Optional[torch.Tensor] = None,
    cutlass_fp8_supported: bool = True,
    use_per_token_if_dynamic: bool = False,
) -> torch.Tensor:
    # ops.scaled_fp8_quant supports both dynamic and static quant.
    #   If dynamic, layer.input_scale is None and x_scale computed from x.
    #   If static, layer.input_scale is scalar and x_scale is input_scale.

    if out_dtype is None:
        out_dtype = input.dtype

    # cutlass_scaled_mm supports per tensor/channel W and per tensor/token A
    if cutlass_fp8_supported:
        qinput, x_scale = ops.scaled_fp8_quant(
            input,
            input_scale,
            scale_ub=input_scale_ub,
            use_per_token_if_dynamic=use_per_token_if_dynamic)

        # Fused GEMM_DQ
        return ops.cutlass_scaled_mm(qinput,
                                     weight,
                                     out_dtype=input.dtype,
                                     scale_a=x_scale,
                                     scale_b=weight_scale,
                                     bias=bias)

    # torch.scaled_mm supports per tensor weights + activations only
    # so fallback to naive if per channel or per token
    else:
        # Note: we pad the input because torch._scaled_mm is more performant
        # for matrices with batch dimension > 16.
        # This could change in the future.
        if input.dtype != torch.float8_e4m3fnuz:
            qinput, x_scale = ops.scaled_fp8_quant(
                input,
                input_scale,
                num_token_padding=17,
                use_per_token_if_dynamic=use_per_token_if_dynamic)
        else:
            qinput, x_scale = input, input_scale

        per_tensor_weights = (weight_scale.numel() == 1)
        per_tensor_activations = (x_scale.numel() == 1)

        global TORCH_DEVICE_IDENTITY
        if TORCH_DEVICE_IDENTITY.device != weight.device:
            TORCH_DEVICE_IDENTITY = TORCH_DEVICE_IDENTITY.to(weight.device)
        if per_tensor_weights and per_tensor_activations:
            # Fused GEMM_DQ
            output = torch._scaled_mm(qinput,
                                      weight,
<<<<<<< HEAD
                                      out_dtype=out_dtype,
=======
                                      out_dtype=input.dtype,
>>>>>>> f2bd246c
                                      scale_a=x_scale,
                                      scale_b=weight_scale,
                                      bias=bias)
            # A fix for discrepancy in scaled_mm which returns tuple
            # for torch < 2.5 and a single value in torch >= 2.5
            if type(output) is tuple and len(output) == 2:
                return torch.narrow(output[0], 0, 0, input.shape[0])
            return torch.narrow(output, 0, 0, input.shape[0])

        else:
            # Fallback for channelwise case, where we use unfused DQ
            # due to limitations with scaled_mm

            # Symmetric quantized GEMM by definition computes the following:
            #   C = (s_x * X) (s_w * W) + bias
            # This is equivalent to dequantizing the weights and activations
            # before applying a GEMM.
            #
            # In order to compute quantized operands, a quantized kernel
            # will rewrite the above like so:
            #   C = s_w * s_x * (X * W) + bias
            #
            # For the scaled_mm fallback case, we break this down, since it
            # does not support s_w being a vector.

            # Making sure the dummy tensor is on the same device as the weight
            global TORCH_DEVICE_IDENTITY
            if TORCH_DEVICE_IDENTITY.device != weight.device:
                TORCH_DEVICE_IDENTITY = TORCH_DEVICE_IDENTITY.to(weight.device)

            # GEMM
            # This computes C = (X * W).
            # Output in fp32 to allow subsequent ops to happen in-place
            output = torch._scaled_mm(qinput,
                                      weight,
                                      scale_a=TORCH_DEVICE_IDENTITY,
                                      scale_b=TORCH_DEVICE_IDENTITY,
                                      out_dtype=torch.float32)
<<<<<<< HEAD
=======
            # A fix for discrepancy in scaled_mm which returns tuple
            # for torch < 2.5 and a single value in torch >= 2.5
>>>>>>> f2bd246c
            if type(output) is tuple and len(output) == 2:
                output = output[0]
            # Unpad (undo num_token_padding)
            output = torch.narrow(output, 0, 0, input.shape[0])
            x_scale = torch.narrow(x_scale, 0, 0, input.shape[0])

            # DQ
            # C = sw * sx * (X * W) + bias
            output = output * x_scale * weight_scale.t()
            if bias is not None:
                output = output + bias
            return output.to(dtype=input.dtype)


def apply_int8_linear(
    input: torch.Tensor,
    weight: torch.Tensor,
    weight_scale: torch.Tensor,
    input_scale: Optional[torch.Tensor] = None,
    bias: Optional[torch.Tensor] = None,
):
    # ops.scaled_int8_quant supports both dynamic and static quant.
    # * dynamic, layer.input_scale is None and x_scale computed from x.
    # * static, layer.input_scale is scalar and x_scale is input_scale.
    x_q, x_scale, _ = ops.scaled_int8_quant(input, input_scale)

    return ops.cutlass_scaled_mm(x_q,
                                 weight,
                                 scale_a=x_scale,
                                 scale_b=weight_scale,
                                 out_dtype=input.dtype,
                                 bias=bias)


def normalize_e4m3fn_to_e4m3fnuz(
    weight: torch.Tensor,
    weight_scale: torch.Tensor,
    input_scale: Optional[torch.Tensor] = None
) -> Tuple[torch.Tensor, torch.Tensor, Optional[torch.Tensor]]:
    assert weight.dtype == torch.float8_e4m3fn
    # The bits pattern 10000000(-128) represents zero in e4m3fn
    # but NaN in e4m3fnuz. So here we set it to 0.
    # https://onnx.ai/onnx/technical/float8.html
    weight_as_int8 = weight.view(torch.int8)
    ROCM_FP8_NAN_AS_INT = -128
    weight_as_int8[weight_as_int8 == ROCM_FP8_NAN_AS_INT] = 0
    weight = weight_as_int8.view(torch.float8_e4m3fnuz)

    # For the same bits representation, e4m3fnuz value is half of
    # the e4m3fn value, so we should double the scaling factor to
    # get the same dequantized value.
    # https://onnx.ai/onnx/technical/float8.html
    weight_scale = weight_scale * 2.0
    if input_scale is not None:
        input_scale = input_scale * 2.0
    return weight, weight_scale, input_scale<|MERGE_RESOLUTION|>--- conflicted
+++ resolved
@@ -6,15 +6,8 @@
 from vllm.platforms import current_platform
 from vllm.utils import is_hip
 
-<<<<<<< HEAD
-# scaled_mm in pytorch on rocm has a bug that requires always
-# providing scaling factor for result. This value is created
-# as global value to avoid multiple tensor allocations, and
-# can be removed once pytorch fixes the bug.
-=======
 # Input scaling factors are no longer optional in _scaled_mm starting
 # from pytorch 2.5. Allocating a dummy tensor to pass as input_scale
->>>>>>> f2bd246c
 TORCH_DEVICE_IDENTITY = torch.ones(1).cuda() if is_hip() else None
 
 
@@ -141,18 +134,11 @@
         per_tensor_weights = (weight_scale.numel() == 1)
         per_tensor_activations = (x_scale.numel() == 1)
 
-        global TORCH_DEVICE_IDENTITY
-        if TORCH_DEVICE_IDENTITY.device != weight.device:
-            TORCH_DEVICE_IDENTITY = TORCH_DEVICE_IDENTITY.to(weight.device)
         if per_tensor_weights and per_tensor_activations:
             # Fused GEMM_DQ
             output = torch._scaled_mm(qinput,
                                       weight,
-<<<<<<< HEAD
                                       out_dtype=out_dtype,
-=======
-                                      out_dtype=input.dtype,
->>>>>>> f2bd246c
                                       scale_a=x_scale,
                                       scale_b=weight_scale,
                                       bias=bias)
@@ -191,11 +177,8 @@
                                       scale_a=TORCH_DEVICE_IDENTITY,
                                       scale_b=TORCH_DEVICE_IDENTITY,
                                       out_dtype=torch.float32)
-<<<<<<< HEAD
-=======
             # A fix for discrepancy in scaled_mm which returns tuple
             # for torch < 2.5 and a single value in torch >= 2.5
->>>>>>> f2bd246c
             if type(output) is tuple and len(output) == 2:
                 output = output[0]
             # Unpad (undo num_token_padding)
