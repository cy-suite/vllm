--- conflicted
+++ resolved
@@ -2,35 +2,6 @@
 
 from vllm.model_executor.layers.quantization.base_config import (
     QuantizationConfig)
-<<<<<<< HEAD
-from vllm.model_executor.layers.quantization.bitblas import BitBLASConfig
-from vllm.model_executor.layers.quantization.bitsandbytes import (
-    BitsAndBytesConfig)
-from vllm.model_executor.layers.quantization.compressed_tensors.compressed_tensors import (  # noqa: E501
-    CompressedTensorsConfig)
-from vllm.model_executor.layers.quantization.deepspeedfp import (
-    DeepSpeedFPConfig)
-from vllm.model_executor.layers.quantization.experts_int8 import (
-    ExpertsInt8Config)
-from vllm.model_executor.layers.quantization.fbgemm_fp8 import FBGEMMFp8Config
-from vllm.model_executor.layers.quantization.fp8 import Fp8Config
-from vllm.model_executor.layers.quantization.gguf import GGUFConfig
-from vllm.model_executor.layers.quantization.gptq import GPTQConfig
-from vllm.model_executor.layers.quantization.gptq_bitblas import (
-    GPTQBitBLASConfig)
-from vllm.model_executor.layers.quantization.gptq_marlin import (
-    GPTQMarlinConfig)
-from vllm.model_executor.layers.quantization.gptq_marlin_24 import (
-    GPTQMarlin24Config)
-from vllm.model_executor.layers.quantization.ipex_quant import IPEXConfig
-from vllm.model_executor.layers.quantization.marlin import MarlinConfig
-from vllm.model_executor.layers.quantization.modelopt import ModelOptFp8Config
-from vllm.model_executor.layers.quantization.neuron_quant import (
-    NeuronQuantConfig)
-from vllm.model_executor.layers.quantization.qqq import QQQConfig
-from vllm.model_executor.layers.quantization.tpu_int8 import Int8TpuConfig
-=======
->>>>>>> a0f7d53b
 
 QUANTIZATION_METHODS: List[str] = [
     "aqlm",
@@ -42,27 +13,12 @@
     "modelopt",
     # The order of gptq methods is important for config.py iteration over
     # override_quantization_method(..)
-<<<<<<< HEAD
-    "marlin": MarlinConfig,
-    "bitblas": BitBLASConfig,
-    "gptq_marlin_24": GPTQMarlin24Config,
-    "gptq_marlin": GPTQMarlinConfig,
-    "gptq_bitblas": GPTQBitBLASConfig,
-    "gguf": GGUFConfig,
-    "awq_marlin": AWQMarlinConfig,
-    "gptq": GPTQConfig,
-    "compressed-tensors": CompressedTensorsConfig,
-    "bitsandbytes": BitsAndBytesConfig,
-    "qqq": QQQConfig,
-    "experts_int8": ExpertsInt8Config,
-    "neuron_quant": NeuronQuantConfig,
-    "ipex": IPEXConfig,
-}
-=======
     "marlin",
+    "bitblas",
     "gguf",
     "gptq_marlin_24",
     "gptq_marlin",
+    "gptq_bitblas",
     "awq_marlin",
     "gptq",
     "compressed-tensors",
@@ -73,7 +29,6 @@
     "neuron_quant",
     "ipex",
 ]
->>>>>>> a0f7d53b
 
 
 def get_quantization_config(quantization: str) -> Type[QuantizationConfig]:
