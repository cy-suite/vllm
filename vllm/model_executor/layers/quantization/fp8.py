from typing import Any, Dict, List, Optional, Tuple, Union

import torch
from torch.nn import Module
from torch.nn.parameter import Parameter

from vllm import _custom_ops as ops
from vllm.logger import init_logger
from vllm.model_executor.layers.linear import LinearBase, LinearMethodBase
from vllm.model_executor.layers.quantization.base_config import (
    QuantizationConfig)
from vllm.model_executor.utils import set_weight_attrs

ACTIVATION_SCHEMES = ["static", "dynamic"]

logger = init_logger(__name__)


class Fp8Config(QuantizationConfig):
    """Config class for FP8."""

    def __init__(
        self,
<<<<<<< HEAD
        is_serialized: bool = False,
        activation_scheme: str = "dynamic",
    ) -> None:
        self.is_serialized = is_serialized
        if is_serialized:
            logger.warning("Detected fp8 checkpoint. Please note that the "
                           "format is experimental and subject to change.")
        assert activation_scheme in ACTIVATION_SCHEMES
=======
        is_checkpoint_fp8_serialized: bool = False,
        activation_scheme: str = "dynamic",
    ) -> None:
        self.is_checkpoint_fp8_serialized = is_checkpoint_fp8_serialized
        if is_checkpoint_fp8_serialized:
            logger.warning("Detected fp8 checkpoint. Please note that the "
                           "format is experimental and subject to change.")
        if activation_scheme not in ACTIVATION_SCHEMES:
            raise ValueError(
                f"Unsupported activation scheme {activation_scheme}")
>>>>>>> 2e240c69
        self.activation_scheme = activation_scheme

    @classmethod
    def get_name(cls) -> str:
        return "fp8"

    @classmethod
    def get_supported_act_dtypes(cls) -> List[torch.dtype]:
        return [torch.bfloat16, torch.half]

    @classmethod
    def get_min_capability(cls) -> int:
        return 89

    @classmethod
    def get_config_filenames(cls) -> List[str]:
        return []

    @classmethod
    def from_config(cls, config: Dict[str, Any]) -> "Fp8Config":
        quant_method = cls.get_from_keys(config, ["quant_method"])
<<<<<<< HEAD
        is_serialized = ("fp8" in quant_method)
        activation_scheme = cls.get_from_keys(config, ["activation_scheme"])
        return cls(is_serialized=is_serialized,
                   activation_scheme=activation_scheme)

    def get_quant_method(self, layer: torch.nn.Module) -> "Fp8LinearMethod":
=======
        is_checkpoint_fp8_serialized = ("fp8" in quant_method)
        activation_scheme = cls.get_from_keys(config, ["activation_scheme"])
        return cls(is_checkpoint_fp8_serialized=is_checkpoint_fp8_serialized,
                   activation_scheme=activation_scheme)

    def get_quant_method(
            self, layer: torch.nn.Module) -> Optional["Fp8LinearMethod"]:
>>>>>>> 2e240c69
        if isinstance(layer, LinearBase):
            return Fp8LinearMethod(self)
        return None

    def get_scaled_act_names(self) -> List[str]:
        return []


class Fp8LinearMethod(LinearMethodBase):
    """Linear method for FP8.
    Supports loading FP8 checkpoints with static weight scale and
    dynamic/static activation scale.

    Also supports loading quantized FP16/BF16 model checkpoints with dynamic
    activation scaling. The weight scaling factor will be initialized after
    the model weights are loaded.

    Limitations:
    1. Only support per-tensor quantization due to torch._scaled_mm support.
    2. Only support float8_e4m3fn data type due to the limitation of
       torch._scaled_mm (https://github.com/pytorch/pytorch/blob/2e48b39603411a41c5025efbe52f89560b827825/aten/src/ATen/native/cuda/Blas.cpp#L854-L856)
       
    Args:
        quant_config: The quantization config.
    """

    def __init__(self, quant_config: Fp8Config):
        self.quant_config = quant_config

    def _create_scale_param(
        self,
        scale_name: str,
        layer: torch.nn.Module,
        output_partition_sizes: List[int],
        **extra_weight_attrs,
    ) -> None:
        scale = Parameter(torch.empty(len(output_partition_sizes),
                                      dtype=torch.float32),
                          requires_grad=False)
        layer.register_parameter(scale_name, scale)
        set_weight_attrs(
            scale, {
                **extra_weight_attrs,
                "fp8_scales_shard_indexer":
                self.scales_shard_indexer,
            })

    def create_weights(
        self,
        layer: torch.nn.Module,
        input_size_per_partition: int,
        output_partition_sizes: List[int],
        input_size: int,
        output_size: int,
        params_dtype: torch.dtype,
        **extra_weight_attrs,
    ):
        del input_size, output_size
        output_size_per_partition = sum(output_partition_sizes)

        layer.process_after_load = True
        layer.logical_widths = output_partition_sizes

        # WEIGHT
        weight_dtype = (torch.float8_e4m3fn
<<<<<<< HEAD
                        if self.quant_config.is_serialized else params_dtype)
=======
                        if self.quant_config.is_checkpoint_fp8_serialized else
                        params_dtype)
>>>>>>> 2e240c69
        weight = Parameter(torch.empty(output_size_per_partition,
                                       input_size_per_partition,
                                       dtype=weight_dtype),
                           requires_grad=False)
        layer.register_parameter("weight", weight)
        set_weight_attrs(weight, {
            **extra_weight_attrs,
            "input_dim": 1,
            "output_dim": 0,
        })

        # If checkpoint is serialized fp8, load them.
        # Otherwise, wait until process_weights_after_loading.
<<<<<<< HEAD
        if self.quant_config.is_serialized:
            # WEIGHT SCALE
            weight_scale = Parameter(torch.empty(len(output_partition_sizes),
                                                 dtype=torch.float32),
                                     requires_grad=False)
            layer.register_parameter("weight_scale", weight_scale)
            set_weight_attrs(weight_scale, {
                **extra_weight_attrs,
                "shard_indexer":
                self.scales_shard_indexer,
            })

            # ACTIVATION SCALE
            if self.quant_config.activation_scheme == "static":
                act_scale = Parameter(torch.empty(len(output_partition_sizes),
                                                  dtype=torch.float32),
                                      requires_grad=False)
                layer.register_parameter("act_scale", act_scale)
                set_weight_attrs(
                    act_scale, {
                        **extra_weight_attrs,
                        "shard_indexer":
                        self.scales_shard_indexer,
                    })
=======
        if self.quant_config.is_checkpoint_fp8_serialized:
            # WEIGHT SCALE
            self._create_scale_param(
                scale_name="weight_scale",
                layer=layer,
                output_partition_sizes=output_partition_sizes,
                **extra_weight_attrs)

            # ACTIVATION SCALE
            if self.quant_config.activation_scheme == "static":
                self._create_scale_param(
                    scale_name="act_scale",
                    layer=layer,
                    output_partition_sizes=output_partition_sizes,
                    **extra_weight_attrs)
>>>>>>> 2e240c69

    def scales_shard_indexer(
            self, param: torch.Tensor, loaded_weight: torch.Tensor,
            shard_id: Union[str, int]) -> Tuple[torch.Tensor, torch.Tensor]:
        qkv_idxs = {"q": 0, "k": 1, "v": 2}

        if isinstance(shard_id, int):
            pass
        elif isinstance(shard_id, str):
            if shard_id not in qkv_idxs:
                raise ValueError(f"Unknown shard_id: {shard_id}")
            shard_id = qkv_idxs[shard_id]
        else:
            ValueError(f"Shard id must be int or str but got {type(shard_id)}")

        return param[shard_id], loaded_weight

    def process_weights_after_loading(self, layer: Module) -> None:
        if (not hasattr(layer, "process_after_load")
                or not layer.process_after_load):
<<<<<<< HEAD
            return

        # If checkpoint is fp1616 (not serialized fp8), quantize the weights.
        if not self.quant_config.is_serialized:
            qweight, weight_scale = ops.scaled_fp8_quant(layer.weight,
                                                         scale=None)
            layer.weight = Parameter(qweight.t(), requires_grad=False)
            layer.weight_scale = Parameter(weight_scale, requires_grad=False)
            layer.logical_widths = None
            layer.act_scale = None
            return

        # TODO: cutlass kernels will remove the need for much of this logic.
        # If the checkpoint is serialized fp8, we already loaded quantized,
        # so, just cleanup the Parameters for easier use in apply().
        else:
=======
            return

        # If checkpoint is fp/bf16 (not serialized fp8), quantize the weights.
        if not self.quant_config.is_checkpoint_fp8_serialized:
            qweight, weight_scale = ops.scaled_fp8_quant(layer.weight,
                                                         scale=None)
            layer.weight = Parameter(qweight.t(), requires_grad=False)
            layer.weight_scale = Parameter(weight_scale, requires_grad=False)
            layer.logical_widths = None
            layer.act_scale = None
            return

        # If checkpoint is fp8, requantize the separately quantized logical
        # weights into a single fp8 weight with a single weight scale.
        else:
            # WEIGHT_SCALE / WEIGHT
            #   Loop over logical weights, requantizing with single scale.
            max_w_scale = layer.weight_scale.max()
            start = 0
            for idx, logical_width in enumerate(layer.logical_widths):
                end = start + logical_width
                weight_dq = per_tensor_dequantize(layer.weight[start:end, :],
                                                  layer.weight_scale[idx])

                layer.weight[start:end, :] = per_tensor_quantize(
                    weight_dq, layer.weight_scale.max())
                start = end
            layer.weight_scale = Parameter(max_w_scale, requires_grad=False)

>>>>>>> 2e240c69
            # WEIGHT
            #   Transpose weight for passing to torch._scaled_mm
            weight = layer.weight
            layer.weight = Parameter(weight.t(), requires_grad=False)

<<<<<<< HEAD
            # WEIGHT_SCALE
            #   If we only have one logical shard, avoid the loop in apply().
            if len(layer.logical_widths) == 1:
                layer.weight_scale = Parameter(layer.weight_scale.max(),
                                               requires_grad=False)
                layer.logical_widths = None

=======
>>>>>>> 2e240c69
            # ACT_SCALE
            #   Dynamic: set to None (required input to ops.scaled_fp8_quant).
            #   Static:  set to max of the act_scales (since they are equal).
            if self.quant_config.activation_scheme == "dynamic":
                layer.act_scale = None
            elif self.quant_config.activation_scheme == "static":
                if not all_close_1d(layer.act_scale):
                    raise ValueError(
                        "All the act_scales for the logical weights of a layer "
                        f"must be equal. But got {layer.act_scale}")
                layer.act_scale = Parameter(layer.act_scale.max(),
                                            requires_grad=False)
            else:
                raise ValueError(
                    f"Unknown scheme {self.quant_config.activation_scheme}")

    def apply(self,
              layer: torch.nn.Module,
              x: torch.Tensor,
              bias: Optional[torch.Tensor] = None) -> torch.Tensor:
        # ops.scaled_fp8_quant supports both dynamic and static quant.
        #   If dynamic, layer.act_scale is None and x_scale computed from x.
        #   If static,  layer.act_scale is scalar and x_scale set to act_scale.
        qinput, x_scale = ops.scaled_fp8_quant(x, layer.act_scale)

<<<<<<< HEAD
        # Case 1: we have one single scale for N logical weights.
        if layer.logical_widths is None:
            output, _ = torch._scaled_mm(
                qinput,
                layer.weight,
                out_dtype=x.dtype,
                scale_a=x_scale,
                scale_b=layer.weight_scale,
            )

        # TODO: replace naive loop with cutlass gemm_dq w/ epilogue fusion.
        # Case 2: We have N weight_scales for N logical weights.
        else:
            output = torch.empty(x.shape[0],
                                 layer.weight.shape[1],
                                 dtype=x.dtype,
                                 device="cuda")
            start = 0
            # Loop over the N logical shards.
            for logical_width, w_scale in zip(layer.logical_widths,
                                              layer.weight_scale):
                end = start + logical_width
                out, _ = torch._scaled_mm(
                    qinput,
                    layer.weight[:, start:end],
                    out_dtype=x.dtype,
                    scale_a=x_scale,
                    scale_b=w_scale,
                )
                output[:, start:end] = out
                start = end

        if bias is not None:
            output.add_(bias)
=======
        # Fused GEMM_DQ
        output, _ = torch._scaled_mm(
            qinput,
            layer.weight,
            out_dtype=x.dtype,
            scale_a=x_scale,
            scale_b=layer.weight_scale,
            bias=bias,
        )
>>>>>>> 2e240c69

        return output


<<<<<<< HEAD
def all_close_1d(x: torch.Tensor):
    assert len(x.shape) == 1
    return all(torch.allclose(x[0], x[i]) for i in range(x.shape[0]))
=======
def all_close_1d(x: torch.Tensor) -> bool:
    assert len(x.shape) == 1
    return all(torch.allclose(x[0], x[i]) for i in range(x.shape[0]))


def per_tensor_quantize(tensor: torch.Tensor,
                        inv_scale: float) -> torch.Tensor:
    finfo = torch.finfo(torch.float8_e4m3fn)
    qweight = (tensor / inv_scale).clamp(min=finfo.min, max=finfo.max)
    return qweight.to(torch.float8_e4m3fn)


def per_tensor_dequantize(tensor: torch.Tensor,
                          inv_scale: float) -> torch.Tensor:
    fake_qweight = tensor.to(torch.float16)
    dq_weight = fake_qweight * inv_scale
    return dq_weight
>>>>>>> 2e240c69
<|MERGE_RESOLUTION|>--- conflicted
+++ resolved
@@ -21,16 +21,6 @@
 
     def __init__(
         self,
-<<<<<<< HEAD
-        is_serialized: bool = False,
-        activation_scheme: str = "dynamic",
-    ) -> None:
-        self.is_serialized = is_serialized
-        if is_serialized:
-            logger.warning("Detected fp8 checkpoint. Please note that the "
-                           "format is experimental and subject to change.")
-        assert activation_scheme in ACTIVATION_SCHEMES
-=======
         is_checkpoint_fp8_serialized: bool = False,
         activation_scheme: str = "dynamic",
     ) -> None:
@@ -41,7 +31,6 @@
         if activation_scheme not in ACTIVATION_SCHEMES:
             raise ValueError(
                 f"Unsupported activation scheme {activation_scheme}")
->>>>>>> 2e240c69
         self.activation_scheme = activation_scheme
 
     @classmethod
@@ -63,14 +52,6 @@
     @classmethod
     def from_config(cls, config: Dict[str, Any]) -> "Fp8Config":
         quant_method = cls.get_from_keys(config, ["quant_method"])
-<<<<<<< HEAD
-        is_serialized = ("fp8" in quant_method)
-        activation_scheme = cls.get_from_keys(config, ["activation_scheme"])
-        return cls(is_serialized=is_serialized,
-                   activation_scheme=activation_scheme)
-
-    def get_quant_method(self, layer: torch.nn.Module) -> "Fp8LinearMethod":
-=======
         is_checkpoint_fp8_serialized = ("fp8" in quant_method)
         activation_scheme = cls.get_from_keys(config, ["activation_scheme"])
         return cls(is_checkpoint_fp8_serialized=is_checkpoint_fp8_serialized,
@@ -78,7 +59,6 @@
 
     def get_quant_method(
             self, layer: torch.nn.Module) -> Optional["Fp8LinearMethod"]:
->>>>>>> 2e240c69
         if isinstance(layer, LinearBase):
             return Fp8LinearMethod(self)
         return None
@@ -144,12 +124,8 @@
 
         # WEIGHT
         weight_dtype = (torch.float8_e4m3fn
-<<<<<<< HEAD
-                        if self.quant_config.is_serialized else params_dtype)
-=======
                         if self.quant_config.is_checkpoint_fp8_serialized else
                         params_dtype)
->>>>>>> 2e240c69
         weight = Parameter(torch.empty(output_size_per_partition,
                                        input_size_per_partition,
                                        dtype=weight_dtype),
@@ -163,32 +139,6 @@
 
         # If checkpoint is serialized fp8, load them.
         # Otherwise, wait until process_weights_after_loading.
-<<<<<<< HEAD
-        if self.quant_config.is_serialized:
-            # WEIGHT SCALE
-            weight_scale = Parameter(torch.empty(len(output_partition_sizes),
-                                                 dtype=torch.float32),
-                                     requires_grad=False)
-            layer.register_parameter("weight_scale", weight_scale)
-            set_weight_attrs(weight_scale, {
-                **extra_weight_attrs,
-                "shard_indexer":
-                self.scales_shard_indexer,
-            })
-
-            # ACTIVATION SCALE
-            if self.quant_config.activation_scheme == "static":
-                act_scale = Parameter(torch.empty(len(output_partition_sizes),
-                                                  dtype=torch.float32),
-                                      requires_grad=False)
-                layer.register_parameter("act_scale", act_scale)
-                set_weight_attrs(
-                    act_scale, {
-                        **extra_weight_attrs,
-                        "shard_indexer":
-                        self.scales_shard_indexer,
-                    })
-=======
         if self.quant_config.is_checkpoint_fp8_serialized:
             # WEIGHT SCALE
             self._create_scale_param(
@@ -204,7 +154,6 @@
                     layer=layer,
                     output_partition_sizes=output_partition_sizes,
                     **extra_weight_attrs)
->>>>>>> 2e240c69
 
     def scales_shard_indexer(
             self, param: torch.Tensor, loaded_weight: torch.Tensor,
@@ -225,24 +174,6 @@
     def process_weights_after_loading(self, layer: Module) -> None:
         if (not hasattr(layer, "process_after_load")
                 or not layer.process_after_load):
-<<<<<<< HEAD
-            return
-
-        # If checkpoint is fp1616 (not serialized fp8), quantize the weights.
-        if not self.quant_config.is_serialized:
-            qweight, weight_scale = ops.scaled_fp8_quant(layer.weight,
-                                                         scale=None)
-            layer.weight = Parameter(qweight.t(), requires_grad=False)
-            layer.weight_scale = Parameter(weight_scale, requires_grad=False)
-            layer.logical_widths = None
-            layer.act_scale = None
-            return
-
-        # TODO: cutlass kernels will remove the need for much of this logic.
-        # If the checkpoint is serialized fp8, we already loaded quantized,
-        # so, just cleanup the Parameters for easier use in apply().
-        else:
-=======
             return
 
         # If checkpoint is fp/bf16 (not serialized fp8), quantize the weights.
@@ -272,22 +203,11 @@
                 start = end
             layer.weight_scale = Parameter(max_w_scale, requires_grad=False)
 
->>>>>>> 2e240c69
             # WEIGHT
             #   Transpose weight for passing to torch._scaled_mm
             weight = layer.weight
             layer.weight = Parameter(weight.t(), requires_grad=False)
 
-<<<<<<< HEAD
-            # WEIGHT_SCALE
-            #   If we only have one logical shard, avoid the loop in apply().
-            if len(layer.logical_widths) == 1:
-                layer.weight_scale = Parameter(layer.weight_scale.max(),
-                                               requires_grad=False)
-                layer.logical_widths = None
-
-=======
->>>>>>> 2e240c69
             # ACT_SCALE
             #   Dynamic: set to None (required input to ops.scaled_fp8_quant).
             #   Static:  set to max of the act_scales (since they are equal).
@@ -313,42 +233,6 @@
         #   If static,  layer.act_scale is scalar and x_scale set to act_scale.
         qinput, x_scale = ops.scaled_fp8_quant(x, layer.act_scale)
 
-<<<<<<< HEAD
-        # Case 1: we have one single scale for N logical weights.
-        if layer.logical_widths is None:
-            output, _ = torch._scaled_mm(
-                qinput,
-                layer.weight,
-                out_dtype=x.dtype,
-                scale_a=x_scale,
-                scale_b=layer.weight_scale,
-            )
-
-        # TODO: replace naive loop with cutlass gemm_dq w/ epilogue fusion.
-        # Case 2: We have N weight_scales for N logical weights.
-        else:
-            output = torch.empty(x.shape[0],
-                                 layer.weight.shape[1],
-                                 dtype=x.dtype,
-                                 device="cuda")
-            start = 0
-            # Loop over the N logical shards.
-            for logical_width, w_scale in zip(layer.logical_widths,
-                                              layer.weight_scale):
-                end = start + logical_width
-                out, _ = torch._scaled_mm(
-                    qinput,
-                    layer.weight[:, start:end],
-                    out_dtype=x.dtype,
-                    scale_a=x_scale,
-                    scale_b=w_scale,
-                )
-                output[:, start:end] = out
-                start = end
-
-        if bias is not None:
-            output.add_(bias)
-=======
         # Fused GEMM_DQ
         output, _ = torch._scaled_mm(
             qinput,
@@ -358,16 +242,10 @@
             scale_b=layer.weight_scale,
             bias=bias,
         )
->>>>>>> 2e240c69
 
         return output
 
 
-<<<<<<< HEAD
-def all_close_1d(x: torch.Tensor):
-    assert len(x.shape) == 1
-    return all(torch.allclose(x[0], x[i]) for i in range(x.shape[0]))
-=======
 def all_close_1d(x: torch.Tensor) -> bool:
     assert len(x.shape) == 1
     return all(torch.allclose(x[0], x[i]) for i in range(x.shape[0]))
@@ -384,5 +262,4 @@
                           inv_scale: float) -> torch.Tensor:
     fake_qweight = tensor.to(torch.float16)
     dq_weight = fake_qweight * inv_scale
-    return dq_weight
->>>>>>> 2e240c69
+    return dq_weight