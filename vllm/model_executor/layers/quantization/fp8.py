from typing import Any, Dict, List, Optional, Union

import torch
from torch.nn import Module
from torch.nn.parameter import Parameter

from vllm import _custom_ops as ops
from vllm.logger import init_logger
from vllm.model_executor.layers.linear import LinearBase, LinearMethodBase
from vllm.model_executor.layers.quantization.base_config import (
    QuantizationConfig, QuantizeMethodBase)
from vllm.model_executor.utils import set_weight_attrs
from vllm.utils import print_warning_once

ACTIVATION_SCHEMES = ["static", "dynamic"]

logger = init_logger(__name__)


def cutlass_fp8_supported() -> bool:
    capability = torch.cuda.get_device_capability()
    capability = capability[0] * 10 + capability[1]

    return ops.cutlass_scaled_mm_supports_fp8(capability)


class Fp8Config(QuantizationConfig):
    """Config class for FP8."""

    def __init__(
        self,
        is_checkpoint_fp8_serialized: bool = False,
        activation_scheme: str = "dynamic",
    ) -> None:
        self.is_checkpoint_fp8_serialized = is_checkpoint_fp8_serialized
        if is_checkpoint_fp8_serialized:
            logger.warning("Detected fp8 checkpoint. Please note that the "
                           "format is experimental and subject to change.")
        if activation_scheme not in ACTIVATION_SCHEMES:
            raise ValueError(
                f"Unsupported activation scheme {activation_scheme}")
        self.activation_scheme = activation_scheme

    @classmethod
    def get_name(cls) -> str:
        return "fp8"

    @classmethod
    def get_supported_act_dtypes(cls) -> List[torch.dtype]:
        return [torch.bfloat16, torch.half]

    @classmethod
    def get_min_capability(cls) -> int:
        return 89

    @classmethod
    def get_config_filenames(cls) -> List[str]:
        return []

    @classmethod
    def from_config(cls, config: Dict[str, Any]) -> "Fp8Config":
        quant_method = cls.get_from_keys(config, ["quant_method"])
        is_checkpoint_fp8_serialized = ("fp8" in quant_method)
        activation_scheme = cls.get_from_keys(config, ["activation_scheme"])
        return cls(is_checkpoint_fp8_serialized=is_checkpoint_fp8_serialized,
                   activation_scheme=activation_scheme)

    def get_quant_method(
            self, layer: torch.nn.Module) -> Optional["QuantizeMethodBase"]:
        from vllm.attention.layer import Attention  # Avoid circular import

        if isinstance(layer, LinearBase):
            return Fp8LinearMethod(self)
        if isinstance(layer, Attention):
            return Fp8KVCacheMethod(self)
        return None

    def get_scaled_act_names(self) -> List[str]:
        return []


class Fp8LinearMethod(LinearMethodBase):
    """Linear method for FP8.
    Supports loading FP8 checkpoints with static weight scale and
    dynamic/static activation scale.

    Also supports loading quantized FP16/BF16 model checkpoints with dynamic
    activation scaling. The weight scaling factor will be initialized after
    the model weights are loaded.

    Limitations:
    1. Only support per-tensor quantization due to torch._scaled_mm support.
    2. Only support float8_e4m3fn data type due to the limitation of
       torch._scaled_mm (https://github.com/pytorch/pytorch/blob/2e48b39603411a41c5025efbe52f89560b827825/aten/src/ATen/native/cuda/Blas.cpp#L854-L856)

    Args:
        quant_config: The quantization config.
    """

    def __init__(self, quant_config: Fp8Config):
        self.fused_module_in_checkpoint = False
        self.quant_config = quant_config
        self.cutlass_fp8_supported = cutlass_fp8_supported()

    def _create_scale_param(
        self,
        scale_name: str,
        layer: torch.nn.Module,
        output_partition_sizes: List[int],
        **extra_weight_attrs,
    ) -> None:
        scale = Parameter(torch.empty(len(output_partition_sizes),
                                      dtype=torch.float32),
                          requires_grad=False)
        scale[:] = torch.finfo(torch.float8_e4m3fn).min
        layer.register_parameter(scale_name, scale)
        set_weight_attrs(scale, {
            **extra_weight_attrs,
            "is_per_tensor_scale": True,
        })

    def create_weights(
        self,
        layer: torch.nn.Module,
        input_size_per_partition: int,
        output_partition_sizes: List[int],
        input_size: int,
        output_size: int,
        params_dtype: torch.dtype,
        **extra_weight_attrs,
    ):
        del input_size, output_size
        output_size_per_partition = sum(output_partition_sizes)

        layer.process_after_load = True
        layer.logical_widths = output_partition_sizes

        # WEIGHT
        weight_dtype = (torch.float8_e4m3fn
                        if self.quant_config.is_checkpoint_fp8_serialized else
                        params_dtype)
        weight = Parameter(torch.empty(output_size_per_partition,
                                       input_size_per_partition,
                                       dtype=weight_dtype),
                           requires_grad=False)
        layer.register_parameter("weight", weight)
        set_weight_attrs(weight, {
            **extra_weight_attrs,
            "input_dim": 1,
            "output_dim": 0,
        })

        # If checkpoint is serialized fp8, load them.
        # Otherwise, wait until process_weights_after_loading.
        if self.quant_config.is_checkpoint_fp8_serialized:
            # WEIGHT SCALE
            self._create_scale_param(
                scale_name="weight_scale",
                layer=layer,
                output_partition_sizes=output_partition_sizes,
                **extra_weight_attrs)

            # INPUT ACTIVATION SCALE
            if self.quant_config.activation_scheme == "static":
                self._create_scale_param(
                    scale_name="input_scale",
                    layer=layer,
                    output_partition_sizes=output_partition_sizes,
                    **extra_weight_attrs)

<<<<<<< HEAD
=======
    def scales_shard_indexer(
        self, param: torch.Tensor, loaded_weight: torch.Tensor,
        shard_id: Optional[Union[str,
                                 int]]) -> Tuple[torch.Tensor, torch.Tensor]:
        qkv_idxs = {"q": 0, "k": 1, "v": 2}

        if shard_id is None:
            shard_id = 0
            self.fused_module_in_checkpoint = True
        elif isinstance(shard_id, int):
            pass
        elif isinstance(shard_id, str):
            if shard_id not in qkv_idxs:
                raise ValueError(f"Unknown shard_id: {shard_id}")
            shard_id = qkv_idxs[shard_id]
        else:
            ValueError(f"Shard id must be int or str but got {type(shard_id)}")

        return param[shard_id], loaded_weight

>>>>>>> c6c240aa
    def process_weights_after_loading(self, layer: Module) -> None:
        if (not hasattr(layer, "process_after_load")
                or not layer.process_after_load):
            return

        # If checkpoint is fp/bf16 (not serialized fp8), quantize the weights.
        if not self.quant_config.is_checkpoint_fp8_serialized:
            qweight, weight_scale = ops.scaled_fp8_quant(layer.weight,
                                                         scale=None)
            layer.weight = Parameter(qweight.t(), requires_grad=False)
            layer.weight_scale = Parameter(weight_scale, requires_grad=False)
            layer.logical_widths = None
            layer.input_scale = None
            return

        # If checkpoint is fp8, requantize the separately quantized logical
        # weights into a single fp8 weight with a single weight scale.
        else:
            # WEIGHT_SCALE / WEIGHT
            #   Loop over logical weights, requantizing with single scale.
            max_w_scale = layer.weight_scale.max()

            if not self.fused_module_in_checkpoint:
                start = 0
                for idx, logical_width in enumerate(layer.logical_widths):
                    end = start + logical_width
                    weight_dq = per_tensor_dequantize(
                        layer.weight[start:end, :], layer.weight_scale[idx])

                    layer.weight[start:end, :] = per_tensor_quantize(
                        weight_dq, layer.weight_scale.max())
                    start = end
            layer.weight_scale = Parameter(max_w_scale, requires_grad=False)

            # WEIGHT
            #   Transpose weight for passing to torch._scaled_mm
            weight = layer.weight
            layer.weight = Parameter(weight.t(), requires_grad=False)

            # INPUT ACTIVATION SCALE
            #   Dynamic: set to None (required input to ops.scaled_fp8_quant).
            #   Static:  set to max of the input_scales (since they are equal).
            if self.quant_config.activation_scheme == "dynamic":
                layer.input_scale = None
            elif self.quant_config.activation_scheme == "static":
                layer.input_scale = Parameter(layer.input_scale.max(),
                                              requires_grad=False)
            else:
                raise ValueError(
                    f"Unknown scheme {self.quant_config.activation_scheme}")

    def apply(self,
              layer: torch.nn.Module,
              x: torch.Tensor,
              bias: Optional[torch.Tensor] = None) -> torch.Tensor:

        # ops.scaled_fp8_quant supports both dynamic and static quant.
        #   If dynamic, layer.input_scale is None and x_scale computed from x.
        #   If static, layer.input_scale is scalar and x_scale is input_scale.

        if bias is None and self.cutlass_fp8_supported:
            qinput, x_scale = ops.scaled_fp8_quant(x, layer.input_scale)

            # Fused GEMM_DQ
            output = ops.cutlass_scaled_mm(
                qinput,
                layer.weight,
                out_dtype=x.dtype,
                scale_a=x_scale,
                scale_b=layer.weight_scale,
            )

        else:
            qinput, x_scale = ops.scaled_fp8_quant(x,
                                                   layer.input_scale,
                                                   batch_dim_padding=17)

            # Fused GEMM_DQ -- note we padded the input above because
            # torch._scaled_mm is more performant for matrices with
            # batch dimension > 16. Note that this could change
            # in the future.
            output, _ = torch._scaled_mm(
                qinput,
                layer.weight,
                out_dtype=x.dtype,
                scale_a=x_scale,
                scale_b=layer.weight_scale,
                bias=bias,
            )

        return torch.narrow(output, 0, 0, x.shape[0])


class Fp8KVCacheMethod(QuantizeMethodBase):
    """Supports loading kv-cache scaling factors from FP8 checkpoints.
    """

    def __init__(self, quant_config: Fp8Config):
        self.quant_config = quant_config

    def create_weights(self, layer: torch.nn.Module):
        """Create "weight" (aka kv_scale) for an attention layer.

        Args:
            layer: The layer that is using the QuantizeMethodBase factory.
        """
        # Initialize the KV cache scale to 1.0 as the default value.
        # If the kv_scale appears in the checkpoint, it will be
        # overwritten when loading weights.
        layer.kv_scale = Parameter(torch.tensor(1.0), requires_grad=False)

    def apply(self, layer: torch.nn.Module) -> torch.Tensor:
        raise RuntimeError("Fp8KVCacheMethod.apply should not be called.")

    def process_weights_after_loading(self, layer: Module) -> None:
        # If the kv-cache dtype is auto, we enforce the kv-scale to be 1.0
        # regardless whether the kv-scale is available in the checkpoint.
        if layer.kv_cache_dtype != "auto":
            kv_scale = layer.kv_scale.to("cpu").tolist()
            if not isinstance(kv_scale, float):
                raise ValueError("Only support per-tensor scaling factor "
                                 "for fp8 KV cache")
            layer._kv_scale = kv_scale
            if layer._kv_scale == 1.0 and "e5m2" not in layer.kv_cache_dtype:
                print_warning_once(
                    "Using KV cache scaling factor 1.0 for fp8_e4m3. This may "
                    "cause accuracy issues. Please make sure kv-cache scaling "
                    "factor is available in the fp8 checkpoint.")
        del layer.kv_scale


def per_tensor_quantize(tensor: torch.Tensor,
                        inv_scale: Union[float, torch.Tensor]) -> torch.Tensor:
    finfo = torch.finfo(torch.float8_e4m3fn)
    qweight = (tensor / inv_scale).clamp(min=finfo.min, max=finfo.max)
    return qweight.to(torch.float8_e4m3fn)


def per_tensor_dequantize(
        tensor: torch.Tensor, inv_scale: Union[float,
                                               torch.Tensor]) -> torch.Tensor:
    fake_qweight = tensor.to(torch.float16)
    dq_weight = fake_qweight * inv_scale
    return dq_weight<|MERGE_RESOLUTION|>--- conflicted
+++ resolved
@@ -168,29 +168,6 @@
                     output_partition_sizes=output_partition_sizes,
                     **extra_weight_attrs)
 
-<<<<<<< HEAD
-=======
-    def scales_shard_indexer(
-        self, param: torch.Tensor, loaded_weight: torch.Tensor,
-        shard_id: Optional[Union[str,
-                                 int]]) -> Tuple[torch.Tensor, torch.Tensor]:
-        qkv_idxs = {"q": 0, "k": 1, "v": 2}
-
-        if shard_id is None:
-            shard_id = 0
-            self.fused_module_in_checkpoint = True
-        elif isinstance(shard_id, int):
-            pass
-        elif isinstance(shard_id, str):
-            if shard_id not in qkv_idxs:
-                raise ValueError(f"Unknown shard_id: {shard_id}")
-            shard_id = qkv_idxs[shard_id]
-        else:
-            ValueError(f"Shard id must be int or str but got {type(shard_id)}")
-
-        return param[shard_id], loaded_weight
-
->>>>>>> c6c240aa
     def process_weights_after_loading(self, layer: Module) -> None:
         if (not hasattr(layer, "process_after_load")
                 or not layer.process_after_load):
