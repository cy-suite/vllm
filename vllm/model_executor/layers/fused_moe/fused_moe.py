"""Fused MoE kernel."""
import functools
import json
import os
from typing import Any, Dict, Optional, Tuple

import torch
import triton
import triton.language as tl

from vllm._C import ops
from vllm.logger import init_logger
from vllm.utils import is_hip

logger = init_logger(__name__)


@triton.jit
def fused_moe_kernel(
    # Pointers to matrices
    a_ptr,
    b_ptr,
    c_ptr,
    topk_weights_ptr,
    sorted_token_ids_ptr,
    expert_ids_ptr,
    num_tokens_post_padded_ptr,
    # Matrix dimensions
    N,
    K,
    EM,
    num_valid_tokens,
    # The stride variables represent how much to increase the ptr by when
    # moving by 1 element in a particular dimension. E.g. `stride_am` is
    # how much to increase `a_ptr` by to get the element one row down
    # (A has M rows).
    stride_am,
    stride_ak,
    stride_be,
    stride_bk,
    stride_bn,
    stride_cm,
    stride_cn,
    # Meta-parameters
    BLOCK_SIZE_M: tl.constexpr,
    BLOCK_SIZE_N: tl.constexpr,
    BLOCK_SIZE_K: tl.constexpr,
    GROUP_SIZE_M: tl.constexpr,
    MUL_ROUTED_WEIGHT: tl.constexpr,
    top_k: tl.constexpr,
    compute_type: tl.constexpr,
):
    """
    Implements the fused computation for a Mixture of Experts (MOE) using
    token and expert matrices.

    Key Parameters:
    - A: The input tensor representing tokens with shape (*, K), where '*' can
        be any shape representing batches and K is the feature dimension of
        each token.
    - B: The stacked MOE weight tensor with shape (E, N, K), where E is
        the number of experts, K is the input feature dimension, and N is
        the output feature dimension.
    - C: The output cache tensor with shape (M, topk, N), where M is the
        total number of tokens post padding, topk is the number of times
        each token is repeated, and N is the output feature dimension.
    - sorted_token_ids: A tensor containing the sorted indices of tokens,
        repeated topk times and arranged by the expert index they are
        assigned to.
    - expert_ids: A tensor containing the indices of the expert for each
        block. It determines which expert matrix from B should be used for
        each block in A.
    This kernel performs the multiplication of a token by its corresponding
    expert matrix as determined by `expert_ids`. The sorting of
    `sorted_token_ids` by expert index and padding ensures divisibility by
    BLOCK_SIZE_M, which is necessary to maintain consistency in block matrix
    multiplication across different blocks processed by the same expert.
    """
    # -----------------------------------------------------------
    # Map program ids `pid` to the block of C it should compute.
    # This is done in a grouped ordering to promote L2 data reuse.
    pid = tl.program_id(axis=0)
    num_pid_m = tl.cdiv(EM, BLOCK_SIZE_M)
    num_pid_n = tl.cdiv(N, BLOCK_SIZE_N)
    num_pid_in_group = GROUP_SIZE_M * num_pid_n
    group_id = pid // num_pid_in_group
    first_pid_m = group_id * GROUP_SIZE_M
    group_size_m = min(num_pid_m - first_pid_m, GROUP_SIZE_M)
    pid_m = first_pid_m + ((pid % num_pid_in_group) % group_size_m)
    pid_n = (pid % num_pid_in_group) // group_size_m

    # ----------------------------------------------------------
    # Create pointers for the first blocks of A and B.
    # We will advance this pointer as we move in the K direction
    # and accumulate
    # `a_ptrs` is a block of [BLOCK_SIZE_M, BLOCK_SIZE_K] pointers
    # `b_ptrs` is a block of [BLOCK_SIZE_K, BLOCK_SIZE_N] pointers
    num_tokens_post_padded = tl.load(num_tokens_post_padded_ptr)
    if pid_m * BLOCK_SIZE_M >= num_tokens_post_padded:
        return
    offs_token_id = pid_m * BLOCK_SIZE_M + tl.arange(0, BLOCK_SIZE_M)
    offs_token = tl.load(sorted_token_ids_ptr + offs_token_id)
    token_mask = offs_token < num_valid_tokens

    offs_bn = (pid_n * BLOCK_SIZE_N + tl.arange(0, BLOCK_SIZE_N)) % N
    offs_k = tl.arange(0, BLOCK_SIZE_K)
    a_ptrs = a_ptr + (offs_token[:, None] // top_k * stride_am +
                      offs_k[None, :] * stride_ak)

    off_experts = tl.load(expert_ids_ptr + pid_m)
    b_ptrs = b_ptr + off_experts * stride_be + (offs_k[:, None] * stride_bk +
                                                offs_bn[None, :] * stride_bn)

    # -----------------------------------------------------------
    # Iterate to compute a block of the C matrix.
    # We accumulate into a `[BLOCK_SIZE_M, BLOCK_SIZE_N]` block
    # of fp32 values for higher accuracy.
    # `accumulator` will be converted back to fp16 after the loop.
    accumulator = tl.zeros((BLOCK_SIZE_M, BLOCK_SIZE_N), dtype=tl.float32)

    for k in range(0, tl.cdiv(K, BLOCK_SIZE_K)):
        # Load the next block of A and B, generate a mask by checking the
        # K dimension.
        a = tl.load(a_ptrs,
                    mask=token_mask[:, None] &
                    (offs_k[None, :] < K - k * BLOCK_SIZE_K),
                    other=0.0)
        b = tl.load(b_ptrs,
                    mask=offs_k[:, None] < K - k * BLOCK_SIZE_K,
                    other=0.0)
        # We accumulate along the K dimension.
        accumulator += tl.dot(a, b)
        # Advance the ptrs to the next K block.
        a_ptrs += BLOCK_SIZE_K * stride_ak
        b_ptrs += BLOCK_SIZE_K * stride_bk

    if MUL_ROUTED_WEIGHT:
        moe_weight = tl.load(topk_weights_ptr + offs_token,
                             mask=token_mask,
                             other=0)
        accumulator = accumulator * moe_weight[:, None]

    accumulator = accumulator.to(compute_type)
    # -----------------------------------------------------------
    # Write back the block of the output
    offs_cn = pid_n * BLOCK_SIZE_N + tl.arange(0, BLOCK_SIZE_N)
    c_ptrs = c_ptr + stride_cm * offs_token[:, None] + stride_cn * offs_cn[
        None, :]
    c_mask = token_mask[:, None] & (offs_cn[None, :] < N)
    tl.store(c_ptrs, accumulator, mask=c_mask)


def moe_align_block_size(
        topk_ids: torch.Tensor, block_size: int,
        num_experts: int) -> Tuple[torch.Tensor, torch.Tensor, torch.Tensor]:
    """
    Aligns the token distribution across experts to be compatible with block
    size for matrix multiplication.

    Parameters:
    - topk_ids: A tensor of shape [total_tokens, top_k] representing the
        top-k expert indices for each token.
    - block_size: The block size used in block matrix multiplication.
    - num_experts: The total number of experts.

    Returns:
    - sorted_token_ids: A tensor containing the sorted token indices according
        to their allocated expert.
    - expert_ids: A tensor indicating the assigned expert index for each block.
    - num_tokens_post_padded: The total number of tokens after padding,
        ensuring divisibility by block_size.

    This function pads the number of tokens that each expert needs to process
    so that it is divisible by block_size.
    Padding ensures that during block matrix multiplication, the dimensions
    align correctly.

    Example:
    Given topk_ids = [[2, 3, 4], [1, 2, 4], [1, 3, 4], [1, 2, 3]],
    block_size = 4, and num_experts = 4:
    - We initially have 12 tokens (after repeating 'top_k' times) and 4 experts,
        with each expert needing to process 3 tokens.
    - As block_size is 4, we pad 1 token for each expert.
    - First, flatten topk_ids to [2, 3, 4, 1, 2, 4, 1, 3, 4, 1, 2, 3].
    - Then append padding tokens [12, 12, 12, 12] for each block.
    - After sorting by expert index, we obtain token_ids
        [3, 6, 9, 12, 0, 4, 10, 12, 1, 7, 11, 12, 2, 5, 8, 12].
        Tokens 12 are non-existent (padding) and are ignored in
        the subsequent matrix multiplication.
    - The padding ensures that the total number of tokens is now divisible
        by block_size for proper block matrix operations.
    """
    sorted_ids = torch.empty(
        (topk_ids.numel() + num_experts * (block_size - 1), ),
        dtype=torch.int32,
        device=topk_ids.device)
    expert_ids = torch.empty((topk_ids.numel() + num_experts, ),
                             dtype=torch.int32,
                             device=topk_ids.device)
    sorted_ids.fill_(topk_ids.numel())
    num_tokens_post_pad = torch.empty((1),
                                      dtype=torch.int32,
                                      device=topk_ids.device)
    ops.moe_align_block_size(topk_ids, num_experts, block_size, sorted_ids,
                             expert_ids, num_tokens_post_pad)
    return sorted_ids, expert_ids, num_tokens_post_pad


def invoke_fused_moe_kernel(A: torch.Tensor, B: torch.Tensor, C: torch.Tensor,
                            topk_weights: torch.Tensor, topk_ids: torch.Tensor,
                            sorted_token_ids: torch.Tensor,
                            expert_ids: torch.Tensor,
                            num_tokens_post_padded: torch.Tensor,
                            mul_routed_weight: bool, top_k: int,
                            config: Dict[str, Any]) -> None:
    assert topk_weights.stride(1) == 1
    assert sorted_token_ids.stride(0) == 1

    grid = lambda META: (triton.cdiv(sorted_token_ids.shape[0], META[
        'BLOCK_SIZE_M']) * triton.cdiv(B.shape[1], META['BLOCK_SIZE_N']), )

    fused_moe_kernel[grid](
        A,
        B,
        C,
        topk_weights,
        sorted_token_ids,
        expert_ids,
        num_tokens_post_padded,
        B.shape[1],
        B.shape[2],
        sorted_token_ids.shape[0],
        topk_ids.numel(),
        A.stride(0),
        A.stride(1),
        B.stride(0),
        B.stride(2),
        B.stride(1),
        C.stride(1),
        C.stride(2),
        MUL_ROUTED_WEIGHT=mul_routed_weight,
        top_k=top_k,
        compute_type=tl.bfloat16 if A.dtype == torch.bfloat16 else tl.float16,
        **config,
    )


<<<<<<< HEAD
def fused_topk(
    gating_output: torch.Tensor,
    topk: int,
    renormalize: bool,
):
    """Compute top-k indice and weights from gating logits

    Args:
        gating_output (torch.Tensor): The output of the gating operation
          (before softmax).
        topk (int): The number of top-k experts to select.
        renormalize (bool): If True, renormalize the top-k weights to sum to 1.
    """
    M = gating_output.shape[0]
    if is_hip():
        # The MoE kernels are not yet supported on ROCm.
        routing_weights = torch.softmax(gating_output,
                                        dim=-1,
                                        dtype=torch.float32)
        topk_weights, topk_ids = torch.topk(routing_weights, topk, dim=-1)
    else:
        import vllm._moe_C as moe_kernels

        topk_weights = torch.empty(M,
                                   topk,
                                   dtype=torch.float32,
                                   device=gating_output.device)
        topk_ids = torch.empty(M,
                               topk,
                               dtype=torch.int32,
                               device=gating_output.device)
        token_expert_indicies = torch.empty(M,
                                            topk,
                                            dtype=torch.int32,
                                            device=gating_output.device)
        moe_kernels.topk_softmax(
            topk_weights,
            topk_ids,
            token_expert_indicies,
            gating_output.float(),  # TODO(woosuk): Optimize this.
        )
        del token_expert_indicies  # Not used. Will be used in the future.
    if renormalize:
        topk_weights = topk_weights / topk_weights.sum(dim=-1, keepdim=True)
    return topk_weights, topk_ids
=======
def get_config_file_name(E: int, N: int) -> str:
    device_name = torch.cuda.get_device_name().replace(" ", "_")
    return f"E={E},N={N},device_name={device_name}.json"
>>>>>>> f342153b


@functools.lru_cache
def get_moe_configs(E: int, N: int) -> Optional[Dict[int, Any]]:
    """
    Return optimized configurations for the fused MoE kernel.

    The return value will be a dictionary that maps an irregular grid of
    batch sizes to configurations of the fused_moe kernel. To evaluate the
    kernel on a given batch size bs, the closest batch size in the grid should
    be picked and the associated configuration chosen to invoke the kernel.
    """

    # First look up if an optimized configuration is available in the configs
    # directory
    json_file_name = get_config_file_name(E, N)

    config_file_path = os.path.join(
        os.path.dirname(os.path.realpath(__file__)), "configs", json_file_name)
    if os.path.exists(config_file_path):
        with open(config_file_path) as f:
            logger.info(
                f"Using configuration from {config_file_path} for MoE layer.")
            # If a configuration has been found, return it
            return {int(key): val for key, val in json.load(f).items()}

    # If no optimized configuration is available, we will use the default
    # configuration
    return None


def fused_moe(
    hidden_states: torch.Tensor,
    w1: torch.Tensor,
    w2: torch.Tensor,
    gating_output: torch.Tensor,
    topk: int,
    renormalize: bool,
    inplace: bool = True,
    override_config: Optional[Dict[str, Any]] = None,
) -> torch.Tensor:
    """
    This function computes a Mixture of Experts (MoE) layer using two sets of
    weights, w1 and w2, and top-k gating mechanism.

    Parameters:
    - hidden_states (torch.Tensor): The input tensor to the MoE layer.
    - w1 (torch.Tensor): The first set of expert weights.
    - w2 (torch.Tensor): The second set of expert weights.
    - gating_output (torch.Tensor): The output of the gating operation
        (before softmax).
    - topk (int): The number of top-k experts to select.
    - renormalize (bool): If True, renormalize the top-k weights to sum to 1.
    - inplace (bool): If True, perform the operation in-place.
        Defaults to False.
    - override_config (Optional[Dict[str, Any]]): Optional override
        for the kernel configuration.

    Returns:
    - torch.Tensor: The output tensor after applying the MoE layer.
    """
    # Check constraints.
    assert hidden_states.shape[0] == gating_output.shape[0], (
        "Number of tokens mismatch")
    assert hidden_states.shape[1] == w1.shape[2], "Hidden size mismatch"
    assert gating_output.shape[1] == w1.shape[0], "Number of experts mismatch"
    assert hidden_states.is_contiguous(), "Hidden_states must be contiguous"
    assert hidden_states.dtype in [
        torch.float32, torch.float16, torch.bfloat16
    ]
    M, _ = hidden_states.shape
    E, N, _ = w1.shape

    topk_weights, topk_ids = fused_topk(gating_output, topk, renormalize)

    if override_config:
        config = override_config
    else:
        # First try to load optimal config from the file
        configs = get_moe_configs(E, w2.shape[2])

        if configs:
            # If an optimal configuration map has been found, look up the
            # optimal config
            config = configs[min(configs.keys(), key=lambda x: abs(x - M))]
        else:
            # Else use the default config
            config = {
                'BLOCK_SIZE_M': 64,
                'BLOCK_SIZE_N': 64,
                'BLOCK_SIZE_K': 32,
                'GROUP_SIZE_M': 8
            }

            if M <= E:
                config = {
                    'BLOCK_SIZE_M': 16,
                    'BLOCK_SIZE_N': 32,
                    'BLOCK_SIZE_K': 64,
                    'GROUP_SIZE_M': 1
                }

    intermediate_cache1 = torch.empty((M, topk_ids.shape[1], N),
                                      device=hidden_states.device,
                                      dtype=hidden_states.dtype)
    intermediate_cache2 = torch.empty((M * topk_ids.shape[1], N // 2),
                                      device=hidden_states.device,
                                      dtype=hidden_states.dtype)
    intermediate_cache3 = torch.empty((M, topk_ids.shape[1], w2.shape[1]),
                                      device=hidden_states.device,
                                      dtype=hidden_states.dtype)

    sorted_token_ids, expert_ids, num_tokens_post_padded = moe_align_block_size(
        topk_ids, config['BLOCK_SIZE_M'], E)

    invoke_fused_moe_kernel(hidden_states, w1, intermediate_cache1,
                            topk_weights, topk_ids, sorted_token_ids,
                            expert_ids, num_tokens_post_padded, False,
                            topk_ids.shape[1], config)

    ops.silu_and_mul(intermediate_cache2, intermediate_cache1.view(-1, N))

    invoke_fused_moe_kernel(intermediate_cache2, w2, intermediate_cache3,
                            topk_weights, topk_ids, sorted_token_ids,
                            expert_ids, num_tokens_post_padded, True, 1,
                            config)

    if inplace:
        return torch.sum(intermediate_cache3.view(*intermediate_cache3.shape),
                         dim=1,
                         out=hidden_states)
    return torch.sum(intermediate_cache3.view(*intermediate_cache3.shape),
                     dim=1)<|MERGE_RESOLUTION|>--- conflicted
+++ resolved
@@ -245,7 +245,6 @@
     )
 
 
-<<<<<<< HEAD
 def fused_topk(
     gating_output: torch.Tensor,
     topk: int,
@@ -291,11 +290,11 @@
     if renormalize:
         topk_weights = topk_weights / topk_weights.sum(dim=-1, keepdim=True)
     return topk_weights, topk_ids
-=======
+
+
 def get_config_file_name(E: int, N: int) -> str:
     device_name = torch.cuda.get_device_name().replace(" ", "_")
     return f"E={E},N={N},device_name={device_name}.json"
->>>>>>> f342153b
 
 
 @functools.lru_cache
