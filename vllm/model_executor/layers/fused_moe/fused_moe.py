"""Fused MoE kernel."""
import functools
import json
import os
from typing import Any, Callable, Dict, Optional, Tuple

import torch
import triton
import triton.language as tl

import vllm.envs as envs
from vllm import _custom_ops as ops
from vllm.logger import init_logger
from vllm.platforms import current_platform

logger = init_logger(__name__)


@triton.jit
def fused_moe_kernel(
        # Pointers to matrices
        a_ptr,
        b_ptr,
        c_ptr,
        a_scale_ptr,
        b_scale_ptr,
        topk_weights_ptr,
        sorted_token_ids_ptr,
        expert_ids_ptr,
        num_tokens_post_padded_ptr,
        # Matrix dimensions
        N,
        K,
        EM,
        num_valid_tokens,
        # The stride variables represent how much to increase the ptr by when
        # moving by 1 element in a particular dimension. E.g. `stride_am` is
        # how much to increase `a_ptr` by to get the element one row down
        # (A has M rows).
        stride_am,
        stride_ak,
        stride_be,
        stride_bk,
        stride_bn,
        stride_cm,
        stride_cn,
        stride_bse,
        stride_bsn,
        # Meta-parameters
        BLOCK_SIZE_M: tl.constexpr,
        BLOCK_SIZE_N: tl.constexpr,
        BLOCK_SIZE_K: tl.constexpr,
        GROUP_SIZE_M: tl.constexpr,
        MUL_ROUTED_WEIGHT: tl.constexpr,
        top_k: tl.constexpr,
        compute_type: tl.constexpr,
        use_fp8_w8a8: tl.constexpr,
        use_int8_w8a16: tl.constexpr):
    """
    Implements the fused computation for a Mixture of Experts (MOE) using
    token and expert matrices.

    Key Parameters:
    - A: The input tensor representing tokens with shape (*, K), where '*' can
        be any shape representing batches and K is the feature dimension of
        each token.
    - B: The stacked MOE weight tensor with shape (E, N, K), where E is
        the number of experts, K is the input feature dimension, and N is
        the output feature dimension.
    - C: The output cache tensor with shape (M, topk, N), where M is the
        total number of tokens post padding, topk is the number of times
        each token is repeated, and N is the output feature dimension.
    - sorted_token_ids: A tensor containing the sorted indices of tokens,
        repeated topk times and arranged by the expert index they are
        assigned to.
    - expert_ids: A tensor containing the indices of the expert for each
        block. It determines which expert matrix from B should be used for
        each block in A.
    This kernel performs the multiplication of a token by its corresponding
    expert matrix as determined by `expert_ids`. The sorting of
    `sorted_token_ids` by expert index and padding ensures divisibility by
    BLOCK_SIZE_M, which is necessary to maintain consistency in block matrix
    multiplication across different blocks processed by the same expert.
    """
    # -----------------------------------------------------------
    # Map program ids `pid` to the block of C it should compute.
    # This is done in a grouped ordering to promote L2 data reuse.
    pid = tl.program_id(axis=0)
    num_pid_m = tl.cdiv(EM, BLOCK_SIZE_M)
    num_pid_n = tl.cdiv(N, BLOCK_SIZE_N)
    num_pid_in_group = GROUP_SIZE_M * num_pid_n
    group_id = pid // num_pid_in_group
    first_pid_m = group_id * GROUP_SIZE_M
    group_size_m = min(num_pid_m - first_pid_m, GROUP_SIZE_M)
    pid_m = first_pid_m + ((pid % num_pid_in_group) % group_size_m)
    pid_n = (pid % num_pid_in_group) // group_size_m

    # ----------------------------------------------------------
    # Create pointers for the first blocks of A and B.
    # We will advance this pointer as we move in the K direction
    # and accumulate
    # `a_ptrs` is a block of [BLOCK_SIZE_M, BLOCK_SIZE_K] pointers
    # `b_ptrs` is a block of [BLOCK_SIZE_K, BLOCK_SIZE_N] pointers
    num_tokens_post_padded = tl.load(num_tokens_post_padded_ptr)
    if pid_m * BLOCK_SIZE_M >= num_tokens_post_padded:
        return
    offs_token_id = pid_m * BLOCK_SIZE_M + tl.arange(0, BLOCK_SIZE_M)
    offs_token = tl.load(sorted_token_ids_ptr + offs_token_id)
    token_mask = offs_token < num_valid_tokens

    offs_bn = (pid_n * BLOCK_SIZE_N + tl.arange(0, BLOCK_SIZE_N)) % N
    offs_k = tl.arange(0, BLOCK_SIZE_K)
    a_ptrs = a_ptr + (offs_token[:, None] // top_k * stride_am +
                      offs_k[None, :] * stride_ak)

    off_experts = tl.load(expert_ids_ptr + pid_m)
    b_ptrs = b_ptr + off_experts * stride_be + (offs_k[:, None] * stride_bk +
                                                offs_bn[None, :] * stride_bn)
    if use_int8_w8a16:
        b_scale_ptrs = b_scale_ptr + off_experts * stride_bse + offs_bn[
            None, :] * stride_bsn
        b_scale = tl.load(b_scale_ptrs)

    if use_fp8_w8a8:
        a_scale = tl.load(a_scale_ptr)
        b_scale = tl.load(b_scale_ptr + off_experts)

    # -----------------------------------------------------------
    # Iterate to compute a block of the C matrix.
    # We accumulate into a `[BLOCK_SIZE_M, BLOCK_SIZE_N]` block
    # of fp32 values for higher accuracy.
    # `accumulator` will be converted back to fp16 after the loop.
    accumulator = tl.zeros((BLOCK_SIZE_M, BLOCK_SIZE_N), dtype=tl.float32)

    for k in range(0, tl.cdiv(K, BLOCK_SIZE_K)):
        # Load the next block of A and B, generate a mask by checking the
        # K dimension.
        a = tl.load(a_ptrs,
                    mask=token_mask[:, None] &
                    (offs_k[None, :] < K - k * BLOCK_SIZE_K),
                    other=0.0)
        b = tl.load(b_ptrs,
                    mask=offs_k[:, None] < K - k * BLOCK_SIZE_K,
                    other=0.0)
        # We accumulate along the K dimension.
        if use_int8_w8a16:
            accumulator = tl.dot(a, b.to(compute_type), acc=accumulator)
        elif use_fp8_w8a8:
            accumulator = tl.dot(a, b, acc=accumulator)
        else:
            accumulator += tl.dot(a, b)
        # Advance the ptrs to the next K block.
        a_ptrs += BLOCK_SIZE_K * stride_ak
        b_ptrs += BLOCK_SIZE_K * stride_bk

    if MUL_ROUTED_WEIGHT:
        moe_weight = tl.load(topk_weights_ptr + offs_token,
                             mask=token_mask,
                             other=0)
        accumulator = accumulator * moe_weight[:, None]
    if use_int8_w8a16:
        accumulator = (accumulator * b_scale).to(compute_type)
    elif use_fp8_w8a8:
        accumulator = (accumulator * a_scale * b_scale).to(compute_type)
    else:
        accumulator = accumulator.to(compute_type)
    # -----------------------------------------------------------
    # Write back the block of the output
    offs_cn = pid_n * BLOCK_SIZE_N + tl.arange(0, BLOCK_SIZE_N)
    c_ptrs = c_ptr + stride_cm * offs_token[:, None] + stride_cn * offs_cn[
        None, :]
    c_mask = token_mask[:, None] & (offs_cn[None, :] < N)
    tl.store(c_ptrs, accumulator, mask=c_mask)


def moe_align_block_size(
        topk_ids: torch.Tensor, block_size: int,
        num_experts: int) -> Tuple[torch.Tensor, torch.Tensor, torch.Tensor]:
    """
    Aligns the token distribution across experts to be compatible with block
    size for matrix multiplication.

    Parameters:
    - topk_ids: A tensor of shape [total_tokens, top_k] representing the
        top-k expert indices for each token.
    - block_size: The block size used in block matrix multiplication.
    - num_experts: The total number of experts.

    Returns:
    - sorted_token_ids: A tensor containing the sorted token indices according
        to their allocated expert.
    - expert_ids: A tensor indicating the assigned expert index for each block.
    - num_tokens_post_padded: The total number of tokens after padding,
        ensuring divisibility by block_size.

    This function pads the number of tokens that each expert needs to process
    so that it is divisible by block_size.
    Padding ensures that during block matrix multiplication, the dimensions
    align correctly.

    Example:
    Given topk_ids = [[2, 3, 4], [1, 2, 4], [1, 3, 4], [1, 2, 3]],
    block_size = 4, and num_experts = 4:
    - We initially have 12 tokens (after repeating 'top_k' times) and 4 experts,
        with each expert needing to process 3 tokens.
    - As block_size is 4, we pad 1 token for each expert.
    - First, flatten topk_ids to [2, 3, 4, 1, 2, 4, 1, 3, 4, 1, 2, 3].
    - Then append padding tokens [12, 12, 12, 12] for each block.
    - After sorting by expert index, we obtain token_ids
        [3, 6, 9, 12, 0, 4, 10, 12, 1, 7, 11, 12, 2, 5, 8, 12].
        Tokens 12 are non-existent (padding) and are ignored in
        the subsequent matrix multiplication.
    - The padding ensures that the total number of tokens is now divisible
        by block_size for proper block matrix operations.
    """
    max_num_tokens_padded = topk_ids.numel() + num_experts * (block_size - 1)
    sorted_ids = torch.empty((max_num_tokens_padded, ),
                             dtype=torch.int32,
                             device=topk_ids.device)
    sorted_ids.fill_(topk_ids.numel())
    max_num_m_blocks = triton.cdiv(max_num_tokens_padded, block_size)
    expert_ids = torch.empty((max_num_m_blocks, ),
                             dtype=torch.int32,
                             device=topk_ids.device)
    num_tokens_post_pad = torch.empty((1),
                                      dtype=torch.int32,
                                      device=topk_ids.device)
    ops.moe_align_block_size(topk_ids, num_experts, block_size, sorted_ids,
                             expert_ids, num_tokens_post_pad)
    return sorted_ids, expert_ids, num_tokens_post_pad


def invoke_fused_moe_kernel(A: torch.Tensor, B: torch.Tensor, C: torch.Tensor,
                            A_scale: Optional[torch.Tensor],
                            B_scale: Optional[torch.Tensor],
                            topk_weights: torch.Tensor, topk_ids: torch.Tensor,
                            sorted_token_ids: torch.Tensor,
                            expert_ids: torch.Tensor,
                            num_tokens_post_padded: torch.Tensor,
                            mul_routed_weight: bool, top_k: int,
                            config: Dict[str, Any], compute_type: tl.dtype,
                            use_fp8_w8a8: bool, use_int8_w8a16: bool) -> None:
    assert topk_weights.stride(1) == 1
    assert sorted_token_ids.stride(0) == 1

    if use_fp8_w8a8:
        A, A_scale = ops.scaled_fp8_quant(A, A_scale)
        assert B_scale is not None
    elif use_int8_w8a16:
        assert B_scale is not None
    else:
        assert A_scale is None
        assert B_scale is None

    grid = lambda META: (triton.cdiv(sorted_token_ids.shape[0], META[
        'BLOCK_SIZE_M']) * triton.cdiv(B.shape[1], META['BLOCK_SIZE_N']), )

    fused_moe_kernel[grid](
        A,
        B,
        C,
        A_scale,
        B_scale,
        topk_weights,
        sorted_token_ids,
        expert_ids,
        num_tokens_post_padded,
        B.shape[1],
        B.shape[2],
        sorted_token_ids.shape[0],
        topk_ids.numel(),
        A.stride(0),
        A.stride(1),
        B.stride(0),
        B.stride(2),
        B.stride(1),
        C.stride(1),
        C.stride(2),
        B_scale.stride(0) if B_scale is not None and use_int8_w8a16 else 0,
        B_scale.stride(1) if B_scale is not None and use_int8_w8a16 else 0,
        MUL_ROUTED_WEIGHT=mul_routed_weight,
        top_k=top_k,
        compute_type=compute_type,
        use_fp8_w8a8=use_fp8_w8a8,
        use_int8_w8a16=use_int8_w8a16,
        **config,
    )


def get_config_file_name(E: int, N: int, dtype: Optional[str]) -> str:
    device_name = current_platform.get_device_name().replace(" ", "_")
    dtype_selector = "" if not dtype else f",dtype={dtype}"
    return f"E={E},N={N},device_name={device_name}{dtype_selector}.json"


@functools.lru_cache
def get_moe_configs(E: int, N: int,
                    dtype: Optional[str]) -> Optional[Dict[int, Any]]:
    """
    Return optimized configurations for the fused MoE kernel.

    The return value will be a dictionary that maps an irregular grid of
    batch sizes to configurations of the fused_moe kernel. To evaluate the
    kernel on a given batch size bs, the closest batch size in the grid should
    be picked and the associated configuration chosen to invoke the kernel.
    """

    # First look up if an optimized configuration is available in the configs
    # directory
    json_file_name = get_config_file_name(E, N, dtype)

    config_file_path = os.path.join(
        os.path.dirname(os.path.realpath(__file__)), "configs", json_file_name)
    if os.path.exists(config_file_path):
        with open(config_file_path) as f:
            logger.info("Using configuration from %s for MoE layer.",
                        config_file_path)
            # If a configuration has been found, return it
            return {int(key): val for key, val in json.load(f).items()}

    # If no optimized configuration is available, we will use the default
    # configuration
    return None


def get_default_config(
    M: int,
    E: int,
    N: int,
    K: int,
    topk: int,
    dtype: Optional[str],
    is_marlin: bool,
) -> Dict[str, int]:
    config = {
        'BLOCK_SIZE_M': 64,
        'BLOCK_SIZE_N': 64,
        'BLOCK_SIZE_K': 32,
        'GROUP_SIZE_M': 8
    }
    # A heuristic: fused marlin works faster with this config for small M
    if M <= E or (is_marlin and M <= 32):
        config = {
            'BLOCK_SIZE_M': 16,
            'BLOCK_SIZE_N': 32,
            'BLOCK_SIZE_K': 64,
            'GROUP_SIZE_M': 1
        }
    return config


def try_get_optimal_moe_config(
    w1_shape: Tuple[int, ...],
    w2_shape: Tuple[int, ...],
    top_k: int,
    dtype: Optional[str],
    M: int,
    override_config: Optional[Dict[str, Any]] = None,
    is_marlin: bool = False,
):
    if override_config:
        config = override_config
    else:
        # First try to load optimal config from the file
        E, _, N = w2_shape
        configs = get_moe_configs(E, N, dtype)

        if configs:
            # If an optimal configuration map has been found, look up the
            # optimal config
            config = configs[min(configs.keys(), key=lambda x: abs(x - M))]
        else:
            # Else use the default config
            config = get_default_config(M, E, N, w1_shape[2], top_k, dtype,
                                        is_marlin)
    return config


def fused_topk(
    hidden_states: torch.Tensor,
    gating_output: torch.Tensor,
    topk: int,
    renormalize: bool,
):
    assert hidden_states.shape[0] == gating_output.shape[0], (
        "Number of tokens mismatch")

    M, _ = hidden_states.shape

    topk_weights = torch.empty(M,
                               topk,
                               dtype=torch.float32,
                               device=hidden_states.device)
    topk_ids = torch.empty(M,
                           topk,
                           dtype=torch.int32,
                           device=hidden_states.device)
    token_expert_indicies = torch.empty(M,
                                        topk,
                                        dtype=torch.int32,
                                        device=hidden_states.device)

    ops.topk_softmax(
        topk_weights,
        topk_ids,
        token_expert_indicies,
        gating_output.float(),  # TODO(woosuk): Optimize this.
    )
    del token_expert_indicies  # Not used. Will be used in the future.

    if renormalize:
        topk_weights = topk_weights / topk_weights.sum(dim=-1, keepdim=True)
    return topk_weights, topk_ids


# This is used by the Deepseek-V2 model
def grouped_topk(hidden_states: torch.Tensor,
                 gating_output: torch.Tensor,
                 topk: int,
                 renormalize: bool,
                 num_expert_group: int = 0,
                 topk_group: int = 0):

    assert hidden_states.shape[0] == gating_output.shape[0], (
        "Number of tokens mismatch")

    scores = torch.softmax(gating_output, dim=-1)
    num_token = scores.shape[0]
    group_scores = scores.view(num_token, num_expert_group,
                               -1).max(dim=-1).values  # [n, n_group]
    group_idx = torch.topk(group_scores, k=topk_group, dim=-1,
                           sorted=False)[1]  # [n, top_k_group]
    group_mask = torch.zeros_like(group_scores)  # [n, n_group]
    group_mask.scatter_(1, group_idx, 1)  # [n, n_group]
    score_mask = group_mask.unsqueeze(-1).expand(
        num_token, num_expert_group,
        scores.shape[-1] // num_expert_group).reshape(num_token, -1)  # [n, e]
    tmp_scores = scores.masked_fill(~score_mask.bool(), 0.0)  # [n, e]
    topk_weights, topk_ids = torch.topk(tmp_scores,
                                        k=topk,
                                        dim=-1,
                                        sorted=False)

    if renormalize:
        topk_weights = topk_weights / topk_weights.sum(dim=-1, keepdim=True)
    return topk_weights, topk_ids


<<<<<<< HEAD
=======
def fused_marlin_moe(hidden_states: torch.Tensor,
                     w1: torch.Tensor,
                     w2: torch.Tensor,
                     gating_output: torch.Tensor,
                     g_idx1: torch.Tensor,
                     g_idx2: torch.Tensor,
                     rand_perm1: torch.Tensor,
                     rand_perm2: torch.Tensor,
                     topk: int,
                     custom_routing_function: Optional[Callable] = None,
                     renormalize: bool = True,
                     override_config: Optional[Dict[str, Any]] = None,
                     use_fp8: bool = False,
                     w1_scale: Optional[torch.Tensor] = None,
                     w2_scale: Optional[torch.Tensor] = None) -> torch.Tensor:
    """
    This function computes a Mixture of Experts (MoE) layer using two sets of
    weights, w1 and w2, and top-k gating mechanism.
    Parameters:
    - hidden_states (torch.Tensor): The input tensor to the MoE layer.
    - w1 (torch.Tensor): The first set of expert weights.
    - w2 (torch.Tensor): The second set of expert weights.
    - gating_output (torch.Tensor): The output of the gating operation
        (before softmax).
    - topk (int): The number of top-k experts to select.
    - renormalize (bool): If True, renormalize the top-k weights to sum to 1.
    - inplace (bool): If True, perform the operation in-place.
        Defaults to False.
    - override_config (Optional[Dict[str, Any]]): Optional override
        for the kernel configuration.
    - use_fp8 (bool): If True, use fp8 arithmetic to compute the inner
        products for w1 and w2. Defaults to False.
    - w1_scale (Optional[torch.Tensor]): Optional scale to be used for
        w1.
    - w2_scale (Optional[torch.Tensor]): Optional scale to be used for
        w2.
    Returns:
    - torch.Tensor: The output tensor after applying the MoE layer.
    """
    # Check constraints.
    assert hidden_states.shape[0] == gating_output.shape[0], (
        "Number of tokens mismatch")
    assert hidden_states.shape[
        1] == w1.shape[1] * 16, "Hidden size mismatch w1"
    assert hidden_states.shape[
        1] == w2.shape[2] // 2, "Hidden size mismatch w2"
    assert gating_output.shape[1] == w1.shape[0], "Number of experts mismatch"
    assert hidden_states.is_contiguous(), "Hidden_states must be contiguous"
    assert w1.is_contiguous(), "Expert weights1 must be contiguous"
    assert w2.is_contiguous(), "Expert weights2 must be contiguous"
    assert hidden_states.dtype in [
        torch.float32, torch.float16, torch.bfloat16
    ]

    #TODO fp8 is not implemented yet
    assert not use_fp8

    M, K = hidden_states.shape
    E = w1.shape[0]
    N = w2.shape[1] * 16

    if custom_routing_function is None:
        topk_weights, topk_ids = fused_topk(hidden_states, gating_output, topk,
                                            renormalize)
    else:
        topk_weights, topk_ids = custom_routing_function(
            hidden_states, gating_output, topk, renormalize)

    get_config_func = functools.partial(try_get_optimal_moe_config,
                                        w1.shape,
                                        w2.shape,
                                        topk_ids.shape[1],
                                        "float8" if use_fp8 else None,
                                        override_config=override_config,
                                        is_marlin=True)
    config = get_config_func(M)

    block_size_m = config['BLOCK_SIZE_M']

    sorted_token_ids, _, _ = moe_align_block_size(topk_ids, block_size_m, E)

    max_workspace_size = ((M + 255) // 256) * (max(2 * N, K) // 64) * 16
    workspace = torch.zeros(max_workspace_size,
                            dtype=torch.int,
                            device="cuda",
                            requires_grad=False)

    intermediate_cache2 = torch.empty((M * topk_ids.shape[1], N),
                                      device=hidden_states.device,
                                      dtype=hidden_states.dtype)

    intermediate_cache1 = torch.ops._moe_C.marlin_gemm_moe(
        hidden_states, w1, sorted_token_ids, topk_weights, topk_ids, w1_scale,
        g_idx1, rand_perm1, workspace, M, 2 * N, K, True, E, topk,
        block_size_m, True, False)

    ops.silu_and_mul(intermediate_cache2, intermediate_cache1.view(-1, 2 * N))

    intermediate_cache3 = torch.ops._moe_C.marlin_gemm_moe(
        intermediate_cache2, w2, sorted_token_ids, topk_weights, topk_ids,
        w2_scale, g_idx2, rand_perm2, workspace, M, K, N, True, E, topk,
        block_size_m, False, True)

    return torch.sum(intermediate_cache3.view(*intermediate_cache3.shape),
                     dim=1)


>>>>>>> 1248e850
def get_config_dtype_str(dtype: torch.dtype,
                         use_int8_w8a16: Optional[bool] = False,
                         use_fp8_w8a8: Optional[bool] = False):
    if use_fp8_w8a8:
        return "fp8_w8a8"
    elif use_int8_w8a16:
        return "int8_w8a16"
    elif dtype == torch.float:
        # avoiding cases where kernel fails when float32 MoE
        # use fp16/bfloat16 configs
        return "float32"
    return None


def fused_experts(hidden_states: torch.Tensor,
                  w1: torch.Tensor,
                  w2: torch.Tensor,
                  topk_weights: torch.Tensor,
                  topk_ids: torch.Tensor,
                  inplace: bool = False,
                  override_config: Optional[Dict[str, Any]] = None,
                  use_fp8_w8a8: bool = False,
                  use_int8_w8a16: bool = False,
                  w1_scale: Optional[torch.Tensor] = None,
                  w2_scale: Optional[torch.Tensor] = None,
                  a1_scale: Optional[torch.Tensor] = None,
                  a2_scale: Optional[torch.Tensor] = None):
    # Check constraints.
    assert hidden_states.shape[1] == w1.shape[2], "Hidden size mismatch"
    assert topk_weights.shape == topk_ids.shape, "topk shape mismatch"
    assert hidden_states.is_contiguous(), "Hidden_states must be contiguous"
    assert w1.is_contiguous(), "Expert weights1 must be contiguous"
    assert w2.is_contiguous(), "Expert weights2 must be contiguous"
    assert hidden_states.dtype in [
        torch.float32, torch.float16, torch.bfloat16
    ]

    num_tokens, _ = hidden_states.shape
    E, N, _ = w1.shape
    # We execute the fused_moe kernel in chunks to circumvent this issue:
    # https://github.com/vllm-project/vllm/issues/5938
    CHUNK_SIZE = envs.VLLM_FUSED_MOE_CHUNK_SIZE
    M = min(num_tokens, CHUNK_SIZE)
    config_dtype = get_config_dtype_str(use_fp8_w8a8=use_fp8_w8a8,
                                        use_int8_w8a16=use_int8_w8a16,
                                        dtype=hidden_states.dtype)

    get_config_func = functools.partial(
        try_get_optimal_moe_config,
        w1.shape,
        w2.shape,
        topk_ids.shape[1],
        config_dtype,
        override_config=override_config,
    )

    config = get_config_func(M)

    intermediate_cache1 = torch.empty((M, topk_ids.shape[1], N),
                                      device=hidden_states.device,
                                      dtype=hidden_states.dtype)
    intermediate_cache2 = torch.empty((M * topk_ids.shape[1], N // 2),
                                      device=hidden_states.device,
                                      dtype=hidden_states.dtype)
    intermediate_cache3 = torch.empty((M, topk_ids.shape[1], w2.shape[1]),
                                      device=hidden_states.device,
                                      dtype=hidden_states.dtype)

    compute_type = (tl.bfloat16
                    if hidden_states.dtype == torch.bfloat16 else tl.float16)

    if inplace:
        out_hidden_states = hidden_states
    else:
        out_hidden_states = torch.empty_like(hidden_states)

    for chunk in range((num_tokens // CHUNK_SIZE) + 1):
        begin_chunk_idx, end_chunk_idx = (chunk * CHUNK_SIZE,
                                          min((chunk + 1) * CHUNK_SIZE,
                                              num_tokens))
        curr_hidden_states = hidden_states[begin_chunk_idx:end_chunk_idx]
        tokens_in_chunk, _ = curr_hidden_states.shape

        if tokens_in_chunk == 0:
            break

        if tokens_in_chunk < CHUNK_SIZE and chunk > 0:
            # Adjust the intermediate cache size and config for the last
            # chunk. Note that in most cases we only have one chunk
            # so the cache size and config are already set correctly and
            # do not need to be adjusted.
            intermediate_cache1 = intermediate_cache1[:tokens_in_chunk]
            intermediate_cache2 = intermediate_cache2[:tokens_in_chunk]
            intermediate_cache3 = intermediate_cache3[:tokens_in_chunk]
            config = get_config_func(tokens_in_chunk)

        curr_topk_ids = topk_ids[begin_chunk_idx:end_chunk_idx]
        curr_topk_weights = topk_weights[begin_chunk_idx:end_chunk_idx]

        sorted_token_ids, expert_ids, num_tokens_post_padded = (
            moe_align_block_size(curr_topk_ids, config['BLOCK_SIZE_M'], E))

        invoke_fused_moe_kernel(curr_hidden_states,
                                w1,
                                intermediate_cache1,
                                a1_scale,
                                w1_scale,
                                curr_topk_weights,
                                curr_topk_ids,
                                sorted_token_ids,
                                expert_ids,
                                num_tokens_post_padded,
                                False,
                                topk_ids.shape[1],
                                config,
                                compute_type=compute_type,
                                use_fp8_w8a8=use_fp8_w8a8,
                                use_int8_w8a16=use_int8_w8a16)

        ops.silu_and_mul(intermediate_cache2, intermediate_cache1.view(-1, N))

        invoke_fused_moe_kernel(intermediate_cache2,
                                w2,
                                intermediate_cache3,
                                a2_scale,
                                w2_scale,
                                curr_topk_weights,
                                curr_topk_ids,
                                sorted_token_ids,
                                expert_ids,
                                num_tokens_post_padded,
                                True,
                                1,
                                config,
                                compute_type=compute_type,
                                use_fp8_w8a8=use_fp8_w8a8,
                                use_int8_w8a16=use_int8_w8a16)

        torch.sum(intermediate_cache3.view(*intermediate_cache3.shape),
                  dim=1,
                  out=out_hidden_states[begin_chunk_idx:end_chunk_idx])
    return out_hidden_states


def fused_moe(
    hidden_states: torch.Tensor,
    w1: torch.Tensor,
    w2: torch.Tensor,
    gating_output: torch.Tensor,
    topk: int,
    renormalize: bool,
    inplace: bool = False,
    override_config: Optional[Dict[str, Any]] = None,
    use_grouped_topk: bool = False,
    num_expert_group: Optional[int] = None,
    topk_group: Optional[int] = None,
    custom_routing_function: Optional[Callable] = None,
    use_fp8_w8a8: bool = False,
    use_int8_w8a16: bool = False,
    w1_scale: Optional[torch.Tensor] = None,
    w2_scale: Optional[torch.Tensor] = None,
    a1_scale: Optional[torch.Tensor] = None,
    a2_scale: Optional[torch.Tensor] = None,
) -> torch.Tensor:
    """
    This function computes a Mixture of Experts (MoE) layer using two sets of
    weights, w1 and w2, and top-k gating mechanism.

    Parameters:
    - hidden_states (torch.Tensor): The input tensor to the MoE layer.
    - w1 (torch.Tensor): The first set of expert weights.
    - w2 (torch.Tensor): The second set of expert weights.
    - gating_output (torch.Tensor): The output of the gating operation
        (before softmax).
    - topk (int): The number of top-k experts to select.
    - renormalize (bool): If True, renormalize the top-k weights to sum to 1.
    - inplace (bool): If True, perform the operation in-place.
        Defaults to False.
    - override_config (Optional[Dict[str, Any]]): Optional override
        for the kernel configuration.
    - num_expert_group: Optional[int]: additional parameter for grouped_topk
    - topk_group: Optional[int]: additional parameter for grouped_topk
    - use_grouped_topk: If True, use grouped_topk instead of fused_topk
        note: Deepseekv2 model uses grouped_topk
    - use_fp8_w8a8 (bool): If True, use fp8 arithmetic to compute the inner
        products for w1 and w2. Defaults to False.
    - use_int8_w8a16 (bool): If True, use fp8 arithmetic to compute the inner
        products for w1 and w2. Defaults to False.
    - w1_scale (Optional[torch.Tensor]): Optional scale to be used for
        w1.
    - w2_scale (Optional[torch.Tensor]): Optional scale to be used for
        w2.

    Returns:
    - torch.Tensor: The output tensor after applying the MoE layer.
    """
    # Check constraints.
    assert gating_output.shape[1] == w1.shape[0], "Number of experts mismatch"

    if use_grouped_topk:
        assert num_expert_group is not None and topk_group is not None
        topk_weights, topk_ids = grouped_topk(hidden_states, gating_output,
                                              topk, renormalize,
                                              num_expert_group, topk_group)
    elif custom_routing_function is None:
        topk_weights, topk_ids = fused_topk(hidden_states, gating_output, topk,
                                            renormalize)
    else:
        topk_weights, topk_ids = custom_routing_function(
            hidden_states, gating_output, topk, renormalize)

    return fused_experts(hidden_states,
                         w1,
                         w2,
                         topk_weights,
                         topk_ids,
                         inplace=inplace,
                         override_config=override_config,
                         use_fp8_w8a8=use_fp8_w8a8,
                         use_int8_w8a16=use_int8_w8a16,
                         w1_scale=w1_scale,
                         w2_scale=w2_scale,
                         a1_scale=a1_scale,
                         a2_scale=a2_scale)<|MERGE_RESOLUTION|>--- conflicted
+++ resolved
@@ -446,116 +446,6 @@
     return topk_weights, topk_ids
 
 
-<<<<<<< HEAD
-=======
-def fused_marlin_moe(hidden_states: torch.Tensor,
-                     w1: torch.Tensor,
-                     w2: torch.Tensor,
-                     gating_output: torch.Tensor,
-                     g_idx1: torch.Tensor,
-                     g_idx2: torch.Tensor,
-                     rand_perm1: torch.Tensor,
-                     rand_perm2: torch.Tensor,
-                     topk: int,
-                     custom_routing_function: Optional[Callable] = None,
-                     renormalize: bool = True,
-                     override_config: Optional[Dict[str, Any]] = None,
-                     use_fp8: bool = False,
-                     w1_scale: Optional[torch.Tensor] = None,
-                     w2_scale: Optional[torch.Tensor] = None) -> torch.Tensor:
-    """
-    This function computes a Mixture of Experts (MoE) layer using two sets of
-    weights, w1 and w2, and top-k gating mechanism.
-    Parameters:
-    - hidden_states (torch.Tensor): The input tensor to the MoE layer.
-    - w1 (torch.Tensor): The first set of expert weights.
-    - w2 (torch.Tensor): The second set of expert weights.
-    - gating_output (torch.Tensor): The output of the gating operation
-        (before softmax).
-    - topk (int): The number of top-k experts to select.
-    - renormalize (bool): If True, renormalize the top-k weights to sum to 1.
-    - inplace (bool): If True, perform the operation in-place.
-        Defaults to False.
-    - override_config (Optional[Dict[str, Any]]): Optional override
-        for the kernel configuration.
-    - use_fp8 (bool): If True, use fp8 arithmetic to compute the inner
-        products for w1 and w2. Defaults to False.
-    - w1_scale (Optional[torch.Tensor]): Optional scale to be used for
-        w1.
-    - w2_scale (Optional[torch.Tensor]): Optional scale to be used for
-        w2.
-    Returns:
-    - torch.Tensor: The output tensor after applying the MoE layer.
-    """
-    # Check constraints.
-    assert hidden_states.shape[0] == gating_output.shape[0], (
-        "Number of tokens mismatch")
-    assert hidden_states.shape[
-        1] == w1.shape[1] * 16, "Hidden size mismatch w1"
-    assert hidden_states.shape[
-        1] == w2.shape[2] // 2, "Hidden size mismatch w2"
-    assert gating_output.shape[1] == w1.shape[0], "Number of experts mismatch"
-    assert hidden_states.is_contiguous(), "Hidden_states must be contiguous"
-    assert w1.is_contiguous(), "Expert weights1 must be contiguous"
-    assert w2.is_contiguous(), "Expert weights2 must be contiguous"
-    assert hidden_states.dtype in [
-        torch.float32, torch.float16, torch.bfloat16
-    ]
-
-    #TODO fp8 is not implemented yet
-    assert not use_fp8
-
-    M, K = hidden_states.shape
-    E = w1.shape[0]
-    N = w2.shape[1] * 16
-
-    if custom_routing_function is None:
-        topk_weights, topk_ids = fused_topk(hidden_states, gating_output, topk,
-                                            renormalize)
-    else:
-        topk_weights, topk_ids = custom_routing_function(
-            hidden_states, gating_output, topk, renormalize)
-
-    get_config_func = functools.partial(try_get_optimal_moe_config,
-                                        w1.shape,
-                                        w2.shape,
-                                        topk_ids.shape[1],
-                                        "float8" if use_fp8 else None,
-                                        override_config=override_config,
-                                        is_marlin=True)
-    config = get_config_func(M)
-
-    block_size_m = config['BLOCK_SIZE_M']
-
-    sorted_token_ids, _, _ = moe_align_block_size(topk_ids, block_size_m, E)
-
-    max_workspace_size = ((M + 255) // 256) * (max(2 * N, K) // 64) * 16
-    workspace = torch.zeros(max_workspace_size,
-                            dtype=torch.int,
-                            device="cuda",
-                            requires_grad=False)
-
-    intermediate_cache2 = torch.empty((M * topk_ids.shape[1], N),
-                                      device=hidden_states.device,
-                                      dtype=hidden_states.dtype)
-
-    intermediate_cache1 = torch.ops._moe_C.marlin_gemm_moe(
-        hidden_states, w1, sorted_token_ids, topk_weights, topk_ids, w1_scale,
-        g_idx1, rand_perm1, workspace, M, 2 * N, K, True, E, topk,
-        block_size_m, True, False)
-
-    ops.silu_and_mul(intermediate_cache2, intermediate_cache1.view(-1, 2 * N))
-
-    intermediate_cache3 = torch.ops._moe_C.marlin_gemm_moe(
-        intermediate_cache2, w2, sorted_token_ids, topk_weights, topk_ids,
-        w2_scale, g_idx2, rand_perm2, workspace, M, K, N, True, E, topk,
-        block_size_m, False, True)
-
-    return torch.sum(intermediate_cache3.view(*intermediate_cache3.shape),
-                     dim=1)
-
-
->>>>>>> 1248e850
 def get_config_dtype_str(dtype: torch.dtype,
                          use_int8_w8a16: Optional[bool] = False,
                          use_fp8_w8a8: Optional[bool] = False):
