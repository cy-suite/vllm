--- conflicted
+++ resolved
@@ -192,61 +192,6 @@
         else:
             ops.rotary_embedding(positions, query, key, self.head_size,
                                  self.cos_sin_cache, self.is_neox_style)
-        return query, key
-
-    def forward_hpu(
-        self,
-        positions: torch.Tensor,
-        query: torch.Tensor,
-        key: torch.Tensor,
-        offsets: Optional[torch.Tensor] = None,
-    ) -> Tuple[torch.Tensor, torch.Tensor]:
-        from habana_frameworks.torch.hpex.kernels import (
-            RotaryPosEmbeddingMode, apply_rotary_pos_emb)
-        positions = positions.flatten()
-        if offsets is not None:
-            positions = positions + offsets
-        num_tokens = positions.shape[0]
-        cos_sin = self.cos_sin_cache.index_select(0, positions).view(
-            num_tokens, 1, -1)
-        cos, sin = cos_sin.chunk(2, dim=-1)
-        # HPU RoPE kernel requires hidden dimension for cos and sin to be equal
-        # to query hidden dimension, so the original tensors need to be
-        # expanded
-        # GPT-NeoX kernel requires position_ids = None, offset, mode = BLOCKWISE
-        # and expansion of cos/sin tensors via concatenation
-        # GPT-J kernel requires position_ids = None, offset = 0, mode = PAIRWISE
-        # and expansion of cos/sin tensors via repeat_interleave
-        rope_mode: RotaryPosEmbeddingMode
-        if self.is_neox_style:
-            rope_mode = RotaryPosEmbeddingMode.BLOCKWISE
-            cos = torch.cat((cos, cos), dim=-1)
-            sin = torch.cat((sin, sin), dim=-1)
-        else:
-            rope_mode = RotaryPosEmbeddingMode.PAIRWISE
-            sin = torch.repeat_interleave(sin,
-                                          2,
-                                          dim=-1,
-                                          output_size=cos_sin.shape[-1])
-            cos = torch.repeat_interleave(cos,
-                                          2,
-                                          dim=-1,
-                                          output_size=cos_sin.shape[-1])
-
-        query_shape = query.shape
-        query = query.view(num_tokens, -1, self.head_size)
-        query_rot = query[..., :self.rotary_dim]
-        query_pass = query[..., self.rotary_dim:]
-        query_rot = apply_rotary_pos_emb(query_rot, cos, sin, None, 0,
-                                         rope_mode)
-        query = torch.cat((query_rot, query_pass), dim=-1).reshape(query_shape)
-
-        key_shape = key.shape
-        key = key.view(num_tokens, -1, self.head_size)
-        key_rot = key[..., :self.rotary_dim]
-        key_pass = key[..., self.rotary_dim:]
-        key_rot = apply_rotary_pos_emb(key_rot, cos, sin, None, 0, rope_mode)
-        key = torch.cat((key_rot, key_pass), dim=-1).reshape(key_shape)
         return query, key
 
     def extra_repr(self) -> str:
@@ -983,33 +928,12 @@
             high_freq_factor = rope_scaling["high_freq_factor"]
             original_max_position = rope_scaling[
                 "original_max_position_embeddings"]
-<<<<<<< HEAD
             rotary_emb = Llama3RotaryEmbedding(head_size, rotary_dim,
                                                max_position, base,
                                                is_neox_style, dtype,
                                                scaling_factor, low_freq_factor,
                                                high_freq_factor,
                                                original_max_position)
-=======
-            if current_platform.is_hpu():
-                from vllm_hpu_extension.rotary_embed import (
-                    HpuLlama3RotaryEmbedding)
-                rotary_emb = HpuLlama3RotaryEmbedding(
-                    head_size,
-                    rotary_dim,
-                    max_position,
-                    base,
-                    is_neox_style,
-                    scaling_factor,
-                    low_freq_factor,
-                    high_freq_factor,
-                    original_max_position,
-                    RoPEFallback=Llama3RotaryEmbedding)
-            else:
-                rotary_emb = Llama3RotaryEmbedding(
-                    head_size, rotary_dim, max_position, base, is_neox_style,
-                    dtype, scaling_factor, low_freq_factor, high_freq_factor,
-                    original_max_position)
         elif scaling_type == "default":
             if "mrope_section" in rope_scaling:
                 rotary_emb = MRotaryEmbedding(
@@ -1022,26 +946,14 @@
                     mrope_section=rope_scaling["mrope_section"],
                 )
             else:
-                if current_platform.is_hpu():
-                    from vllm_hpu_extension.rotary_embed \
-                        import HpuRotaryEmbedding
-                    rotary_emb = HpuRotaryEmbedding(
-                        head_size,
-                        rotary_dim,
-                        max_position,
-                        base,
-                        is_neox_style,
-                        RoPEFallback=RotaryEmbedding)
-                else:
-                    rotary_emb = RotaryEmbedding(
-                        head_size,
-                        rotary_dim,
-                        max_position,
-                        base,
-                        is_neox_style,
-                        dtype,
-                    )
->>>>>>> 398c5c3b
+                rotary_emb = RotaryEmbedding(
+                    head_size,
+                    rotary_dim,
+                    max_position,
+                    base,
+                    is_neox_style,
+                    dtype,
+                )
         elif scaling_type == "linear":
             scaling_factor = rope_scaling["factor"]
             rotary_emb = LinearScalingRotaryEmbedding(head_size, rotary_dim,
