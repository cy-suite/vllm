--- conflicted
+++ resolved
@@ -264,13 +264,8 @@
         self.is_neox_style = is_neox_style
 
         # Create the cos and sin cache.
-<<<<<<< HEAD
-        inv_freq = 1.0 / (base**(
-            torch.arange(0, rotary_dim, 2, dtype=torch.float, device="cuda") / rotary_dim))
-=======
         inv_freq = 1.0 / (base**(torch.arange(
             0, rotary_dim, 2, dtype=torch.float, device="cuda") / rotary_dim))
->>>>>>> e3e79e9e
         t = torch.arange(max_position, dtype=torch.float, device="cuda")
         freqs = torch.einsum("i,j -> ij", t, inv_freq)
         cos = freqs.cos()
