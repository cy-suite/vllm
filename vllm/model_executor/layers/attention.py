"""Multi-head attention."""
from typing import List, Optional

import torch
import torch.nn as nn
from xformers import ops as xops
from xformers.ops.fmha.attn_bias import (BlockDiagonalCausalMask,
                                         LowerTriangularMaskWithTensorBias)

from vllm import attention_ops
from vllm import cache_ops
from vllm import pos_encoding_ops
from vllm.model_executor.input_metadata import InputMetadata

_SUPPORTED_HEAD_SIZES = [64, 80, 96, 112, 128, 256]


class PagedAttention(nn.Module):
    # pylint: disable=line-too-long
    """GPT-style multi-head PagedAttention.

    This class takes flattened 1D query, key, and value tensors as input. The
    input 1D tensors can be split into three parts: the prompt tokens, the
    generation tokens, and the paddings.

    |<------------------------------------- num_valid_tokens ------------------------------------->|
    |<--------------- num_prompt_tokens -------------->|<------- num_generation_tokens (M) ------->|
    |<--prompt_0-->|<--prompt_1-->|...|<--prompt_N-1-->|<--generation_0-->|...|<--generation_M-1-->|<--padding-->|

    The prompts might have different lengths, while the generation tokens always
    have length 1. The paddings are appended to make the input length a multiple
    of 8, which is desirable for Tensor Cores.

    The class does the following:
    1. Perform multi_query_kv_attention for the prompts. This operation does
        not use the KV cache.
    2. Wait for the cache operations (e.g., swap, copy) to finish. The cache
        operations are issued by the cache engine before executing the forward
        pass of the model, and they are executed asynchronously.
    3. Reshape and store the input key and value tensors in the KV cache.
    4. Perform single_query_cached_kv_attention for the generation tokens.
        This operation reads the previous key and value tensors from the KV
        cache.
    5. Output a flattened 1D tensor.
    """

    def __init__(self,
                 num_heads: int,
                 head_size: int,
                 scale: float,
                 num_kv_heads: Optional[int] = None) -> None:
        super().__init__()
        self.num_heads = num_heads
        self.head_size = head_size
        self.scale = float(scale)
        self.attn_op = xops.fmha.cutlass.FwOp()
        self.num_kv_heads = num_heads if num_kv_heads is None else num_kv_heads

        assert self.num_heads % self.num_kv_heads == 0
        self.num_queries_per_kv = self.num_heads // self.num_kv_heads
        self.head_mapping = torch.repeat_interleave(
            torch.arange(self.num_kv_heads, dtype=torch.int32, device="cuda"),
            self.num_queries_per_kv)

        if self.head_size not in _SUPPORTED_HEAD_SIZES:
            raise ValueError(f"head_size ({self.head_size}) is not supported. "
                             f"Supported head sizes: {_SUPPORTED_HEAD_SIZES}.")

    def set_attn_bias(self, input_metadata: InputMetadata) -> None:
        if input_metadata.attn_bias:
            # Already set by a previous layer.
            return
        prompt_lens = input_metadata.prompt_lens
        attn_bias = BlockDiagonalCausalMask.from_seqlens(prompt_lens)
        input_metadata.attn_bias.append(attn_bias)

    def multi_query_kv_attention(
        self,
        output: torch.Tensor,
        query: torch.Tensor,
        key: torch.Tensor,
        value: torch.Tensor,
        input_metadata: InputMetadata,
    ) -> torch.Tensor:
        """Normal attention for the prompt tokens.

        Args:
            output: shape = [num_prompt_tokens, num_heads, head_size]
            query: shape = [num_prompt_tokens, num_heads, head_size]
            key: shape = [num_prompt_tokens, num_kv_heads, head_size]
            value: shape = [num_prompt_tokens, num_kv_heads, head_size]
            input_metadata: metadata for paged attention.
        """

        if self.num_kv_heads != self.num_heads:
            # Project the key and value tensors to the desired number of heads.
            key = torch.repeat_interleave(key, self.num_queries_per_kv, dim=1)
            value = torch.repeat_interleave(value,
                                            self.num_queries_per_kv,
                                            dim=1)

        # TODO(woosuk): The unsqueeze op may incur some CPU overhead. Optimize.
        out = xops.memory_efficient_attention_forward(
            query.unsqueeze(0),
            key.unsqueeze(0),
            value.unsqueeze(0),
            attn_bias=input_metadata.attn_bias[0],
            p=0.0,
            scale=self.scale,
            op=self.attn_op,
        )
        # TODO(woosuk): Unnecessary copy. Optimize.
        output.copy_(out.squeeze(0))
        return output

    def single_query_cached_kv_attention(
        self,
        output: torch.Tensor,
        query: torch.Tensor,
        key_cache: torch.Tensor,
        value_cache: torch.Tensor,
        input_metadata: InputMetadata,
    ) -> None:
        """PagedAttention for the generation tokens.

        Args:
            output: shape = [num_generation_tokens, num_heads, head_size]
            query: shape = [num_generation_tokens, num_heads, head_size]
            key_cache: shape = [num_blocks, num_kv_heads, head_size/x,
                block_size, x]
            value_cache: shape = [num_blocks, num_kv_heads, head_size,
                block_size]
            input_metadata: metadata for paged attention.
        """
        block_size = value_cache.shape[3]
        attention_ops.single_query_cached_kv_attention(
            output,
            query,
            key_cache,
            value_cache,
            self.head_mapping,
            self.scale,
            input_metadata.block_tables,
            input_metadata.context_lens,
            block_size,
            input_metadata.max_context_len,
            None,  # alibi_slopes
        )

    def forward(
        self,
        query: torch.Tensor,
        key: torch.Tensor,
        value: torch.Tensor,
        key_cache: Optional[torch.Tensor],
        value_cache: Optional[torch.Tensor],
        input_metadata: InputMetadata,
        cache_event: Optional[torch.cuda.Event],
    ) -> torch.Tensor:
        """PagedAttention forward pass.

        NOTE: The query, key, and value tensors must be sliced from a qkv
        tensor of shape [num_tokens, 3 * num_heads * head_size].

        Args:
            query: shape = [num_tokens, num_heads * head_size]
            key: shape = [num_tokens, num_kv_heads * head_size]
            value: shape = [num_tokens, num_kv_heads * head_size]
            key_cache: shape = [num_blocks, num_kv_heads, head_size/x,
                block_size, x]
            value_cache: shape = [num_blocks, num_kv_heads, head_size,
                block_size]
            input_metadata: metadata for paged attention.
            cache_event: event to wait for the cache operations to finish.

        Returns:
            shape = [num_tokens, num_heads * head_size]
        """

        # Reshape the query, key, and value tensors.
        query = query.view(-1, self.num_heads, self.head_size)
        key = key.view(-1, self.num_kv_heads, self.head_size)
        value = value.view(-1, self.num_kv_heads, self.head_size)

        # Pre-allocate the output tensor.
        output = torch.empty_like(query)

        # Compute the attention op for prompts.
        num_prompt_tokens = input_metadata.num_prompt_tokens
        if num_prompt_tokens > 0:
            self.set_attn_bias(input_metadata)
            self.multi_query_kv_attention(
                output[:num_prompt_tokens],
                query[:num_prompt_tokens],
                key[:num_prompt_tokens],
                value[:num_prompt_tokens],
                input_metadata,
            )

        # Wait until the cache op is done.
        if cache_event is not None:
            cache_event.wait()

        # Reshape the keys and values and store them in the cache.
        # When key_cache and value_cache are not provided, the new key
        # and value vectors will not be cached.
        num_valid_tokens = input_metadata.num_valid_tokens
        if (num_valid_tokens > 0 and key_cache is not None
                and value_cache is not None):
            # The stride is 3 because the key and value are sliced from qkv.
            cache_ops.reshape_and_cache(
                key[:num_valid_tokens],
                value[:num_valid_tokens],
                key_cache,
                value_cache,
                input_metadata.slot_mapping,
            )

        if input_metadata.num_generation_tokens > 0:
            assert key_cache is not None and value_cache is not None, (
                "key_cache and value_cache must be provided when "
                "generating tokens.")
            # Compute the attention op for generation tokens.
            self.single_query_cached_kv_attention(
                output[num_prompt_tokens:num_valid_tokens],
                query[num_prompt_tokens:num_valid_tokens], key_cache,
                value_cache, input_metadata)

        # Reshape the output tensor.
        # NOTE(woosuk): The output tensor may include paddings.
        return output.view(-1, self.num_heads * self.head_size)


class LlamaRotaryEmbedding(nn.Module):
    def __init__(self, rotary_dim,  max_position_embeddings=2048, base=10000) -> None:
        super().__init__()
        self.max_position_embeddings = max_position_embeddings
        self.base = base
        self.rotary_dim = rotary_dim
        
        # Create the cos and sin cache.
        inv_freq = 1.0 / (base**(torch.arange(0, rotary_dim, 2) / rotary_dim))
        self.register_buffer("inv_freq", inv_freq, persistent=False)
        self._set_cos_sin_cache(seq_len=max_position_embeddings)
    
    def _set_cache(self, t):
        freqs = torch.einsum("i,j -> ij", t, self.inv_freq.float())
        cos = freqs.cos()
        sin = freqs.sin()
        cache = torch.cat((cos, sin), dim=-1)
        # FIXME(woosuk): This assumes that we configure the default dtype when
        # initializing the model.
        # TODO(woosuk): Make it more robust.
        torch_dtype = torch.get_default_dtype()
        cache = cache.to(torch_dtype)
        self.register_buffer("cos_sin_cache", cache, persistent=False)
        
    def _set_cos_sin_cache(self, seq_len):
        self.max_seq_len_cached = seq_len
        t = torch.arange(self.max_seq_len_cached).float()
        self._set_cache(t)
        
    def forward(self, seq_len):
        if seq_len is not None and seq_len > self.max_seq_len_cached:
            self._set_cos_sin_cache(seq_len)
        return self.cos_sin_cache


class LlamaLinearScalingRotaryEmbedding(LlamaRotaryEmbedding):
    def __init__(self, dim, max_position_embeddings=2048, base=10000, scaling_factor=1.0):
        self.scaling_factor = scaling_factor
        super().__init__(dim, max_position_embeddings, base)
    
    def _set_cos_sin_cache(self, seq_len):
        self.max_seq_len_cached = seq_len
        t = torch.arange(self.max_seq_len_cached).float() / self.scaling_factor
        self._set_cache(t)
    

class LlamaDynamicNTKScalingRotaryEmbedding(LlamaRotaryEmbedding):
    def __init__(self, dim, max_position_embeddings=2048, base=10000, scaling_factor=1.0):
        self.scaling_factor = scaling_factor
        super().__init__(dim, max_position_embeddings, base)
    
    def _set_cos_sin_cache(self, seq_len):
        self.max_seq_len_cached = seq_len    
        if seq_len > self.max_position_embeddings:
            base = self.base * (
                (self.scaling_factor * seq_len / self.max_position_embeddings) - (self.scaling_factor - 1)
            ) ** (self.rotary_dim / (self.rotary_dim - 2))
            
            inv_freq = 1.0 / (base**(torch.arange(0, self.rotary_dim, 2).float() / self.rotary_dim))
            self.register_buffer("inv_freq", inv_freq, persistent=False)

        t = torch.arange(self.max_seq_len_cached).float()
        self._set_cache(t)
    

class PagedAttentionWithRoPE(PagedAttention):
    """PagedAttention with GPT-NeoX style rotary embedding."""

    def __init__(
        self,
        num_heads: int,
        head_size: int,
        scale: float,
        rotary_dim: int,
        max_position: int = 8192,
        base: int = 10000,
<<<<<<< HEAD
        rope_scaling: Optional[dict] = None
=======
        num_kv_heads: Optional[int] = None,
>>>>>>> 6fc2a38b
    ) -> None:
        super().__init__(num_heads, head_size, scale, num_kv_heads)

        if rope_scaling is None:
            self.rotary_emb = LlamaRotaryEmbedding(rotary_dim, max_position, base)
        elif rope_scaling["type"] == "linear":
            self.rotary_emb = LlamaLinearScalingRotaryEmbedding(rotary_dim, max_position, base, rope_scaling["factor"])
        elif rope_scaling["type"] == "dynamic":
            self.rotary_emb = LlamaDynamicNTKScalingRotaryEmbedding(rotary_dim, max_position, base, rope_scaling["factor"])
        else:
            raise ValueError(rope_scaling)
        
    def forward(
        self,
        positions: torch.Tensor,
        query: torch.Tensor,
        key: torch.Tensor,
        value: torch.Tensor,
        key_cache: torch.Tensor,
        value_cache: torch.Tensor,
        input_metadata: InputMetadata,
        cache_event: Optional[torch.cuda.Event],
        seq_len: int = None
    ) -> torch.Tensor:
        """ PagedAttention forward pass with rotary embedding.

        Args:
            positions: shape = [num_tokens]
                        query: shape = [num_tokens, num_heads * head_size]
            key: shape = [num_tokens, num_kv_heads * head_size]
            value: shape = [num_tokens, num_kv_heads * head_size]
            key_cache: shape = [num_blocks, num_kv_heads, head_size/x,
                block_size, x]
            value_cache: shape = [num_blocks, num_kv_heads, head_size,
                block_size]
            input_metadata: metadata for paged attention.
            cache_event: event to wait for the cache operations to finish.

        Returns:
            shape = [num_tokens, num_heads * head_size]
        """

        # Apply rotary embedding to the query and key before passing them
        # to the attention op.
        cos_sin_cache = self.rotary_emb(seq_len)
        
        pos_encoding_ops.rotary_embedding_neox(
            positions,
            query,
            key,
            self.head_size,
            cos_sin_cache,
        )
        return super().forward(
            query,
            key,
            value,
            key_cache,
            value_cache,
            input_metadata,
            cache_event,
        )


class PagedAttentionWithALiBi(PagedAttention):
    """PagedAttention with ALiBi attention bias."""

    def __init__(
        self,
        num_heads: int,
        head_size: int,
        scale: float,
        slopes: List[float],
    ) -> None:
        super().__init__(num_heads, head_size, scale)
        assert len(slopes) == num_heads

        slopes = torch.tensor(slopes, dtype=torch.float32)
        self.register_buffer("alibi_slopes", slopes, persistent=False)

    def set_attn_bias(self, input_metadata: InputMetadata) -> None:
        if input_metadata.attn_bias:
            # Already set by a previous layer.
            return
        # Generates ALiBi mask for each prompt.
        for prompt_len in input_metadata.prompt_lens:
            bias = torch.arange(prompt_len)
            bias = bias[None, :] - bias[:, None]
            bias = bias.to(self.alibi_slopes.device)

            # When using custom attention bias, xformers requires the bias to
            # be sliced from a tensor whose length is a multiple of 8.
            padded_len = (prompt_len + 7) // 8 * 8
            bias = torch.empty(
                self.num_heads,
                padded_len,
                padded_len,
                device=self.alibi_slopes.device,
            )[:, :prompt_len, :prompt_len].copy_(bias)
            bias.mul_(self.alibi_slopes[:, None, None])
            attn_bias = LowerTriangularMaskWithTensorBias(bias)
            input_metadata.attn_bias.append(attn_bias)

    def multi_query_kv_attention(
        self,
        output: torch.Tensor,
        query: torch.Tensor,
        key: torch.Tensor,
        value: torch.Tensor,
        input_metadata: InputMetadata,
    ) -> torch.Tensor:
        """Attention with ALiBi bias for the prompt tokens.

        Args:
            output: shape = [num_prompt_tokens, num_heads, head_size]
            query: shape = [num_prompt_tokens, num_heads, head_size]
            key: shape = [num_prompt_tokens, num_heads, head_size]
            value: shape = [num_prompt_tokens, num_heads, head_size]
            input_metadata: metadata for paged attention.
        """
        # FIXME(woosuk): Because xformers does not support dynamic sequence
        # lengths with custom attention bias, we process each prompt one by
        # one. This is inefficient, especially when we have many short prompts.
        start = 0
        for i, prompt_len in enumerate(input_metadata.prompt_lens):
            end = start + prompt_len
            out = xops.memory_efficient_attention_forward(
                query[None, start:end],
                key[None, start:end],
                value[None, start:end],
                attn_bias=input_metadata.attn_bias[i],
                p=0.0,
                scale=self.scale,
                op=self.attn_op,
            )
            # TODO(woosuk): Unnecessary copy. Optimize.
            output[start:end].copy_(out.squeeze(0))
            start += prompt_len
        return output

    def single_query_cached_kv_attention(
        self,
        output: torch.Tensor,
        query: torch.Tensor,
        key_cache: torch.Tensor,
        value_cache: torch.Tensor,
        input_metadata: InputMetadata,
    ) -> None:
        """PagedAttention with ALiBi bias for the generation tokens.

        Args:
            output: shape = [num_generation_tokens, num_heads, head_size]
            query: shape = [num_generation_tokens, num_heads, head_size]
            key_cache: shape = [num_blocks, num_heads, head_size/x,
                block_size, x]
            value_cache: shape = [num_blocks, num_heads, head_size, block_size]
            input_metadata: metadata for paged attention.
        """
        block_size = value_cache.shape[3]
        attention_ops.single_query_cached_kv_attention(
            output,
            query,
            key_cache,
            value_cache,
            self.head_mapping,
            self.scale,
            input_metadata.block_tables,
            input_metadata.context_lens,
            block_size,
            input_metadata.max_context_len,
            self.alibi_slopes,
        )<|MERGE_RESOLUTION|>--- conflicted
+++ resolved
@@ -307,11 +307,8 @@
         rotary_dim: int,
         max_position: int = 8192,
         base: int = 10000,
-<<<<<<< HEAD
-        rope_scaling: Optional[dict] = None
-=======
+        rope_scaling: Optional[dict] = None,
         num_kv_heads: Optional[int] = None,
->>>>>>> 6fc2a38b
     ) -> None:
         super().__init__(num_heads, head_size, scale, num_kv_heads)
 
