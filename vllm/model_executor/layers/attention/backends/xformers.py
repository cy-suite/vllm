--- conflicted
+++ resolved
@@ -68,12 +68,7 @@
         Returns:
             shape = [num_tokens, num_heads * head_size]
         """
-<<<<<<< HEAD
-        batch_size, seq_len, hidden_size = query.shape
-        # print("SANG-TODO query size: ", query.size())
-=======
         num_tokens, hidden_size = query.shape
->>>>>>> 406f1d40
         # Reshape the query, key, and value tensors.
         query = query.view(-1, self.num_heads, self.head_size)
         key = key.view(-1, self.num_kv_heads, self.head_size)
@@ -157,16 +152,10 @@
                     key = key.unsqueeze(0)
                     value = value.unsqueeze(0)
                 else:
-<<<<<<< HEAD
-                    query = query.unflatten(0, (batch_size, seq_len))
-                    key = key.unflatten(0, (batch_size, seq_len))
-                    value = value.unflatten(0, (batch_size, seq_len))
-=======
                     query = query.unflatten(0, (num_tokens))
                     key = key.unflatten(0, (num_tokens))
                     value = value.unflatten(0, (num_tokens))
 
->>>>>>> 406f1d40
                 out = xops.memory_efficient_attention_forward(
                     query,
                     key,
