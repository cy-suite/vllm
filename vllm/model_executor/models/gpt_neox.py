--- conflicted
+++ resolved
@@ -254,12 +254,8 @@
                 hidden_size = self.config.hidden_size
                 head_size = hidden_size // num_heads
                 if "query_key_value.weight" in name:
-<<<<<<< HEAD
-                    loaded_weight = loaded_weight.view(-1, 3, head_size, hidden_size)
-=======
                     loaded_weight = loaded_weight.view(-1, 3, head_size,
                                                        hidden_size)
->>>>>>> e41f0670
                     loaded_weight = loaded_weight.transpose(0, 1)
                     loaded_weight = loaded_weight.reshape(-1, hidden_size)
                 elif "query_key_value.bias" in name:
