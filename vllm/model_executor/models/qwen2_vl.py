--- conflicted
+++ resolved
@@ -757,11 +757,6 @@
     return llm_num_vision_tokens
 
 
-<<<<<<< HEAD
-def input_processor_for_qwen2_vl(
-        ctx: InputContext, inputs: DecoderOnlyInputs) -> DecoderOnlyInputs:
-    multi_modal_data = inputs.get("multi_modal_data", None)
-=======
 def _expand_pad_tokens(inputs: list, token_id: int, make_batched_fn: Callable,
                        data_type_key: str, image_processor: Any,
                        prompt_token_ids: List[int]) -> List[int]:
@@ -804,10 +799,11 @@
     return prompt_token_ids_with_data
 
 
-def input_processor_for_qwen2_vl(ctx: InputContext,
-                                 llm_inputs: LLMInputs) -> LLMInputs:
-    multi_modal_data = llm_inputs.get("multi_modal_data", None)
->>>>>>> 2ae25f79
+def input_processor_for_qwen2_vl(
+    ctx: InputContext,
+    inputs: DecoderOnlyInputs,
+) -> DecoderOnlyInputs:
+    multi_modal_data = inputs.get("multi_modal_data", None)
     if multi_modal_data is None:
         return inputs
 
