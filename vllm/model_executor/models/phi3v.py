# Copyright 2024 The vLLM team.
# Copyright 2024 Microsoft and the HuggingFace Inc. team. All rights reserved.
#
# Licensed under the Apache License, Version 2.0 (the "License");
# you may not use this file except in compliance with the License.
# You may obtain a copy of the License at
#
#     http://www.apache.org/licenses/LICENSE-2.0
#
# Unless required by applicable law or agreed to in writing, software
# distributed under the License is distributed on an "AS IS" BASIS,
# WITHOUT WARRANTIES OR CONDITIONS OF ANY KIND, either express or implied.
# See the License for the specific language governing permissions and
# limitations under the License.
from functools import cached_property
from typing import (Iterable, List, Literal, Mapping, Optional, Set, Tuple,
                    TypedDict, Union)

import torch
import torch.nn as nn
from transformers import (BatchFeature, CLIPVisionConfig, PretrainedConfig,
                          ProcessorMixin)

from vllm.attention import AttentionMetadata
from vllm.config import VllmConfig
from vllm.inputs import InputContext
from vllm.logger import init_logger
from vllm.model_executor.layers.quantization import QuantizationConfig
from vllm.model_executor.layers.sampler import SamplerOutput, get_sampler
from vllm.model_executor.layers.vocab_parallel_embedding import (
    VocabParallelEmbedding)
from vllm.model_executor.models.clip import CLIPVisionModel
from vllm.model_executor.sampling_metadata import SamplingMetadata
from vllm.multimodal import MULTIMODAL_REGISTRY
from vllm.multimodal.inputs import NestedTensors
from vllm.multimodal.processing import (BaseMultiModalProcessor,
<<<<<<< HEAD
                                        MultiModalDataDict,
=======
>>>>>>> 98356735
                                        MultiModalDataItems, ProcessorInputs,
                                        PromptReplacement)
from vllm.sequence import IntermediateTensors
from vllm.utils import is_list_of

from .clip import dummy_image_for_clip
from .interfaces import SupportsMultiModal, SupportsPP
from .utils import (AutoWeightsLoader, WeightsMapper, flatten_bn,
                    init_vllm_registered_model, maybe_prefix,
                    merge_multimodal_embeddings)

logger = init_logger(__name__)

# Cannot find the following 2 numbers from hf config.
_IMAGE_TOKEN_ID = 32044

# Result in the max possible feature size (h:w = 16:1)
MAX_IMAGE_FEATURE_SIZE_HEIGHT = 8000
MAX_IMAGE_FEATURE_SIZE_WIDTH = 50

CLIP_VIT_LARGE_PATCH14_336_CONFIG = CLIPVisionConfig(dropout=0.0,
                                                     hidden_act="quick_gelu",
                                                     hidden_size=1024,
                                                     image_size=336,
                                                     intermediate_size=4096,
                                                     num_attention_heads=16,
                                                     num_channels=3,
                                                     num_hidden_layers=24,
                                                     patch_size=14,
                                                     projection_dim=768)


def _init_img_processor(hf_config: PretrainedConfig,
                        quant_config: Optional[QuantizationConfig],
                        prefix: str = "") -> CLIPVisionModel:
    clip_config = CLIP_VIT_LARGE_PATCH14_336_CONFIG
    layer_idx = hf_config.img_processor.get('layer_idx', -2)

    # Initialize the CLIP only up to the required feature layer
    if layer_idx < 0:
        num_hidden_layers = clip_config.num_hidden_layers + \
            layer_idx + 1
    else:
        num_hidden_layers = layer_idx + 1

    img_processor = CLIPVisionModel(
        clip_config,
        quant_config,
        num_hidden_layers_override=num_hidden_layers,
        prefix=prefix,
    )

    return img_processor


class Phi3VImagePixelInputs(TypedDict):
    type: Literal["pixel_values"]
    data: Union[torch.Tensor, List[torch.Tensor]]
    """
    Shape:
    `(batch_size * num_images, 1 + num_patches, num_channels, height, width)`

    Note that `num_patches` may be different per batch and image,
    in which case the data is passed as a list instead of a batched tensor.
    """

    image_sizes: torch.Tensor
    """
    Shape: `(batch_size * num_images, 2)`

    This should be in `(height, width)` format.
    """


class Phi3VImageEmbeddingInputs(TypedDict):
    type: Literal["image_embeds"]
    data: Union[torch.Tensor, List[torch.Tensor]]
    """Shape: `(batch_size * num_images, image_feature_size, hidden_size)`

    `hidden_size` must match the hidden size of language model backbone.
    """


Phi3VImageInputs = Union[Phi3VImagePixelInputs, Phi3VImageEmbeddingInputs]


class Phi3ImageEmbeddingBase(nn.Module):

    def __init__(self) -> None:
        super().__init__()
        self.layer_idx: int
        self.type_feature: str
        self.img_processor: CLIPVisionModel

    def get_img_features(self,
                         img_embeds: torch.FloatTensor) -> torch.FloatTensor:
        TYPE_FEATURE = self.type_feature

        # NOTE: we skip the step to select the vision feature layer since
        # this is already done inside the img_processor
        img_feature = self.img_processor(img_embeds)

        if TYPE_FEATURE == "patch":
            patch_feature = img_feature[:, 1:]
            return patch_feature

        if TYPE_FEATURE == "cls_patch":
            return img_feature

        raise NotImplementedError


# adapted from https://huggingface.co/microsoft/Phi-3-vision-128k-instruct/blob/main/image_embedding_phi3_v.py
class Phi3HDImageEmbedding(Phi3ImageEmbeddingBase):
    """Phi3 Image embedding with HD transform."""

    def __init__(self,
                 config: PretrainedConfig,
                 quant_config: Optional[QuantizationConfig],
                 prefix: str = "") -> None:
        super().__init__()

        # n_embed or hidden_size
        hidden_size = config.n_embd if hasattr(
            config, 'n_embd') else config.hidden_size

        self.img_processor = _init_img_processor(
            config, quant_config, prefix=f"{prefix}.img_processor")

        image_dim_out = config.img_processor['image_dim_out']
        self.num_img_tokens = config.img_processor['num_img_tokens']

        self.image_dim_out = image_dim_out

        # global_gn and sub_gn for hd transform, serves as line separator
        self.use_hd_transform = config.embd_layer.get('use_hd_transform',
                                                      False)
        self.with_learnable_separator = config.embd_layer.get(
            'with_learnable_separator', False)
        self.hd_transform_order = config.embd_layer.get(
            'hd_transform_order', 'glb_sub')
        # with_hd_transform and with_learnable_separator should have same value
        assert self.use_hd_transform and self.with_learnable_separator

        # 1024 * 4, merge spatial to channel dimension
        self.glb_GN = nn.Parameter(torch.empty([1, 1, self.image_dim_out * 4]))
        self.sub_GN = nn.Parameter(
            torch.empty([1, 1, 1, self.image_dim_out * 4]))

        dim_projection = hidden_size
        depth = 2
        layers = [nn.Linear(image_dim_out * 4, dim_projection)]
        for _ in range(1, depth):
            layers.extend(
                [nn.GELU(),
                 nn.Linear(dim_projection, dim_projection)])
        self.img_projection = nn.Sequential(*layers)

        self.type_feature = config.img_processor.get('type_feature', 'patch')

    def forward(self, pixel_values: torch.FloatTensor,
                image_sizes: torch.Tensor) -> torch.FloatTensor:
        """
        process image and return vision embeddings.

        pixel_values: (num_images, num_crops, c, h, w)
        output: (num_images, num_img_tokens, hidden_size)
        """
        num_images, num_crops, c, h, w = pixel_values.shape
        pixel_values = pixel_values.flatten(0, 1)
        img_features = self.get_img_features(pixel_values)
        img_features = img_features.reshape(num_images, num_crops, -1,
                                            self.image_dim_out)
        image_features_proj = self.hd_feature_transform(
            img_features, image_sizes)
        return image_features_proj

    def hd_feature_transform(self, image_features, image_sizes):
        """
        image_features: (num_images, num_crops+1, 24*24, 1024)
        """
        assert (
            self.hd_transform_order == 'sub_glb'
        ), f'hd_transform_order `{self.hd_transform_order}` not implemented'
        if isinstance(self.img_projection, nn.Sequential):
            target_device = self.img_projection[0].bias.device
            target_dtype = self.img_projection[0].bias.dtype
        else:  # It's a single nn.Linear layer
            target_device = self.img_projection.bias.device
            target_dtype = self.img_projection.bias.dtype

        global_image_features = image_features[:,
                                               0]  # (num_images, 24*24, 1024)
        # global feature can be viewed as a special HD case with num_crops 1x1
        global_image_features_hd = self.reshape_hd_patches_2x2merge(
            global_image_features, 1, 1)
        global_image_features_hd_newline = self.add_image_newline(
            global_image_features_hd)

        batch_image_features_proj = []
        # need a for loop to process each image because of different image sizes
        # (patch arrangement is different for each image)
        for i, img_size in enumerate(image_sizes):
            h, w = img_size
            h_crop = h // 336
            w_crop = w // 336
            num_crops = h_crop * w_crop

            # NOTE: real num_crops is padded
            # (num_crops, 24*24, 1024)
            sub_image_features = image_features[i, 1:1 + num_crops]
            sub_image_features_hd = self.reshape_hd_patches_2x2merge(
                sub_image_features, h_crop, w_crop)
            sub_image_features_hd_newline = self.add_image_newline(
                sub_image_features_hd)

            # [sub features, separator, global features]
            image_embeddings = torch.cat([
                sub_image_features_hd_newline.squeeze(
                    0),  # (h_crop*12*(w_crop*12+1), 4096)
                self.glb_GN.squeeze(0),
                global_image_features_hd_newline[i],
            ])
            img_proj = self.img_projection(
                image_embeddings.to(target_device, target_dtype))
            batch_image_features_proj.append(img_proj)

        return batch_image_features_proj

    def reshape_hd_patches_2x2merge(self, image_features, h_crop, w_crop):
        """
        image_features: (num_images*num_crops, 24*24, 1024)
        output: (num_images, h_crop*12, w_crop*12, 4096)
        where h_crop*w_crop == num_crops
        """
        N, L, C = image_features.shape
        assert L == 576 and C == 1024 and N % (h_crop * w_crop) == 0
        num_images = N // (h_crop * w_crop)
        H = int(L**0.5)
        image_features_hd = (
            image_features.reshape(N, H, H, C)  # N, 24, 24, 1024
            .reshape(N, H // 2, 2, H // 2, 2, C)  # N, 12, 2, 12, 2, 1024
            .permute(0, 1, 3, 2, 4, 5)  # N, 12, 12, 2, 2, 1024
            .reshape(N, -1, 4 * C)  # N, 144, 4096
            .reshape(num_images, h_crop, w_crop, H // 2, H // 2,
                     -1)  # n_img, h_crop, w_crop, 12, 12, 4096
            .permute(0, 1, 3, 2, 4, 5)  # n_img, h_crop, 12, w_crop, 12, 4096
            .reshape(num_images, h_crop * H // 2, w_crop * H // 2,
                     4 * C)  # n_img, h_crop*12, w_crop*12, 4096
        )
        return image_features_hd

    def add_image_newline(self, image_features_hd):
        """
        image_features_hd: (num_images, h_crop*12, w_crop*12, 4096)
        output: (num_images, (h_crop*12) * (w_crop*12+1), 4096)
        """
        num_images, h, w, hid_dim = image_features_hd.shape
        # add the newline token to the HD image feature patches
        newline_embeddings = self.sub_GN.expand(num_images, h, -1,
                                                -1)  # (n_img, h, 1, hid_dim)
        image_features_hd_newline = torch.cat(
            [image_features_hd, newline_embeddings],
            dim=2).reshape(num_images, -1, hid_dim)
        return image_features_hd_newline


<<<<<<< HEAD
def get_max_phi3v_image_tokens(ctx: InputContext) -> int:
    processor = ctx.get_hf_processor()
    image_processor = processor.image_processor  # type: ignore

    return image_processor.calc_num_image_tokens_from_image_size(
=======
def get_max_phi3v_image_tokens(
    ctx: InputContext,
    *,
    num_crops: Optional[int] = None,
) -> int:
    mm_processor_kwargs = {}
    if num_crops:
        mm_processor_kwargs["num_crops"] = num_crops

    processor = ctx.get_hf_processor(**mm_processor_kwargs)

    return processor.calc_num_image_tokens_from_image_size(
>>>>>>> 98356735
        width=MAX_IMAGE_FEATURE_SIZE_WIDTH,
        height=MAX_IMAGE_FEATURE_SIZE_HEIGHT,
    )


class Phi3VMultiModalProcessor(BaseMultiModalProcessor):
<<<<<<< HEAD

    def _get_hf_processor(
        self,
        *,
        num_crops: Optional[int] = None,
    ) -> ProcessorMixin:
        if num_crops is not None:
            return self.ctx.get_hf_processor(num_crops=num_crops)
        return self.ctx.get_hf_processor()

    def _apply_hf_processor(
        self,
        prompt: str,
        mm_data: MultiModalDataDict,
        mm_processor_kwargs: Mapping[str, object],
    ) -> BatchFeature:
        processed_outputs = super()._apply_hf_processor(
            prompt, mm_data, mm_processor_kwargs)
=======

    def _get_hf_processor(
        self,
        *,
        num_crops: Optional[int] = None,
    ) -> ProcessorMixin:
        if num_crops is not None:
            return self.ctx.get_hf_processor(num_crops=num_crops)
        return self.ctx.get_hf_processor()

    def _call_hf_processor(
        self,
        hf_processor: ProcessorMixin,
        prompt: str,
        processor_data: Mapping[str, object],
        mm_processor_kwargs: Mapping[str, object],
    ) -> BatchFeature:
        processed_outputs = super()._call_hf_processor(
            hf_processor,
            prompt=prompt,
            processor_data=processor_data,
            mm_processor_kwargs=mm_processor_kwargs,
        )

>>>>>>> 98356735
        # Phi3v processor has inserted -1, -2 etc as placeholder in prompt_ids,
        # which will cause OverflowError when decoding the prompt_ids.
        # Therefore, we need to do an early replacement here
        token_ids = processed_outputs['input_ids']
        token_ids[token_ids < 0] = _IMAGE_TOKEN_ID
        processed_outputs['input_ids'] = token_ids
<<<<<<< HEAD
=======

>>>>>>> 98356735
        return processed_outputs

    def _get_prompt_replacements(
        self,
        mm_items: MultiModalDataItems,
        hf_inputs: BatchFeature,
        mm_processor_kwargs: Mapping[str, object],
    ) -> list[PromptReplacement]:
        hf_processor = self._get_hf_processor()
        image_tokens: list[str] = hf_processor.img_tokens  # type: ignore
        image_processor = hf_processor.image_processor  # type: ignore

        mm_config = self.ctx.get_mm_config()
        max_images = mm_config.limit_per_prompt.get("image", 1)

        def get_replacement_phi3v(item_idx: int):
            image_size = mm_items.get_image_size(item_idx)
            num_tokens = image_processor.calc_num_image_tokens_from_image_size(
                width=image_size.width,
                height=image_size.height,
            )

            return [_IMAGE_TOKEN_ID] * num_tokens

        return [
            PromptReplacement(
                modality="image",
                target=image_token,
                replacement=get_replacement_phi3v,
            ) for image_token in image_tokens[:max_images]
        ]

    def _get_dummy_mm_inputs(
        self,
        mm_counts: Mapping[str, int],
    ) -> ProcessorInputs:
        num_images = mm_counts["image"]

        data = dummy_image_for_clip(
            CLIP_VIT_LARGE_PATCH14_336_CONFIG,
            num_images,
            image_width_override=MAX_IMAGE_FEATURE_SIZE_WIDTH,
            image_height_override=MAX_IMAGE_FEATURE_SIZE_HEIGHT,
        )

        hf_processor = self._get_hf_processor()
        image_tokens: list[str] = hf_processor.img_tokens  # type: ignore

        return ProcessorInputs(
            prompt_text="".join(image_tokens[:num_images]),
            mm_data=data,
            mm_processor_kwargs={},
        )


@MULTIMODAL_REGISTRY.register_max_image_tokens(get_max_phi3v_image_tokens)
@MULTIMODAL_REGISTRY.register_processor(Phi3VMultiModalProcessor)
class Phi3VForCausalLM(nn.Module, SupportsMultiModal, SupportsPP):

    def __init__(self, *, vllm_config: VllmConfig, prefix: str = ""):
        super().__init__()
        config = vllm_config.model_config.hf_config
        quant_config = vllm_config.quant_config
        multimodal_config = vllm_config.model_config.multimodal_config
        self.config = config
        self.multimodal_config = multimodal_config
        self.image_token_id = _IMAGE_TOKEN_ID

        self.embed_tokens = VocabParallelEmbedding(
            config.vocab_size,
            config.hidden_size,
            org_num_embeddings=config.vocab_size,
            quant_config=quant_config,
            prefix=maybe_prefix(prefix, "model.embed_tokens"),
        )

        # TODO: Optionally initializes this for supporting input embeddings.
        self.vision_embed_tokens = Phi3HDImageEmbedding(
            config,
            quant_config,
            prefix=maybe_prefix(prefix, "model.vision_embed_tokens"))

        self.language_model = init_vllm_registered_model(
            vllm_config=vllm_config,
            # The prefix is empty intentionally because default prefix of
            # LlamaForCausalLM is "model"
            prefix="",
            # We don't directly initialize vLLM's LlamaForCausalLM so we
            # can automatically apply embedding wrapper if this model is
            # initialized as an embedding model
            architectures=["LlamaForCausalLM"],
        )

        self.make_empty_intermediate_tensors = (
            self.language_model.make_empty_intermediate_tensors)

    @cached_property
    def sampler(self):
        if hasattr(self.language_model, "sampler"):
            return self.language_model.sampler

        return get_sampler()

    def _validate_image_sizes(self, data: torch.Tensor) -> torch.Tensor:
        expected_dims = (2, )

        def _validate_shape(d: torch.Tensor):
            actual_dims = tuple(d.shape)

            if actual_dims != expected_dims:
                expected_expr = str(expected_dims)
                raise ValueError(
                    f"The expected shape of image sizes per image per batch "
                    f"is {expected_expr}. You supplied {tuple(d.shape)}.")

        for d in data:
            _validate_shape(d)

        return data

    def _validate_pixel_values(
        self, data: Union[torch.Tensor, List[torch.Tensor]]
    ) -> Union[torch.Tensor, List[torch.Tensor]]:

        h = w = CLIP_VIT_LARGE_PATCH14_336_CONFIG.image_size
        expected_dims = (3, h, w)

        def _validate_shape(d: torch.Tensor):
            actual_dims = tuple(d.shape[1:])

            if actual_dims != expected_dims:
                expected_expr = ("num_patches", *map(str, expected_dims))
                raise ValueError(
                    "The expected shape of pixel values per image per batch "
                    f"is {expected_expr}. You supplied {tuple(d.shape)}.")

        for d in data:
            _validate_shape(d)

        return data

    def _parse_and_validate_image_input(
            self, **kwargs: object) -> Optional[Phi3VImageInputs]:
        pixel_values = kwargs.pop("pixel_values", None)
        image_sizes = kwargs.pop("image_sizes", None)
        image_embeds = kwargs.pop("image_embeds", None)

        if pixel_values is None and image_embeds is None:
            return None

        if pixel_values is not None:
            if not isinstance(pixel_values, (torch.Tensor, list)):
                raise ValueError("Incorrect type of pixel values. "
                                 f"Got type: {type(pixel_values)}")

            if not isinstance(image_sizes, (torch.Tensor, list)):
                raise ValueError("Incorrect type of image sizes. "
                                 f"Got type: {type(image_sizes)}")

            return Phi3VImagePixelInputs(
                type="pixel_values",
                data=self._validate_pixel_values(flatten_bn(pixel_values)),
                image_sizes=self._validate_image_sizes(
                    flatten_bn(image_sizes, concat=True)))

        if image_embeds is not None:
            if not isinstance(image_embeds, torch.Tensor):
                raise ValueError("Incorrect type of image embeddings. "
                                 f"Got type: {type(image_embeds)}")

            return Phi3VImageEmbeddingInputs(
                type="image_embeds",
                data=flatten_bn(image_embeds),
            )

        raise AssertionError("This line should be unreachable.")

    def _process_image_input(
        self,
        image_input: Phi3VImageInputs,
    ) -> torch.Tensor:

        if image_input["type"] == "image_embeds":
            image_data = image_input["data"]
            if is_list_of(image_data, torch.Tensor):
                # it's already a list of tensors
                return image_data
            if len(image_data.shape) == 3:
                # 3D tensor
                return list(torch.unbind(image_data, dim=0))
            raise ValueError(
                "We expect batched 2D tensors;"
                "this can be either a list of 2D tensors or a single 3D tensor."
            )

        assert self.vision_embed_tokens is not None
        image_embeds = self.vision_embed_tokens(image_input["data"],
                                                image_input["image_sizes"])

        return image_embeds

    def get_multimodal_embeddings(self, **kwargs) -> Optional[NestedTensors]:
        image_input = self._parse_and_validate_image_input(**kwargs)
        if image_input is None:
            return None
        vision_embeddings = self._process_image_input(image_input)
        return vision_embeddings

    def get_input_embeddings(
        self,
        input_ids: torch.Tensor,
        multimodal_embeddings: Optional[NestedTensors] = None,
    ) -> torch.Tensor:
        inputs_embeds = self.embed_tokens(input_ids)
        if multimodal_embeddings is not None:
            inputs_embeds = merge_multimodal_embeddings(
                input_ids, inputs_embeds, multimodal_embeddings,
                self.image_token_id)
        return inputs_embeds

    def forward(self,
                input_ids: torch.Tensor,
                positions: torch.Tensor,
                kv_caches: List[torch.Tensor],
                attn_metadata: AttentionMetadata,
                intermediate_tensors: Optional[IntermediateTensors] = None,
                inputs_embeds: Optional[torch.Tensor] = None,
                **kwargs: object):

        if intermediate_tensors is not None:
            inputs_embeds = None

        # NOTE: In v1, inputs_embeds is always generated at model runner, this
        # condition is for v0 compatibility
        elif inputs_embeds is None:
            vision_embeddings = self.get_multimodal_embeddings(**kwargs)
            inputs_embeds = self.get_input_embeddings(input_ids,
                                                      vision_embeddings)
            input_ids = None

        hidden_states = self.language_model.model(input_ids,
                                                  positions,
                                                  kv_caches,
                                                  attn_metadata,
                                                  intermediate_tensors,
                                                  inputs_embeds=inputs_embeds)

        return hidden_states

    def compute_logits(
        self,
        hidden_states: torch.Tensor,
        sampling_metadata: SamplingMetadata,
    ) -> Optional[torch.Tensor]:
        return self.language_model.compute_logits(hidden_states,
                                                  sampling_metadata)

    def sample(
        self,
        logits: torch.Tensor,
        sampling_metadata: SamplingMetadata,
    ) -> Optional[SamplerOutput]:
        return self.language_model.sample(logits, sampling_metadata)

    def load_weights(self, weights: Iterable[Tuple[str,
                                                   torch.Tensor]]) -> Set[str]:
        hf_to_vllm_mapper = WeightsMapper(
            orig_to_new_prefix={
                "model.vision_embed_tokens.wte": "embed_tokens",
                "model.vision_embed_tokens.": "vision_embed_tokens.",
                "lm_head.": "language_model.lm_head.",
                "model.": "language_model.model.",
            })

        loader = AutoWeightsLoader(self)
        autoloaded_weights = loader.load_weights(weights,
                                                 mapper=hf_to_vllm_mapper)

        # The HF config doesn't specify whether these are tied,
        # so we detect it this way
        if "embed_tokens.weight" not in autoloaded_weights:
            self.embed_tokens = self.language_model.model.embed_tokens
            autoloaded_weights.add("embed_tokens.weight")
        return autoloaded_weights<|MERGE_RESOLUTION|>--- conflicted
+++ resolved
@@ -1,3 +1,4 @@
+
 # Copyright 2024 The vLLM team.
 # Copyright 2024 Microsoft and the HuggingFace Inc. team. All rights reserved.
 #
@@ -34,10 +35,6 @@
 from vllm.multimodal import MULTIMODAL_REGISTRY
 from vllm.multimodal.inputs import NestedTensors
 from vllm.multimodal.processing import (BaseMultiModalProcessor,
-<<<<<<< HEAD
-                                        MultiModalDataDict,
-=======
->>>>>>> 98356735
                                         MultiModalDataItems, ProcessorInputs,
                                         PromptReplacement)
 from vllm.sequence import IntermediateTensors
@@ -305,13 +302,6 @@
         return image_features_hd_newline
 
 
-<<<<<<< HEAD
-def get_max_phi3v_image_tokens(ctx: InputContext) -> int:
-    processor = ctx.get_hf_processor()
-    image_processor = processor.image_processor  # type: ignore
-
-    return image_processor.calc_num_image_tokens_from_image_size(
-=======
 def get_max_phi3v_image_tokens(
     ctx: InputContext,
     *,
@@ -324,33 +314,12 @@
     processor = ctx.get_hf_processor(**mm_processor_kwargs)
 
     return processor.calc_num_image_tokens_from_image_size(
->>>>>>> 98356735
         width=MAX_IMAGE_FEATURE_SIZE_WIDTH,
         height=MAX_IMAGE_FEATURE_SIZE_HEIGHT,
     )
 
 
 class Phi3VMultiModalProcessor(BaseMultiModalProcessor):
-<<<<<<< HEAD
-
-    def _get_hf_processor(
-        self,
-        *,
-        num_crops: Optional[int] = None,
-    ) -> ProcessorMixin:
-        if num_crops is not None:
-            return self.ctx.get_hf_processor(num_crops=num_crops)
-        return self.ctx.get_hf_processor()
-
-    def _apply_hf_processor(
-        self,
-        prompt: str,
-        mm_data: MultiModalDataDict,
-        mm_processor_kwargs: Mapping[str, object],
-    ) -> BatchFeature:
-        processed_outputs = super()._apply_hf_processor(
-            prompt, mm_data, mm_processor_kwargs)
-=======
 
     def _get_hf_processor(
         self,
@@ -375,17 +344,12 @@
             mm_processor_kwargs=mm_processor_kwargs,
         )
 
->>>>>>> 98356735
         # Phi3v processor has inserted -1, -2 etc as placeholder in prompt_ids,
         # which will cause OverflowError when decoding the prompt_ids.
         # Therefore, we need to do an early replacement here
         token_ids = processed_outputs['input_ids']
         token_ids[token_ids < 0] = _IMAGE_TOKEN_ID
         processed_outputs['input_ids'] = token_ids
-<<<<<<< HEAD
-=======
-
->>>>>>> 98356735
         return processed_outputs
 
     def _get_prompt_replacements(
