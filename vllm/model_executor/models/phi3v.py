--- conflicted
+++ resolved
@@ -35,11 +35,7 @@
 from vllm.model_executor.models.llama import LlamaModel
 from vllm.model_executor.sampling_metadata import SamplingMetadata
 from vllm.multimodal import MULTIMODAL_REGISTRY
-<<<<<<< HEAD
-from vllm.multimodal.image import ImageData, get_dummy_image_data
-=======
-from vllm.multimodal.image import ImagePixelData
->>>>>>> 57f09a41
+from vllm.multimodal.image import ImageData
 from vllm.sequence import SamplerOutput
 
 from .clip import dummy_pixel_data_for_clip, dummy_seq_data_for_clip
@@ -335,16 +331,8 @@
     return padded_width, padded_height
 
 
-<<<<<<< HEAD
-def _image_processor(
-    data: ImageData,
-    model_config: ModelConfig,
-    vlm_config: VisionLanguageConfig,
-) -> Dict[str, torch.Tensor]:
-=======
 def _image_processor(ctx: InputContext,
-                     data: ImagePixelData) -> Dict[str, torch.Tensor]:
->>>>>>> 57f09a41
+                     data: ImageData) -> Dict[str, torch.Tensor]:
     image = data.image
 
     if isinstance(image, Image.Image):
@@ -358,23 +346,13 @@
 
             data.image = image.resize((w, h))
 
-<<<<<<< HEAD
     return MULTIMODAL_REGISTRY._get_plugin_for_internal_data_type(ImageData) \
-            ._default_input_processor(data, model_config, vlm_config)
-
-
-@MULTIMODAL_REGISTRY.register_image_input(_image_processor)
-@MULTIMODAL_REGISTRY.register_dummy_data(get_dummy_image_data)
-class Phi3VForCausalLM(VisionLanguageModelBase):
-=======
-    return MULTIMODAL_REGISTRY._get_plugin_for_data_type(ImagePixelData) \
             ._default_input_mapper(ctx, data)
 
 
-@MULTIMODAL_REGISTRY.register_image_pixel_input_mapper(_image_processor)
+@MULTIMODAL_REGISTRY.register_image_input_mapper(_image_processor)
 @INPUT_REGISTRY.register_dummy_data(dummy_data_for_phi3v)
 class Phi3VForCausalLM(nn.Module, SupportsVision):
->>>>>>> 57f09a41
 
     def __init__(self,
                  config: PretrainedConfig,
@@ -398,17 +376,6 @@
         pixel_values = kwargs.pop("pixel_values", None)
         image_sizes = kwargs.pop("image_sizes", None)
 
-<<<<<<< HEAD
-=======
-        expected_input_type = self.vlm_config.image_input_type
-        ImageInputType = VisionLanguageConfig.ImageInputType
-
-        if expected_input_type != ImageInputType.PIXEL_VALUES:
-            raise ValueError(
-                f"Unexpected image input type: {expected_input_type}."
-                "Phi3v only support pixel_values input currently.")
-
->>>>>>> 57f09a41
         if pixel_values is not None and image_sizes is not None:
             return Phi3VImagePixelInputs(type="pixel_values",
                                          data=pixel_values,
