--- conflicted
+++ resolved
@@ -28,20 +28,8 @@
 from .siglip import (SiglipVisionModel, dummy_image_for_siglip,
                      dummy_seq_data_for_siglip, get_siglip_image_feature_size,
                      get_siglip_patch_grid_length, input_processor_for_siglip)
-<<<<<<< HEAD
-from .utils import (filter_weights, flatten_bn, init_vllm_registered_model,
-                    is_pp_missing_parameter, merge_multimodal_embeddings)
-
-logger = init_logger(__name__)
-
-_KEYS_TO_MODIFY_MAPPING = {
-    "language_model.lm_head": "lm_head",
-    "language_model.model": "language_model",
-}
-=======
-from .utils import (flatten_bn, group_weights_with_prefix,
+from .utils import (flatten_bn, group_weights_with_prefix, is_pp_missing_parameter,
                     init_vllm_registered_model, merge_multimodal_embeddings)
->>>>>>> 3185fb0c
 
 # Result in the max possible feature size (2x2 grid of 336x336px tiles)
 MAX_IMAGE_FEATURE_SIZE_HEIGHT = MAX_IMAGE_FEATURE_SIZE_WIDTH = 448
@@ -649,13 +637,9 @@
 
         # load mlp projector
         mlp_params_dict = dict(self.multi_modal_projector.named_parameters())
-<<<<<<< HEAD
-        for name, loaded_weight in mlp_weights:
+        for name, loaded_weight in weights_group["multi_modal_projector"]:
             if is_pp_missing_parameter(name, self.multi_modal_projector):
                 continue
-=======
-        for name, loaded_weight in weights_group["multi_modal_projector"]:
->>>>>>> 3185fb0c
             param = mlp_params_dict[name]
             weight_loader = getattr(param, "weight_loader",
                                     default_weight_loader)
