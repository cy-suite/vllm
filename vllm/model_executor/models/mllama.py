--- conflicted
+++ resolved
@@ -1397,14 +1397,6 @@
                 weight_loader(param, loaded_weight, shard_id)
                 break
             else:
-<<<<<<< HEAD
-                from vllm.model_executor.model_loader.weight_utils import maybe_remap_kv_scale_name
-                orig_name = name
-                name = maybe_remap_kv_scale_name(name, params_dict)
-                if name is None:
-                    print(f"Missing name {name}, orig name {orig_name}")
-                    continue
-=======
                 orig_name = name
                 name = maybe_remap_kv_scale_name(name, params_dict)
                 if name is None:
@@ -1412,7 +1404,6 @@
                                  orig_name)
                     continue
 
->>>>>>> a23a23c1
                 param = params_dict.pop(name)
                 weight_loader = getattr(param, "weight_loader",
                                         default_weight_loader)
