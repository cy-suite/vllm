--- conflicted
+++ resolved
@@ -130,12 +130,8 @@
         self.rope_theta = rope_theta
         self.max_position_embeddings = max_position_embeddings
 
-<<<<<<< HEAD
-        self.W_pack = ColumnParallelLinear(
-=======
         # pylint: disable=invalid-name
         self.W_pack = QKVParallelLinear(
->>>>>>> cb08cd0d
             hidden_size,
             self.head_dim,
             self.total_num_heads,
