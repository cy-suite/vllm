import functools
import importlib
from typing import Dict, List, Optional, Tuple, Type

import torch.nn as nn

from vllm.logger import init_logger
from vllm.utils import is_hip

logger = init_logger(__name__)

_GENERATION_MODELS = {
    "AquilaModel": ("llama", "LlamaForCausalLM"),
    "AquilaForCausalLM": ("llama", "LlamaForCausalLM"),  # AquilaChat2
    "BaiChuanForCausalLM": ("baichuan", "BaiChuanForCausalLM"),  # baichuan-7b
    "BaichuanForCausalLM": ("baichuan", "BaichuanForCausalLM"),  # baichuan-13b
    "BloomForCausalLM": ("bloom", "BloomForCausalLM"),
    "ChatGLMModel": ("chatglm", "ChatGLMForCausalLM"),
    "ChatGLMForConditionalGeneration": ("chatglm", "ChatGLMForCausalLM"),
    "CohereForCausalLM": ("commandr", "CohereForCausalLM"),
    "DbrxForCausalLM": ("dbrx", "DbrxForCausalLM"),
    "DeciLMForCausalLM": ("decilm", "DeciLMForCausalLM"),
    "DeepseekForCausalLM": ("deepseek", "DeepseekForCausalLM"),
    "DeepseekV2ForCausalLM": ("deepseek_v2", "DeepseekV2ForCausalLM"),
    "ExaoneForCausalLM": ("exaone", "ExaoneForCausalLM"),
    "FalconForCausalLM": ("falcon", "FalconForCausalLM"),
    "GemmaForCausalLM": ("gemma", "GemmaForCausalLM"),
    "Gemma2ForCausalLM": ("gemma2", "Gemma2ForCausalLM"),
    "GPT2LMHeadModel": ("gpt2", "GPT2LMHeadModel"),
    "GPTBigCodeForCausalLM": ("gpt_bigcode", "GPTBigCodeForCausalLM"),
    "GPTJForCausalLM": ("gpt_j", "GPTJForCausalLM"),
    "GPTNeoXForCausalLM": ("gpt_neox", "GPTNeoXForCausalLM"),
    "InternLMForCausalLM": ("llama", "LlamaForCausalLM"),
    "InternLM2ForCausalLM": ("internlm2", "InternLM2ForCausalLM"),
    "JAISLMHeadModel": ("jais", "JAISLMHeadModel"),
    "LlamaForCausalLM": ("llama", "LlamaForCausalLM"),
    # For decapoda-research/llama-*
    "LLaMAForCausalLM": ("llama", "LlamaForCausalLM"),
    "MistralForCausalLM": ("llama", "LlamaForCausalLM"),
    "MixtralForCausalLM": ("mixtral", "MixtralForCausalLM"),
    "QuantMixtralForCausalLM": ("mixtral_quant", "MixtralForCausalLM"),
    # transformers's mpt class has lower case
    "MptForCausalLM": ("mpt", "MPTForCausalLM"),
    "MPTForCausalLM": ("mpt", "MPTForCausalLM"),
    "MiniCPMForCausalLM": ("minicpm", "MiniCPMForCausalLM"),
    "MiniCPM3ForCausalLM": ("minicpm3", "MiniCPM3ForCausalLM"),
    "NemotronForCausalLM": ("nemotron", "NemotronForCausalLM"),
    "OlmoForCausalLM": ("olmo", "OlmoForCausalLM"),
    "OlmoeForCausalLM": ("olmoe", "OlmoeForCausalLM"),
    "OPTForCausalLM": ("opt", "OPTForCausalLM"),
    "OrionForCausalLM": ("orion", "OrionForCausalLM"),
    "PersimmonForCausalLM": ("persimmon", "PersimmonForCausalLM"),
    "PhiForCausalLM": ("phi", "PhiForCausalLM"),
    "Phi3ForCausalLM": ("phi3", "Phi3ForCausalLM"),
    "PhiMoEForCausalLM": ("phimoe", "PhiMoEForCausalLM"),
    "Qwen2ForCausalLM": ("qwen2", "Qwen2ForCausalLM"),
    "Qwen2MoeForCausalLM": ("qwen2_moe", "Qwen2MoeForCausalLM"),
    "Qwen2VLForConditionalGeneration":
    ("qwen2_vl", "Qwen2VLForConditionalGeneration"),
    "RWForCausalLM": ("falcon", "FalconForCausalLM"),
    "StableLMEpochForCausalLM": ("stablelm", "StablelmForCausalLM"),
    "StableLmForCausalLM": ("stablelm", "StablelmForCausalLM"),
    "Starcoder2ForCausalLM": ("starcoder2", "Starcoder2ForCausalLM"),
    "SolarForCausalLM": ("solar", "SolarForCausalLM"),
    "ArcticForCausalLM": ("arctic", "ArcticForCausalLM"),
    "XverseForCausalLM": ("xverse", "XverseForCausalLM"),
    "Phi3SmallForCausalLM": ("phi3_small", "Phi3SmallForCausalLM"),
    "MedusaModel": ("medusa", "Medusa"),
    "EAGLEModel": ("eagle", "EAGLE"),
    "MLPSpeculatorPreTrainedModel": ("mlp_speculator", "MLPSpeculator"),
    "JambaForCausalLM": ("jamba", "JambaForCausalLM"),
    "GraniteForCausalLM": ("granite", "GraniteForCausalLM")
}

_EMBEDDING_MODELS = {
    "MistralModel": ("llama_embedding", "LlamaEmbeddingModel"),
    "BertForMaskedLM": ("bert_embedding", "BertEmbeddingModel"),
<<<<<<< HEAD
    "RobertaForMaskedLM": ("roberta_embedding", "RobertaEmbeddingModel"),
    "RobertaModel": ("roberta_embedding", "RobertaEmbeddingModel"),
=======
>>>>>>> 57bdd604
}

_MULTIMODAL_MODELS = {
    "Blip2ForConditionalGeneration":
    ("blip2", "Blip2ForConditionalGeneration"),
    "ChameleonForConditionalGeneration":
    ("chameleon", "ChameleonForConditionalGeneration"),
    "FuyuForCausalLM": ("fuyu", "FuyuForCausalLM"),
    "InternVLChatModel": ("internvl", "InternVLChatModel"),
    "LlavaForConditionalGeneration": ("llava",
                                      "LlavaForConditionalGeneration"),
    "LlavaNextForConditionalGeneration": ("llava_next",
                                          "LlavaNextForConditionalGeneration"),
    "LlavaNextVideoForConditionalGeneration":
    ("llava_next_video", "LlavaNextVideoForConditionalGeneration"),
    "LlavaOnevisionForConditionalGeneration":
    ("llava_onevision", "LlavaOnevisionForConditionalGeneration"),
    "MiniCPMV": ("minicpmv", "MiniCPMV"),
    "PaliGemmaForConditionalGeneration": ("paligemma",
                                          "PaliGemmaForConditionalGeneration"),
    "Phi3VForCausalLM": ("phi3v", "Phi3VForCausalLM"),
    "PixtralForConditionalGeneration": ("pixtral",
                                        "PixtralForConditionalGeneration"),
    "QWenLMHeadModel": ("qwen", "QWenLMHeadModel"),
    "Qwen2VLForConditionalGeneration": ("qwen2_vl",
                                        "Qwen2VLForConditionalGeneration"),
    "UltravoxModel": ("ultravox", "UltravoxModel"),
    "MllamaForConditionalGeneration": ("mllama",
                                       "MllamaForConditionalGeneration"),
}
_CONDITIONAL_GENERATION_MODELS = {
    "BartModel": ("bart", "BartForConditionalGeneration"),
    "BartForConditionalGeneration": ("bart", "BartForConditionalGeneration"),
}

_MODELS = {
    **_GENERATION_MODELS,
    **_EMBEDDING_MODELS,
    **_MULTIMODAL_MODELS,
    **_CONDITIONAL_GENERATION_MODELS,
}

# Architecture -> type.
# out of tree models
_OOT_MODELS: Dict[str, Type[nn.Module]] = {}

# Models not supported by ROCm.
_ROCM_UNSUPPORTED_MODELS: List[str] = []

# Models partially supported by ROCm.
# Architecture -> Reason.
_ROCM_SWA_REASON = ("Sliding window attention (SWA) is not yet supported in "
                    "Triton flash attention. For half-precision SWA support, "
                    "please use CK flash attention by setting "
                    "`VLLM_USE_TRITON_FLASH_ATTN=0`")
_ROCM_PARTIALLY_SUPPORTED_MODELS: Dict[str, str] = {
    "Qwen2ForCausalLM":
    _ROCM_SWA_REASON,
    "MistralForCausalLM":
    _ROCM_SWA_REASON,
    "MixtralForCausalLM":
    _ROCM_SWA_REASON,
    "PaliGemmaForConditionalGeneration":
    ("ROCm flash attention does not yet "
     "fully support 32-bit precision on PaliGemma"),
    "Phi3VForCausalLM":
    ("ROCm Triton flash attention may run into compilation errors due to "
     "excessive use of shared memory. If this happens, disable Triton FA "
     "by setting `VLLM_USE_TRITON_FLASH_ATTN=0`")
}


class ModelRegistry:

    @staticmethod
    @functools.lru_cache(maxsize=128)
    def _get_model(model_arch: str):
        module_name, model_cls_name = _MODELS[model_arch]
        module = importlib.import_module(
            f"vllm.model_executor.models.{module_name}")
        return getattr(module, model_cls_name, None)

    @staticmethod
    def _try_load_model_cls(model_arch: str) -> Optional[Type[nn.Module]]:
        if model_arch in _OOT_MODELS:
            return _OOT_MODELS[model_arch]
        if model_arch not in _MODELS:
            return None
        if is_hip():
            if model_arch in _ROCM_UNSUPPORTED_MODELS:
                raise ValueError(
                    f"Model architecture {model_arch} is not supported by "
                    "ROCm for now.")
            if model_arch in _ROCM_PARTIALLY_SUPPORTED_MODELS:
                logger.warning(
                    "Model architecture %s is partially supported by ROCm: %s",
                    model_arch, _ROCM_PARTIALLY_SUPPORTED_MODELS[model_arch])

        return ModelRegistry._get_model(model_arch)

    @staticmethod
    def resolve_model_cls(
            architectures: List[str]) -> Tuple[Type[nn.Module], str]:
        for arch in architectures:
            model_cls = ModelRegistry._try_load_model_cls(arch)
            if model_cls is not None:
                return (model_cls, arch)

        raise ValueError(
            f"Model architectures {architectures} are not supported for now. "
            f"Supported architectures: {ModelRegistry.get_supported_archs()}")

    @staticmethod
    def get_supported_archs() -> List[str]:
        return list(_MODELS.keys()) + list(_OOT_MODELS.keys())

    @staticmethod
    def register_model(model_arch: str, model_cls: Type[nn.Module]):
        if model_arch in _MODELS:
            logger.warning(
                "Model architecture %s is already registered, and will be "
                "overwritten by the new model class %s.", model_arch,
                model_cls.__name__)
        global _OOT_MODELS
        _OOT_MODELS[model_arch] = model_cls

    @staticmethod
    def is_embedding_model(model_arch: str) -> bool:
        return model_arch in _EMBEDDING_MODELS

    @staticmethod
    def is_multimodal_model(model_arch: str) -> bool:

        # TODO: find a way to avoid initializing CUDA prematurely to
        # use `supports_multimodal` to determine if a model is multimodal
        # model_cls = ModelRegistry._try_load_model_cls(model_arch)
        # from vllm.model_executor.models.interfaces import supports_multimodal
        return model_arch in _MULTIMODAL_MODELS


__all__ = [
    "ModelRegistry",
]<|MERGE_RESOLUTION|>--- conflicted
+++ resolved
@@ -75,11 +75,8 @@
 _EMBEDDING_MODELS = {
     "MistralModel": ("llama_embedding", "LlamaEmbeddingModel"),
     "BertForMaskedLM": ("bert_embedding", "BertEmbeddingModel"),
-<<<<<<< HEAD
     "RobertaForMaskedLM": ("roberta_embedding", "RobertaEmbeddingModel"),
     "RobertaModel": ("roberta_embedding", "RobertaEmbeddingModel"),
-=======
->>>>>>> 57bdd604
 }
 
 _MULTIMODAL_MODELS = {
