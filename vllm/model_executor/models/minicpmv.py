# coding=utf-8
# Adapted from
# https://github.com/huggingface/transformers/blob/v4.28.0/src/transformers/models/llama/modeling_llama.py
# Copyright 2023 The vLLM team.
# Copyright 2022 EleutherAI and the HuggingFace Inc. team. All rights reserved.
#
# This code is based on EleutherAI's GPT-NeoX library and the GPT-NeoX
# and OPT implementations in this library. It has been modified from its
# original forms to accommodate minor architectural differences compared
# to GPT-NeoX and OPT used by the Meta AI team that trained the model.
#
# Licensed under the Apache License, Version 2.0 (the "License");
# you may not use this file except in compliance with the License.
# You may obtain a copy of the License at
#
#     http://www.apache.org/licenses/LICENSE-2.0
#
# Unless required by applicable law or agreed to in writing, software
# distributed under the License is distributed on an "AS IS" BASIS,
# WITHOUT WARRANTIES OR CONDITIONS OF ANY KIND, either express or implied.
# See the License for the specific language governing permissions and
# limitations under the License.
"""Inference-only MiniCPM-V model compatible with HuggingFace weights."""
import math
import re
from functools import partial
from typing import (Any, Callable, Iterable, List, Mapping, Optional, Tuple,
                    TypedDict)

import torch
import torch.types
from PIL import Image
from torch import nn
from torch.nn.init import trunc_normal_
from transformers import PretrainedConfig
from typing_extensions import NotRequired

from vllm.attention import AttentionMetadata
from vllm.config import CacheConfig, MultiModalConfig
from vllm.inputs import (INPUT_REGISTRY, DecoderOnlyInputs, InputContext,
                         token_inputs)
from vllm.model_executor.layers.linear import ReplicatedLinear
from vllm.model_executor.layers.logits_processor import LogitsProcessor
from vllm.model_executor.layers.quantization import QuantizationConfig
from vllm.model_executor.layers.resampler import (Resampler2,
                                                  get_2d_sincos_pos_embed)
from vllm.model_executor.layers.sampler import Sampler, SamplerOutput
from vllm.model_executor.layers.vocab_parallel_embedding import ParallelLMHead
from vllm.model_executor.model_loader.utils import set_default_torch_dtype
from vllm.model_executor.model_loader.weight_utils import default_weight_loader
from vllm.model_executor.models.interfaces import SupportsMultiModal
from vllm.model_executor.models.llama import LlamaModel
from vllm.model_executor.models.minicpm import MiniCPMModel
from vllm.model_executor.models.qwen2 import Qwen2Model
from vllm.model_executor.sampling_metadata import SamplingMetadata
from vllm.multimodal import MULTIMODAL_REGISTRY
from vllm.multimodal.base import MultiModalInputs
from vllm.multimodal.image import cached_get_image_processor
from vllm.multimodal.utils import cached_get_tokenizer
from vllm.sequence import IntermediateTensors, SequenceData

from .idefics2_vision_model import Idefics2VisionTransformer

_KEYS_TO_MODIFY_MAPPING = {
    "llm.lm_head": "lm_head",
    "llm.model": "llm",
}


class MiniCPMVImageInput(TypedDict):
    """Input mapper input with auxiliary data for computing image bounds."""
    image: Image.Image

    # Image bounds token ids in 0-dim scaler tensor.
    im_start_id: torch.Tensor
    im_end_id: torch.Tensor
    slice_start_id: NotRequired[torch.Tensor]
    slice_end_id: NotRequired[torch.Tensor]


class MiniCPMVImagePixelInputs(TypedDict):
    pixel_values: List[torch.Tensor]
    """
    Shape: `(batch_size * num_images, num_channels, height, width)`

    Note that the image size may vary, so we pass it as a list
    instead of a batched tensor.
    """

    image_bounds: torch.Tensor
    """
    Shape: `(batch_size * num_images, 2)`

    This should be in `(start, stop)` format.
    """

    tgt_sizes: torch.Tensor
    """
    Shape: `(batch_size * num_images, 2)`

    This should be in `(height, width)` format.
    """


DEFAULT_LN = partial(nn.LayerNorm, eps=1e-6)


class BaseResampler(nn.Module):
    """
    A 2D perceiver-resampler network with one cross attention layers by
        (grid_size**2) learnable queries and 2d sincos pos_emb
    Outputs:
        A tensor with the shape of (grid_size**2, embed_dim)
    """

    def __init__(
        self,
        num_queries: int,
        embed_dim: int,
        num_heads: int,
        kv_dim: Optional[int] = None,
        norm_layer: Callable[[int], nn.LayerNorm] = DEFAULT_LN,
    ) -> None:
        super().__init__()

        self.num_queries = num_queries
        self.embed_dim = embed_dim
        self.num_heads = num_heads

        self.query = nn.Parameter(torch.zeros(self.num_queries, embed_dim))
        trunc_normal_(self.query, std=0.02)
        if kv_dim is not None and kv_dim != embed_dim:
            self.kv_proj = ReplicatedLinear(kv_dim, embed_dim, bias=False)
        else:
            # Maintain the same return value with ReplicatedLinear.forward
            self.kv_proj = lambda *args, **kwargs: (
                nn.Identity()(*args, **kwargs),
                None,
            )
        self.attn = nn.MultiheadAttention(embed_dim, num_heads)
        self.ln_q = norm_layer(embed_dim)
        self.ln_kv = norm_layer(embed_dim)
        self.ln_post = norm_layer(embed_dim)
        self.proj = nn.Parameter(
            (embed_dim**-0.5) * torch.randn(embed_dim, embed_dim))

    def _init_weights(self, m: nn.Module) -> None:
        if isinstance(m, nn.Linear):
            trunc_normal_(m.weight, std=0.02)
            if isinstance(m, nn.Linear) and m.bias is not None:
                nn.init.constant_(m.bias, 0)
        elif isinstance(m, nn.LayerNorm):
            nn.init.constant_(m.bias, 0)
            nn.init.constant_(m.weight, 1.0)

    def _repeat(self, query, N: int):
        return query.unsqueeze(1).repeat(1, N, 1)


class Resampler2_5(BaseResampler):

    def __init__(
            self,
            num_queries: int,
            embed_dim: int,
            num_heads: int,
            kv_dim: Optional[int] = None,
            norm_layer: Callable[[int], nn.LayerNorm] = DEFAULT_LN,
            max_size: Tuple[int, int] = (70, 70),
    ) -> None:
        super().__init__(num_queries, embed_dim, num_heads, kv_dim, norm_layer)

        self.max_size = max_size
        self._set_2d_pos_cache(self.max_size)

        self.apply(self._init_weights)

    def _set_2d_pos_cache(self,
                          max_size: Tuple[int, int],
                          device: torch.types.Device = "cpu") -> None:
        pos_embed_arr = get_2d_sincos_pos_embed(self.embed_dim,
                                                max_size,
                                                version=(2, 5))
        pos_embed = torch.from_numpy(pos_embed_arr).float().to(device)
        self.register_buffer("pos_embed", pos_embed, persistent=False)

    def _adjust_pos_cache(self, tgt_sizes: torch.Tensor,
                          device: torch.types.Device) -> None:
        max_h = tgt_sizes[:, 0].max().item()
        max_w = tgt_sizes[:, 1].max().item()
        assert isinstance(max_h, int) and isinstance(max_w, int)

        if max_h > self.max_size[0] or max_w > self.max_size[1]:
            self.max_size = (
                max(max_h, self.max_size[0]),
                max(max_w, self.max_size[1]),
            )
            self._set_2d_pos_cache(self.max_size, device)

    def forward(self, x: torch.Tensor,
                tgt_sizes: torch.Tensor) -> torch.Tensor:
        assert x.shape[0] == tgt_sizes.shape[0]
        bs = x.shape[0]

        device = x.device
        dtype = x.dtype

        patch_len = tgt_sizes[:, 0] * tgt_sizes[:, 1]

        self._adjust_pos_cache(tgt_sizes, device=device)

        max_patch_len = patch_len.max().item()
        assert isinstance(max_patch_len, int)

        key_padding_mask = torch.zeros((bs, max_patch_len),
                                       dtype=torch.bool,
                                       device=device)

        pos_embed = []
        for i in range(bs):
            tgt_h, tgt_w = tgt_sizes[i].tolist()
            pos_embed.append(self.pos_embed[:tgt_h, :tgt_w, :].reshape(
                (tgt_h * tgt_w, -1)).to(dtype))  # patches * D
            key_padding_mask[i, patch_len[i]:] = True
        pos_embed = torch.nn.utils.rnn.pad_sequence(pos_embed,
                                                    batch_first=True,
                                                    padding_value=0.0).permute(
                                                        1, 0,
                                                        2)  # BLD => L * B * D
        x, _ = self.kv_proj(x)  # B * L * D
        x = self.ln_kv(x).permute(1, 0, 2)  # L * B * D

        q = self.ln_q(self.query)  # Q * D

        out = self.attn(
            self._repeat(q, bs),  # Q * B * D
            x + pos_embed,  # L * B * D +  L * B * D
            x,
            key_padding_mask=key_padding_mask,
        )[0]
        #  out: Q * B * D
        x = out.permute(1, 0, 2)  # B * Q * D

        x = self.ln_post(x)
        x = x @ self.proj
        return x


def _build_image_input(ctx: InputContext,
                       image: Image.Image) -> MiniCPMVImageInput:
    tokenizer = cached_get_tokenizer(
        ctx.model_config.tokenizer,
        trust_remote_code=ctx.model_config.trust_remote_code)
    if hasattr(tokenizer, "slice_start_id"):
        return MiniCPMVImageInput(
            image=image,
            im_start_id=torch.tensor(tokenizer.im_start_id),
            im_end_id=torch.tensor(tokenizer.im_end_id),
            slice_start_id=torch.tensor(tokenizer.slice_start_id),
            slice_end_id=torch.tensor(tokenizer.slice_end_id))
    else:
        return MiniCPMVImageInput(image=image,
                                  im_start_id=torch.tensor(
                                      tokenizer.im_start_id),
                                  im_end_id=torch.tensor(tokenizer.im_end_id))


def get_version_by_config(config: PretrainedConfig) -> Tuple[int, ...]:
    version_float = getattr(config, "version", None)

    # The old configs do not include version number
    # TODO: Remove this after the HF repos are updated
    if version_float is None:
        if config.hidden_size == 2304 and config.query_num == 64:
            return (2, 0)
        return (2, 5)

    version_str = str(version_float)
    return tuple(int(x) for x in version_str.split("."))


def get_max_minicpmv_image_tokens(ctx: InputContext):
    hf_config = ctx.get_hf_config()
    return getattr(hf_config, "query_num", 64)


def dummy_seq_data_for_minicpmv(seq_len: int, num_images: int):
    return SequenceData.from_token_counts((0, seq_len))


def dummy_image_for_minicpmv(ctx: InputContext, hf_config: PretrainedConfig,
                             num_images: int):
    width = height = hf_config.image_size
    image = _build_image_input(ctx,
                               image=Image.new("RGB", (width, height),
                                               color=0))
    return {"image": [image] if num_images == 1 else [image] * num_images}


def dummy_data_for_minicpmv(ctx: InputContext, seq_len: int,
                            mm_counts: Mapping[str, int]):
    hf_config = ctx.get_hf_config()
    num_images = mm_counts["image"]

    seq_data = dummy_seq_data_for_minicpmv(seq_len, num_images)
    mm_data = dummy_image_for_minicpmv(ctx, hf_config, num_images)

    return seq_data, mm_data


def input_processor_for_minicpmv(ctx: InputContext,
                                 llm_inputs: DecoderOnlyInputs):
    multi_modal_data = llm_inputs.get("multi_modal_data")
    if multi_modal_data is None or "image" not in multi_modal_data:
        return llm_inputs
    model_config = ctx.model_config
    version = get_version_by_config(model_config.hf_config)
    tokenizer = cached_get_tokenizer(
        model_config.tokenizer,
        trust_remote_code=model_config.trust_remote_code)
    image_processor = cached_get_image_processor(model_config.tokenizer)

    def get_placeholder(image_size: Tuple[int, int], num_image: int):
        if version == (2, 0) or version == (2, 5):
            return image_processor. \
                get_slice_image_placeholder(image_size)
        return image_processor. \
            get_slice_image_placeholder(image_size, num_image)

    prompt = llm_inputs.get("prompt")
    if prompt is None:
        token_ids = llm_inputs.get("prompt_token_ids")
        prompt = tokenizer.decode(token_ids)

    pattern = "(<image>./</image>)"
    images = multi_modal_data["image"]
    if isinstance(images, Image.Image):
        images = [images]
    image_tags = re.findall(pattern, prompt)

    if len(image_tags) == 0:
        new_token_ids = token_ids
        new_prompt = prompt
    else:
        text_chunks = prompt.split(pattern)
        new_prompt_chunks: List[str] = []
        for i in range(len(images)):
            new_prompt_chunks += [
                text_chunks[i],
                get_placeholder(images[i].size, i)
            ]
        new_prompt_chunks.append(text_chunks[-1])
        new_prompt = "".join(new_prompt_chunks)
        new_token_ids = tokenizer.encode(new_prompt)

<<<<<<< HEAD
    llm_inputs = token_inputs(
=======
    multi_modal_data["image"] = [
        _build_image_input(ctx, image) for image in images
    ]

    llm_inputs = LLMInputs(
>>>>>>> d86f6b2a
        prompt_token_ids=new_token_ids,
        prompt=new_prompt,
        multi_modal_data=multi_modal_data,
    )
    return llm_inputs


def input_mapper_for_minicpmv(ctx: InputContext, data: object):
    model_config = ctx.model_config

    image_processor = cached_get_image_processor(
        model_config.model, trust_remote_code=model_config.trust_remote_code)
    if image_processor is None:
        raise RuntimeError("No HuggingFace processor is available "
                           "to process the image object")

    if not isinstance(data, list):
        raise ValueError(
            "Image input must be list of MiniCPMVImageInput, got (%s)", data)
    batch_data = image_processor \
        .preprocess([img["image"] for img in data], return_tensors="pt") \
        .data

    if len(data) > 0:
        batch_data["im_start_id"] = data[0]["im_start_id"]
        batch_data["im_end_id"] = data[0]["im_end_id"]
        if "slice_start_id" in data[0]:
            batch_data["slice_start_id"] = data[0]["slice_start_id"]
            batch_data["slice_end_id"] = data[0]["slice_end_id"]

    return MultiModalInputs(batch_data)


class MiniCPMVBaseModel(nn.Module, SupportsMultiModal):
    """
    The abstract class of MiniCPMV can only be inherited, but cannot be
    instantiated.
    """

    def __init__(
        self,
        config: PretrainedConfig,
        multimodal_config: MultiModalConfig,
        cache_config: Optional[CacheConfig] = None,
        quant_config: Optional[QuantizationConfig] = None,
    ):
        super().__init__()
        # All MiniCPM-V models disable `tie_word_embeddings` but
        # `PretrainedConfig.tie_word_embeddings` defaults to True; we cannot
        # check `tie_word_embeddings` until vLLM integrate MiniCPM-V model
        # and config class
        self.config = config
        self.multimodal_config = multimodal_config

        self.version = get_version_by_config(self.config)
        self.llm = self.init_llm(config, cache_config, quant_config)
        self.vpm = self.init_vision_module()
        param_dtype = torch.get_default_dtype()
        self.vpm.to(dtype=param_dtype)
        self.vision_dim = (self.vpm.embed_dim if self.version == (2, 0) else
                           self.vpm.embeddings.embed_dim)
        self.embed_dim = self.config.hidden_size
        self.resampler = self.init_resampler(self.embed_dim, self.vision_dim)
        self.resampler.to(device="cuda", dtype=param_dtype)
        self.lm_head = ParallelLMHead(config.vocab_size,
                                      config.hidden_size,
                                      quant_config=quant_config)
        self.logits_processor = LogitsProcessor(config.vocab_size)
        self.sampler = Sampler()

    def get_embedding(
        self,
        input_ids: torch.Tensor,
        image_inputs: Optional[MiniCPMVImagePixelInputs],
    ) -> Tuple[torch.Tensor, torch.Tensor]:
        vlm_embedding: torch.Tensor = self.llm.embed_tokens(input_ids)
        if hasattr(self.config, "scale_emb"):
            vlm_embedding *= self.config.scale_emb

        if image_inputs is None:  # No image
            vision_hidden_states = torch.tensor([], device=input_ids.device)
        else:
            vision_hidden_states = self.get_vision_hidden_states(image_inputs)

            # See NOTE in _parse_and_validate_inputs
            image_bounds = image_inputs["image_bounds"]
            if len(image_bounds) > 0:
                image_indices = torch.stack([
                    torch.arange(start, end, dtype=torch.long)
                    for start, end in image_bounds.tolist()
                ]).to(vlm_embedding.device)
                vlm_embedding.scatter_(
                    0,
                    image_indices.view(-1, 1).repeat(1,
                                                     vlm_embedding.shape[-1]),
                    vision_hidden_states.view(-1,
                                              vision_hidden_states.shape[-1]),
                )

        return vlm_embedding, vision_hidden_states

    def _get_image_bounds(
            self,
            input_ids: torch.Tensor,
            im_start_id: torch.Tensor,
            im_end_id: torch.Tensor,
            slice_start_id: Optional[torch.Tensor] = None,
            slice_end_id: Optional[torch.Tensor] = None) -> torch.Tensor:
        # All the images in the batch should share the same special image
        # bound token ids.
        start_cond = input_ids == im_start_id[0]
        end_cond = input_ids == im_end_id[0]
        if slice_start_id is not None:
            start_cond |= (input_ids == slice_start_id[0])
            end_cond |= (input_ids == slice_end_id[0])

        image_start_tokens, = torch.where(start_cond)
        image_start_tokens += 1
        image_end_tokens, = torch.where(end_cond)
        valid_image_nums = max(len(image_start_tokens), len(image_end_tokens))

        if valid_image_nums == 0:
            return torch.zeros((0, 2), device=input_ids.device)

        return torch.hstack([
            image_start_tokens[:valid_image_nums].unsqueeze(-1),
            image_end_tokens[:valid_image_nums].unsqueeze(-1),
        ])

    def _parse_and_validate_inputs(
        self,
        input_ids: torch.Tensor,
        **kwargs: object,
    ) -> Optional[MiniCPMVImagePixelInputs]:
        pixel_values = kwargs.pop("pixel_values", [])
        tgt_sizes = kwargs.pop("tgt_sizes", [])

        if not isinstance(pixel_values, (torch.Tensor, list)):
            raise ValueError("Incorrect type of pixel values. "
                             f"Got type: {type(pixel_values)}")

        if not isinstance(tgt_sizes, (torch.Tensor, list)):
            raise ValueError("Incorrect type of target sizes. "
                             f"Got type: {type(tgt_sizes)}")

        if len(pixel_values) != len(tgt_sizes):
            raise ValueError("Inconsistent batch lengths, found: "
                             f"{len(pixel_values)} vs. {len(tgt_sizes)}")

        pixel_values_flat: List[torch.Tensor] = []
        tgt_sizes_flat: List[torch.Tensor] = []
        for pixel_b, tgt_b in zip(pixel_values, tgt_sizes):
            if len(pixel_b) != len(tgt_b):
                raise ValueError("Inconsistent N lengths, found: "
                                 f"{len(pixel_b)} vs {len(tgt_b)}")

            for pixel_n, tgt_n in zip(pixel_b, tgt_b):
                pixel_values_flat += pixel_n
                tgt_sizes_flat += tgt_n

        # NOTE: Input IDs does not contain image tokens during memory profiling,
        # so we allow it to be empty
        if len(pixel_values_flat) != len(tgt_sizes_flat):
            raise ValueError("Inconsistent flattened lengths, found: "
                             f"{len(pixel_values_flat)} vs. "
                             f"{len(tgt_sizes_flat)}")

        if len(pixel_values_flat) == 0:
            return None

        im_start_id = kwargs.pop("im_start_id", None)
        im_end_id = kwargs.pop("im_end_id", None)
        slice_start_id = kwargs.pop("slice_start_id", None)
        slice_end_id = kwargs.pop("slice_end_id", None)
        if im_start_id is None:
            return None

        return MiniCPMVImagePixelInputs(
            image_bounds=self._get_image_bounds(input_ids, im_start_id,
                                                im_end_id, slice_start_id,
                                                slice_end_id),
            pixel_values=pixel_values_flat,
            tgt_sizes=torch.stack(tgt_sizes_flat),
        )

    def forward(
        self,
        input_ids: torch.Tensor,
        positions: torch.Tensor,
        kv_caches: List[torch.Tensor],
        attn_metadata: AttentionMetadata,
        intermediate_tensors: Optional[IntermediateTensors] = None,
        **kwargs: Any,
    ) -> torch.Tensor:
        image_inputs = self._parse_and_validate_inputs(input_ids, **kwargs)

        vlm_embeddings, _ = self.get_embedding(input_ids, image_inputs)

        output = self.llm(
            input_ids=None,
            positions=positions,
            kv_caches=kv_caches,
            attn_metadata=attn_metadata,
            intermediate_tensors=intermediate_tensors,
            inputs_embeds=vlm_embeddings,
        )
        return output

    def compute_logits(
        self,
        hidden_states: torch.Tensor,
        sampling_metadata: SamplingMetadata,
    ) -> Optional[torch.Tensor]:
        logits = self.logits_processor(self.lm_head, hidden_states,
                                       sampling_metadata)
        return logits

    def sample(
        self,
        logits: torch.Tensor,
        sampling_metadata: SamplingMetadata,
    ) -> Optional[SamplerOutput]:
        next_tokens = self.sampler(logits, sampling_metadata)
        return next_tokens

    def load_weights(self, weights: Iterable[Tuple[str, torch.Tensor]]):
        stacked_params_mapping = [
            # (param_name, shard_name, shard_id)
            ("qkv_proj", "q_proj", "q"),
            ("qkv_proj", "k_proj", "k"),
            ("qkv_proj", "v_proj", "v"),
            ("gate_up_proj", "gate_proj", 0),
            ("gate_up_proj", "up_proj", 1),
        ]
        params_dict = dict(self.named_parameters())
        for name, loaded_weight in weights:
            for key_to_modify, new_key in _KEYS_TO_MODIFY_MAPPING.items():
                if key_to_modify in name:
                    name = name.replace(key_to_modify, new_key)
            if "rotary_emb.inv_freq" in name:
                continue
            if ("rotary_emb.cos_cached" in name
                    or "rotary_emb.sin_cached" in name):
                # Models trained using ColossalAI may include these tensors in
                # the checkpoint. Skip them.
                continue
            use_default_weight_loading = False
            if self.is_default_weight_loading(name):
                use_default_weight_loading = True
            else:
                for param_name, weight_name, shard_id in stacked_params_mapping:
                    if weight_name not in name:
                        continue
                    param = params_dict[name.replace(weight_name, param_name)]
                    weight_loader = param.weight_loader
                    weight_loader(param, loaded_weight, shard_id)
                    break
                else:
                    use_default_weight_loading = True
            if use_default_weight_loading:
                param = params_dict[name]
                weight_loader = getattr(param, "weight_loader",
                                        default_weight_loader)
                weight_loader(param, loaded_weight)

    def init_llm(
        self,
        config: PretrainedConfig,
        cache_config: Optional[CacheConfig] = None,
        quant_config: Optional[QuantizationConfig] = None,
    ) -> nn.Module:
        raise NotImplementedError

    def init_vision_module(self) -> nn.Module:
        raise NotImplementedError

    def init_resampler(self, embed_dim: int, vision_dim: int) -> nn.Module:
        raise NotImplementedError

    def get_vision_embedding(
        self,
        pixel_values: List[torch.Tensor],
        patch_attn_mask: Optional[torch.Tensor] = None,
        tgt_sizes: Optional[torch.Tensor] = None,
    ) -> torch.Tensor:
        raise NotImplementedError

    def get_vision_hidden_states(
            self, data: MiniCPMVImagePixelInputs) -> torch.Tensor:
        raise NotImplementedError

    def is_default_weight_loading(self, name: str) -> bool:
        raise NotImplementedError


class MiniCPMV2_0(MiniCPMVBaseModel):

    def __init__(
        self,
        config: PretrainedConfig,
        multimodal_config: MultiModalConfig,
        cache_config: Optional[CacheConfig] = None,
        quant_config: Optional[QuantizationConfig] = None,
    ):
        super().__init__(config, multimodal_config, cache_config, quant_config)
        assert self.version == (2, 0)

    def init_llm(
        self,
        config: PretrainedConfig,
        cache_config: Optional[CacheConfig] = None,
        quant_config: Optional[QuantizationConfig] = None,
    ) -> nn.Module:
        return MiniCPMModel(config,
                            cache_config=cache_config,
                            quant_config=quant_config)

    def init_vision_module(self) -> nn.Module:
        # TODO :refactor this vision model
        try:
            import timm
        except ImportError:
            raise ImportError("Please install timm==0.9.10") from ImportError
        with set_default_torch_dtype(torch.float16):
            model = timm.create_model(
                "vit_so400m_patch14_siglip_384.webli",
                pretrained=False,
                num_classes=0,
                dynamic_img_size=True,
                dynamic_img_pad=True,
            )

        if (isinstance(model, timm.models.VisionTransformer)
                and model.attn_pool is not None):
            model.attn_pool = torch.nn.Identity()

        if self.config.drop_vision_last_layer:
            model.blocks = model.blocks[:-1]

        return model

    def init_resampler(self, embed_dim: int, vision_dim: int) -> nn.Module:
        with set_default_torch_dtype(torch.float16):
            resampler = Resampler2(
                embed_dim=embed_dim,
                num_heads=embed_dim // 128,
                grid_size=int(math.sqrt(self.config.query_num)),
                kv_dim=vision_dim,
                adaptive=False,
                do_post_projection=True,
            )

        return resampler

    def get_vision_embedding(
        self,
        pixel_values: List[torch.Tensor],
        patch_attn_mask: Optional[torch.Tensor] = None,
        tgt_sizes: Optional[torch.Tensor] = None,
    ) -> torch.Tensor:
        res = []
        dtype = self.vpm.pos_embed.data.dtype
        for pixel_value in pixel_values:
            H, W = pixel_value[0].shape[-2:]
            tgt_size = (
                math.ceil(H / self.vpm.patch_embed.patch_size[0]),
                math.ceil(W / self.vpm.patch_embed.patch_size[0]),
            )
            vision_embedding = self.vpm.forward_features(
                pixel_value.unsqueeze(0).type(dtype))
            if (hasattr(self.vpm, "num_prefix_tokens")
                    and self.vpm.num_prefix_tokens > 0):
                vision_embedding = vision_embedding[:, self.vpm.
                                                    num_prefix_tokens:]
            res.append(self.resampler(vision_embedding, tgt_size))
        return torch.vstack(res)

    def get_vision_hidden_states(
            self, data: MiniCPMVImagePixelInputs) -> torch.Tensor:
        pixel_values = data["pixel_values"]

        return self.get_vision_embedding(pixel_values)

    def is_default_weight_loading(self, name: str) -> bool:
        return "resampler" in name or "vpm" in name


class MiniCPMV2_5(MiniCPMVBaseModel):

    def __init__(
        self,
        config: PretrainedConfig,
        multimodal_config: MultiModalConfig,
        cache_config: Optional[CacheConfig] = None,
        quant_config: Optional[QuantizationConfig] = None,
    ):
        super().__init__(config, multimodal_config, cache_config, quant_config)
        assert self.version == (2, 5)

    def init_llm(
        self,
        config: PretrainedConfig,
        cache_config: Optional[CacheConfig] = None,
        quant_config: Optional[QuantizationConfig] = None,
    ) -> nn.Module:
        return LlamaModel(config,
                          cache_config=cache_config,
                          quant_config=quant_config)

    def init_vision_module(self) -> nn.Module:
        model = Idefics2VisionTransformer(self.config.vision_config)
        if self.config.drop_vision_last_layer:
            model.encoder.layers = model.encoder.layers[:-1]
        return model

    def init_resampler(self, embed_dim: int, vision_dim: int) -> nn.Module:
        with set_default_torch_dtype(torch.float16):
            resampler = Resampler2_5(
                num_queries=self.config.query_num,
                embed_dim=embed_dim,
                num_heads=embed_dim // 128,
                kv_dim=vision_dim,
            )
        return resampler

    def get_vision_embedding(
        self,
        pixel_values: List[torch.Tensor],
        patch_attn_mask: Optional[torch.Tensor] = None,
        tgt_sizes: Optional[torch.Tensor] = None,
    ) -> torch.Tensor:
        vision_embedding = self.vpm(pixel_values,
                                    patch_attention_mask=patch_attn_mask)
        vision_embedding = self.resampler(vision_embedding, tgt_sizes)
        return vision_embedding

    def get_vision_hidden_states(
            self, data: MiniCPMVImagePixelInputs) -> torch.Tensor:
        pixel_values = data["pixel_values"]
        tgt_sizes = data["tgt_sizes"]

        device = self.vpm.embeddings.position_embedding.weight.device
        dtype = self.vpm.embeddings.position_embedding.weight.dtype
        all_pixel_values_lst = [
            i.flatten(end_dim=1).permute(1, 0) for i in pixel_values
        ]

        max_patches = (tgt_sizes[:, 0] * tgt_sizes[:, 1]).max().item()
        assert isinstance(max_patches, int)

        all_pixel_values = torch.nn.utils.rnn.pad_sequence(
            all_pixel_values_lst, batch_first=True, padding_value=0.0)
        B, L, _ = all_pixel_values.shape
        all_pixel_values = all_pixel_values.permute(0, 2,
                                                    1).reshape(B, 3, -1, L)

        patch_attn_mask = torch.zeros((B, 1, max_patches),
                                      dtype=torch.bool,
                                      device=device)
        for i in range(B):
            patch_attn_mask[i, :tgt_sizes[i][0] * tgt_sizes[i][1]] = True

        return self.get_vision_embedding(all_pixel_values.type(dtype),
                                         patch_attn_mask, tgt_sizes)

    def is_default_weight_loading(self, name: str) -> bool:
        return "resampler" in name


class MiniCPMV2_6(MiniCPMVBaseModel):

    def __init__(
        self,
        config: PretrainedConfig,
        multimodal_config: MultiModalConfig,
        cache_config: Optional[CacheConfig] = None,
        quant_config: Optional[QuantizationConfig] = None,
    ):
        super().__init__(config, multimodal_config, cache_config, quant_config)
        assert self.version == (2, 6)

    def init_llm(
        self,
        config: PretrainedConfig,
        cache_config: Optional[CacheConfig] = None,
        quant_config: Optional[QuantizationConfig] = None,
    ) -> nn.Module:
        return Qwen2Model(config,
                          cache_config=cache_config,
                          quant_config=quant_config)

    def init_vision_module(self) -> nn.Module:
        # A custom version of SiglipVisionTransformer, won't work with TP
        from vllm.model_executor.models.na_vit import SiglipVisionTransformer

        if self.config._attn_implementation == "flash_attention_2":
            self.config.vision_config._attn_implementation = "flash_attention_2"
        else:
            # not support sdpa
            self.config.vision_config._attn_implementation = "eager"
        model = SiglipVisionTransformer(self.config.vision_config)
        if self.config.drop_vision_last_layer:
            model.encoder.layers = model.encoder.layers[:-1]
        return model

    def init_resampler(self, embed_dim: int, vision_dim: int) -> nn.Module:
        with set_default_torch_dtype(torch.float16):
            # The resampler in 2.6 remains consistent with the one in 2.5.
            resampler = Resampler2_5(
                num_queries=self.config.query_num,
                embed_dim=embed_dim,
                num_heads=embed_dim // 128,
                kv_dim=vision_dim,
            )

        return resampler

    def get_vision_embedding(
        self,
        pixel_values: List[torch.Tensor],
        patch_attn_mask: Optional[torch.Tensor] = None,
        tgt_sizes: Optional[torch.Tensor] = None,
    ) -> torch.Tensor:
        vision_embedding = self.vpm(
            pixel_values,
            patch_attention_mask=patch_attn_mask,
            tgt_sizes=tgt_sizes,
        ).last_hidden_state
        return vision_embedding

    def get_vision_hidden_states(
            self, data: MiniCPMVImagePixelInputs) -> torch.Tensor:
        pixel_values = data["pixel_values"]
        tgt_sizes = data["tgt_sizes"]

        device = self.vpm.embeddings.position_embedding.weight.device
        dtype = self.vpm.embeddings.position_embedding.weight.dtype
        all_pixel_values_lst = [
            i.flatten(end_dim=1).permute(1, 0) for i in pixel_values
        ]

        max_patches = (tgt_sizes[:, 0] * tgt_sizes[:, 1]).max().item()
        assert isinstance(max_patches, int)

        all_pixel_values = torch.nn.utils.rnn.pad_sequence(
            all_pixel_values_lst, batch_first=True, padding_value=0.0)
        B, L, _ = all_pixel_values.shape
        all_pixel_values = all_pixel_values.permute(0, 2,
                                                    1).reshape(B, 3, -1, L)

        patch_attn_mask = torch.zeros((B, 1, max_patches),
                                      dtype=torch.bool,
                                      device=device)
        for i in range(B):
            patch_attn_mask[i, 0, :tgt_sizes[i][0] * tgt_sizes[i][1]] = True
        vision_embedding = self.vpm(
            all_pixel_values.type(dtype),
            patch_attention_mask=patch_attn_mask,
            tgt_sizes=tgt_sizes,
        ).last_hidden_state

        return self.resampler(vision_embedding, tgt_sizes)

    def is_default_weight_loading(self, name: str) -> bool:
        return "resampler" in name or "vpm" in name


_SUPPORT_VERSION = {
    (2, 0): MiniCPMV2_0,
    (2, 5): MiniCPMV2_5,
    (2, 6): MiniCPMV2_6
}


@MULTIMODAL_REGISTRY.register_image_input_mapper(input_mapper_for_minicpmv)
@MULTIMODAL_REGISTRY.register_max_image_tokens(get_max_minicpmv_image_tokens)
@INPUT_REGISTRY.register_dummy_data(dummy_data_for_minicpmv)
@INPUT_REGISTRY.register_input_processor(input_processor_for_minicpmv)
class MiniCPMV(MiniCPMVBaseModel):
    """
    Different versions of MiniCPMV use different visual encoders and LLMs,
    which is not conducive to the current integration logic of LoRA and
    bitsandbytes in vLLM. Therefore, it is necessary to separate them.
    """

    def __new__(
        cls,
        config: PretrainedConfig,
        multimodal_config: MultiModalConfig,
        cache_config: Optional[CacheConfig] = None,
        quant_config: Optional[QuantizationConfig] = None,
    ):
        if not hasattr(config, "version"):
            if config.hidden_size == 2304 and config.query_num == 64:
                version = (2, 0)
            else:
                version = (2, 5)
        else:
            version = str(config.version).split(".")
            version = tuple([int(x) for x in version])
        # Dispatch class based on version
        instance_class = _SUPPORT_VERSION.get(version)
        if instance_class is None:
            raise ValueError(
                "Currently, MiniCPMV only supports versions 2.0, 2.5, and 2.6")
        return instance_class(config, multimodal_config, cache_config,
                              quant_config)<|MERGE_RESOLUTION|>--- conflicted
+++ resolved
@@ -353,20 +353,15 @@
         new_prompt = "".join(new_prompt_chunks)
         new_token_ids = tokenizer.encode(new_prompt)
 
-<<<<<<< HEAD
-    llm_inputs = token_inputs(
-=======
     multi_modal_data["image"] = [
         _build_image_input(ctx, image) for image in images
     ]
 
-    llm_inputs = LLMInputs(
->>>>>>> d86f6b2a
+    return token_inputs(
         prompt_token_ids=new_token_ids,
         prompt=new_prompt,
         multi_modal_data=multi_modal_data,
     )
-    return llm_inputs
 
 
 def input_mapper_for_minicpmv(ctx: InputContext, data: object):
