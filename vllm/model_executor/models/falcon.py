# coding=utf-8
# Adapted from
# https://github.com/huggingface/transformers/blob/a5cc30d72ae2dc19af534e4b35c986cc28db1275/src/transformers/models/falcon/modeling_falcon.py
# Copyright 2023 The vLLM team.
# Copyright 2023 the Falcon authors and HuggingFace Inc. team.  All rights
# reserved.
#
# Licensed under the Apache License, Version 2.0 (the "License");
# you may not use this file except in compliance with the License.
# You may obtain a copy of the License at
#
#     http://www.apache.org/licenses/LICENSE-2.0
#
# Unless required by applicable law or agreed to in writing, software
# distributed under the License is distributed on an "AS IS" BASIS,
# WITHOUT WARRANTIES OR CONDITIONS OF ANY KIND, either express or implied.
# See the License for the specific language governing permissions and
# limitations under the License.
"""PyTorch Falcon model."""

import math
from typing import Iterable, List, Optional, Tuple, Union

import torch
from torch import nn
from torch.nn import LayerNorm
from transformers import FalconConfig as HF_FalconConfig

from vllm.attention import Attention, AttentionMetadata
from vllm.config import CacheConfig
from vllm.distributed import (get_tensor_model_parallel_rank,
                              get_tensor_model_parallel_world_size,
                              tensor_model_parallel_all_reduce)
from vllm.model_executor.layers.activation import get_act_fn
from vllm.model_executor.layers.linear import (ColumnParallelLinear,
                                               QKVParallelLinear,
                                               RowParallelLinear)
from vllm.model_executor.layers.logits_processor import LogitsProcessor
from vllm.model_executor.layers.quantization.base_config import (
    QuantizationConfig)
from vllm.model_executor.layers.rotary_embedding import get_rope
from vllm.model_executor.layers.sampler import Sampler
from vllm.model_executor.layers.vocab_parallel_embedding import (
<<<<<<< HEAD
    ParallelVocabEmbedding)
from vllm.model_executor.model_loader.weight_utils import (
    default_weight_loader, skip_gptq_extra_param)
=======
    ParallelLMHead, VocabParallelEmbedding)
from vllm.model_executor.model_loader.weight_utils import default_weight_loader
>>>>>>> 329df38f
from vllm.model_executor.sampling_metadata import SamplingMetadata
from vllm.sequence import SamplerOutput
from vllm.transformers_utils.configs import RWConfig

FalconConfig = Union[HF_FalconConfig, RWConfig]


def _get_alibi_slopes(total_num_heads: int) -> torch.Tensor:
    closest_power_of_2 = 2**math.floor(math.log2(total_num_heads))
    base = torch.tensor(2**(-(2**-(math.log2(closest_power_of_2) - 3))),
                        dtype=torch.float32)
    powers = torch.arange(1, 1 + closest_power_of_2, dtype=torch.int32)
    slopes = torch.pow(base, powers)

    if closest_power_of_2 != total_num_heads:
        extra_base = torch.tensor(
            2**(-(2**-(math.log2(2 * closest_power_of_2) - 3))),
            dtype=torch.float32)
        num_remaining_heads = min(closest_power_of_2,
                                  total_num_heads - closest_power_of_2)
        extra_powers = torch.arange(1,
                                    1 + 2 * num_remaining_heads,
                                    2,
                                    dtype=torch.int32)
        slopes = torch.cat(
            [slopes, torch.pow(extra_base, extra_powers)], dim=0)

    return slopes


class FalconAttention(nn.Module):

    def __init__(
        self,
        config: FalconConfig,
        cache_config: Optional[CacheConfig] = None,
        quant_config: Optional[QuantizationConfig] = None,
    ):
        super().__init__()

        self.hidden_size = config.hidden_size
        tp_size = get_tensor_model_parallel_world_size()

        self.total_num_heads = config.num_attention_heads
        assert self.total_num_heads % tp_size == 0
        self.num_heads = self.total_num_heads // tp_size
        self.head_dim = self.hidden_size // self.total_num_heads
        assert self.head_dim * self.total_num_heads == self.hidden_size

        self.new_decoder_architecture = config.new_decoder_architecture
        self.multi_query = config.multi_query

        if self.new_decoder_architecture:
            self.total_num_kv_heads = config.num_kv_heads
        elif self.multi_query:
            self.total_num_kv_heads = 1
        else:
            self.total_num_kv_heads = self.total_num_heads
        if self.total_num_kv_heads >= tp_size:
            # Number of KV heads is greater than TP size, so we partition
            # the KV heads across multiple tensor parallel GPUs.
            assert self.total_num_kv_heads % tp_size == 0
        else:
            # Number of KV heads is less than TP size, so we replicate
            # the KV heads across multiple tensor parallel GPUs.
            assert tp_size % self.total_num_kv_heads == 0
        self.num_kv_heads = max(1, self.total_num_kv_heads // tp_size)

        self.query_key_value = QKVParallelLinear(
            self.hidden_size,
            self.head_dim,
            self.total_num_heads,
            self.total_num_kv_heads,
            bias=config.bias,
            skip_bias_add=True,
            quant_config=quant_config,
        )
        self.q_size = self.num_heads * self.head_dim
        self.kv_size = self.num_kv_heads * self.head_dim

        # Layer-wise attention scaling
        self.inv_norm_factor = 1.0 / math.sqrt(self.head_dim)
        self.reduce_row_parallel_results = not (config.new_decoder_architecture
                                                or config.parallel_attn)
        self.dense = RowParallelLinear(
            self.hidden_size,
            self.hidden_size,
            bias=config.bias,
            skip_bias_add=True,
            quant_config=quant_config,
            reduce_results=self.reduce_row_parallel_results)

        self.use_rotary = config.rotary
        self.use_alibi = config.alibi
        assert not (self.use_rotary and self.use_alibi), (
            "Rotary and alibi are mutually exclusive.")

        if self.use_rotary:
            rope_theta = getattr(config, "rope_theta", 10000)
            max_position_embeddings = getattr(config,
                                              "max_position_embeddings", 8192)
            self.rotary_emb = get_rope(
                self.head_dim,
                rotary_dim=self.head_dim,
                max_position=max_position_embeddings,
                base=rope_theta,
            )
            self.attn = Attention(self.num_heads,
                                  self.head_dim,
                                  self.inv_norm_factor,
                                  num_kv_heads=self.num_kv_heads,
                                  quant_config=quant_config)
        elif self.use_alibi:
            tp_rank = get_tensor_model_parallel_rank()
            head_start = tp_rank * self.num_heads
            head_end = (tp_rank + 1) * self.num_heads
            alibi_slopes = (_get_alibi_slopes(self.total_num_heads) *
                            self.inv_norm_factor)
            alibi_slopes = alibi_slopes[head_start:head_end].tolist()
            self.attn = Attention(self.num_heads,
                                  self.head_dim,
                                  self.inv_norm_factor,
                                  num_kv_heads=self.num_kv_heads,
                                  alibi_slopes=alibi_slopes,
                                  quant_config=quant_config)
        else:
            self.attn = Attention(self.num_heads,
                                  self.head_dim,
                                  scale=self.inv_norm_factor,
                                  num_kv_heads=self.num_kv_heads,
                                  cache_config=cache_config,
                                  quant_config=quant_config)

    def forward(
        self,
        positions: torch.Tensor,
        hidden_states: torch.Tensor,
        kv_cache: torch.Tensor,
        attn_metadata: AttentionMetadata,
    ) -> torch.Tensor:
        qkv, bias = self.query_key_value(hidden_states)
        if bias is not None:
            qkv += bias
        q, k, v = qkv.split([self.q_size, self.kv_size, self.kv_size], dim=-1)
        if self.use_rotary:
            q, k = self.rotary_emb(positions, q, k)
        attn_output = self.attn(q, k, v, kv_cache, attn_metadata)
        attn_output, bias = self.dense(attn_output)
        return attn_output, bias


class FalconMLP(nn.Module):

    def __init__(
        self,
        config: FalconConfig,
        quant_config: Optional[QuantizationConfig] = None,
    ):
        super().__init__()
        hidden_size = config.hidden_size

        self.dense_h_to_4h = ColumnParallelLinear(hidden_size,
                                                  4 * hidden_size,
                                                  bias=config.bias,
                                                  skip_bias_add=True,
                                                  quant_config=quant_config)
        self.act = get_act_fn("gelu", quant_config, 4 * hidden_size)
        self.reduce_row_parallel_results = not (config.new_decoder_architecture
                                                or config.parallel_attn)
        self.dense_4h_to_h = RowParallelLinear(
            4 * hidden_size,
            hidden_size,
            bias=config.bias,
            skip_bias_add=True,
            reduce_results=self.reduce_row_parallel_results,
            quant_config=quant_config)

    def forward(self, x: torch.Tensor) -> torch.Tensor:
        # NOTE(zhuohan): Following huggingface, we do not fuse bias add here.
        x, bias = self.dense_h_to_4h(x)
        if bias is not None:
            x += bias
        x = self.act(x)
        x, bias = self.dense_4h_to_h(x)
        return x, bias


class FalconDecoderLayer(nn.Module):

    def __init__(
        self,
        config: FalconConfig,
        cache_config: Optional[CacheConfig] = None,
        quant_config: Optional[QuantizationConfig] = None,
    ):
        super().__init__()
        hidden_size = config.hidden_size
        self.num_heads = config.num_attention_heads
        self.self_attention = FalconAttention(config, cache_config,
                                              quant_config)
        self.mlp = FalconMLP(config, quant_config)
        self.config = config

        if (config.num_ln_in_parallel_attn is None
                and config.new_decoder_architecture):
            config.num_ln_in_parallel_attn = 2

        if not config.parallel_attn:
            self.post_attention_layernorm = LayerNorm(
                hidden_size, eps=config.layer_norm_epsilon)
            self.input_layernorm = LayerNorm(hidden_size,
                                             eps=config.layer_norm_epsilon)
        else:
            if config.num_ln_in_parallel_attn == 2:
                # The layer norm before self-attention
                self.ln_attn = LayerNorm(hidden_size,
                                         eps=config.layer_norm_epsilon)
                # The layer norm before the MLP
                self.ln_mlp = LayerNorm(hidden_size,
                                        eps=config.layer_norm_epsilon)
            else:
                self.input_layernorm = LayerNorm(hidden_size,
                                                 eps=config.layer_norm_epsilon)

        self.reduce_row_parallel_results = not (config.new_decoder_architecture
                                                or config.parallel_attn)

    def forward(
        self,
        positions: torch.Tensor,
        hidden_states: torch.Tensor,
        kv_cache: torch.Tensor,
        attn_metadata: AttentionMetadata,
    ) -> torch.Tensor:
        residual = hidden_states

        if self.config.num_ln_in_parallel_attn == 2:
            attention_layernorm_out = self.ln_attn(hidden_states)
            mlp_layernorm_out = self.ln_mlp(hidden_states)
        else:
            attention_layernorm_out = self.input_layernorm(hidden_states)

        # Self attention.
        attention_output, attention_bias = self.self_attention(
            positions=positions,
            hidden_states=attention_layernorm_out,
            kv_cache=kv_cache,
            attn_metadata=attn_metadata,
        )
        if self.reduce_row_parallel_results and attention_bias is not None:
            attention_output += attention_bias

        if not self.config.new_decoder_architecture:
            if self.config.parallel_attn:
                mlp_layernorm_out = attention_layernorm_out
            else:
                residual += attention_output
                mlp_layernorm_out = self.post_attention_layernorm(residual)

        if (self.config.new_decoder_architecture and self.config.parallel_attn
                and self.config.num_ln_in_parallel_attn == 1):
            mlp_layernorm_out = attention_layernorm_out

        # MLP.
        mlp_output, mlp_bias = self.mlp(mlp_layernorm_out)
        if self.reduce_row_parallel_results and mlp_bias is not None:
            mlp_output += mlp_bias

        if not self.reduce_row_parallel_results:
            # When MLP and Attention layers are parallel, we can use
            # only one all-reduce operator to reduce the results from
            # both MLP and Attention layers.
            mlp_output += attention_output
            mlp_output = tensor_model_parallel_all_reduce(mlp_output)
            if attention_bias is not None:
                mlp_output += attention_bias
            if mlp_bias is not None:
                mlp_output += mlp_bias

        output = mlp_output + residual
        return output


class FalconModel(nn.Module):

    def __init__(
        self,
        config: FalconConfig,
        cache_config: Optional[CacheConfig] = None,
        quant_config: Optional[QuantizationConfig] = None,
    ):
        super().__init__()
        self.config = config
        self.embed_dim = config.hidden_size
        self.num_heads = config.num_attention_heads
        self.use_alibi = config.alibi

        # Embedding + LN Embedding
        self.word_embeddings = ParallelVocabEmbedding(
            config.vocab_size,
            self.embed_dim,
        )

        # Transformer blocks
        self.h = nn.ModuleList([
            FalconDecoderLayer(config, cache_config, quant_config)
            for _ in range(config.num_hidden_layers)
        ])

        # Final Layer Norm
        self.ln_f = LayerNorm(self.embed_dim, eps=config.layer_norm_epsilon)

    def forward(
        self,
        input_ids: torch.LongTensor,
        positions: torch.Tensor,
        kv_caches: List[torch.Tensor],
        attn_metadata: AttentionMetadata,
    ) -> torch.Tensor:
        hidden_states = self.word_embeddings(input_ids)
        for i in range(len(self.h)):
            layer = self.h[i]
            hidden_states = layer(
                positions,
                hidden_states,
                kv_caches[i],
                attn_metadata,
            )
        hidden_states = self.ln_f(hidden_states)
        return hidden_states


class FalconForCausalLM(nn.Module):

    def __init__(
        self,
        config: FalconConfig,
        cache_config: Optional[CacheConfig] = None,
        quant_config: Optional[QuantizationConfig] = None,
    ):
        super().__init__()
        self.config = config
        self.quant_config = quant_config
<<<<<<< HEAD
        self.transformer = FalconModel(config, quant_config)
        self.lm_head = self.transformer.word_embeddings
=======
        self.transformer = FalconModel(config, cache_config, quant_config)
        # only Falcon-11B doesn't share lm_head weight with word embeddings
        # and previous Falcon model doesn't have tie_word_embeddings config
        # so we set tie_word_embeddings to True by default
        self.tie_word_embeddings = (config.tie_word_embeddings
                                    if config.tie_word_embeddings is not None
                                    else True)
        if self.tie_word_embeddings:
            self.lm_head_weight = self.transformer.word_embeddings.weight
        else:
            self.lm_head = ParallelLMHead(
                config.vocab_size,
                config.hidden_size,
            )
            self.lm_head_weight = self.lm_head.weight
>>>>>>> 329df38f
        self.logits_processor = LogitsProcessor(config.vocab_size)
        self.sampler = Sampler()

    def forward(
        self,
        input_ids: torch.LongTensor,
        positions: torch.Tensor,
        kv_caches: List[torch.Tensor],
        attn_metadata: AttentionMetadata,
    ) -> torch.Tensor:
        hidden_states = self.transformer(
            input_ids,
            positions,
            kv_caches,
            attn_metadata,
        )
        return hidden_states

    def compute_logits(self, hidden_states: torch.Tensor,
                       sampling_metadata: SamplingMetadata) -> torch.Tensor:
        logits = self.logits_processor(self.lm_head, hidden_states,
                                       sampling_metadata)
        return logits

    def sample(
        self,
        logits: torch.Tensor,
        sampling_metadata: SamplingMetadata,
    ) -> Optional[SamplerOutput]:
        next_tokens = self.sampler(logits, sampling_metadata)
        return next_tokens

    def load_weights(self, weights: Iterable[Tuple[str, torch.Tensor]]):
        total_num_heads = self.config.num_attention_heads
        if self.config.new_decoder_architecture:
            total_num_kv_heads = self.config.num_kv_heads
        elif self.config.multi_query:
            total_num_kv_heads = 1
        else:
            total_num_kv_heads = total_num_heads
        num_query_heads_per_kv_head = total_num_heads // total_num_kv_heads
        params_dict = dict(self.named_parameters(remove_duplicate=False))
        for name, loaded_weight in weights:
            if name == "lm_head.weight" and self.tie_word_embeddings:
                # Falcon uses tied embeddings except Falcon-11b.
                continue
            if skip_gptq_extra_param(name, params_dict):
                continue
            param = params_dict[name]
            if "query_key_value" in name:
                output_dim = getattr(param, "output_dim", None)
                loaded_weight_shape = loaded_weight.shape
                if output_dim is not None:
                    loaded_weight = loaded_weight.view(
                        loaded_weight_shape[:output_dim] +
                        (total_num_kv_heads, num_query_heads_per_kv_head + 2,
                         -1) + loaded_weight_shape[output_dim + 1:])
                    wq = loaded_weight.narrow(
                        output_dim + 1, 0,
                        num_query_heads_per_kv_head).reshape(
                            *loaded_weight_shape[:output_dim], -1,
                            *loaded_weight_shape[output_dim + 1:])
                    wk = loaded_weight.narrow(
                        output_dim + 1, num_query_heads_per_kv_head,
                        1).reshape(*loaded_weight_shape[:output_dim], -1,
                                   *loaded_weight_shape[output_dim + 1:])
                    wv = loaded_weight.narrow(
                        output_dim + 1, num_query_heads_per_kv_head + 1,
                        1).reshape(*loaded_weight_shape[:output_dim], -1,
                                   *loaded_weight_shape[output_dim + 1:])
                    loaded_weight = torch.cat([wq, wk, wv], dim=output_dim)

            weight_loader = getattr(param, "weight_loader",
                                    default_weight_loader)
            weight_loader(param, loaded_weight)<|MERGE_RESOLUTION|>--- conflicted
+++ resolved
@@ -41,14 +41,8 @@
 from vllm.model_executor.layers.rotary_embedding import get_rope
 from vllm.model_executor.layers.sampler import Sampler
 from vllm.model_executor.layers.vocab_parallel_embedding import (
-<<<<<<< HEAD
-    ParallelVocabEmbedding)
-from vllm.model_executor.model_loader.weight_utils import (
-    default_weight_loader, skip_gptq_extra_param)
-=======
     ParallelLMHead, VocabParallelEmbedding)
 from vllm.model_executor.model_loader.weight_utils import default_weight_loader
->>>>>>> 329df38f
 from vllm.model_executor.sampling_metadata import SamplingMetadata
 from vllm.sequence import SamplerOutput
 from vllm.transformers_utils.configs import RWConfig
@@ -392,10 +386,6 @@
         super().__init__()
         self.config = config
         self.quant_config = quant_config
-<<<<<<< HEAD
-        self.transformer = FalconModel(config, quant_config)
-        self.lm_head = self.transformer.word_embeddings
-=======
         self.transformer = FalconModel(config, cache_config, quant_config)
         # only Falcon-11B doesn't share lm_head weight with word embeddings
         # and previous Falcon model doesn't have tie_word_embeddings config
@@ -411,7 +401,6 @@
                 config.hidden_size,
             )
             self.lm_head_weight = self.lm_head.weight
->>>>>>> 329df38f
         self.logits_processor = LogitsProcessor(config.vocab_size)
         self.sampler = Sampler()
 
