from dataclasses import dataclass, fields
from functools import cached_property
from itertools import tee
from typing import Iterable, List, Mapping, Optional, Tuple, Union

import numpy
import torch
import torch.nn as nn
import torch.nn.functional as F
from mistral_common.protocol.instruct.messages import ImageChunk
from PIL import Image
from transformers import PixtralVisionConfig, PretrainedConfig
from transformers.models.pixtral.image_processing_pixtral import (
    _num_image_tokens)
from xformers.ops.fmha import memory_efficient_attention
from xformers.ops.fmha.attn_bias import BlockDiagonalMask

from vllm.attention import AttentionMetadata
<<<<<<< HEAD
from vllm.config import CacheConfig, ModelConfig, MultiModalConfig
from vllm.inputs import INPUT_REGISTRY, InputContext, LLMInputs
from vllm.model_executor.layers.activation import get_act_fn
=======
from vllm.config import CacheConfig, MultiModalConfig
from vllm.inputs import INPUT_REGISTRY, DecoderOnlyInputs, InputContext
>>>>>>> cf1d62a6
from vllm.model_executor.layers.layernorm import RMSNorm
from vllm.model_executor.layers.quantization import QuantizationConfig
from vllm.model_executor.layers.sampler import Sampler, SamplerOutput
from vllm.model_executor.model_loader.weight_utils import default_weight_loader
from vllm.model_executor.models.utils import merge_multimodal_embeddings
from vllm.model_executor.sampling_metadata import SamplingMetadata
from vllm.multimodal import MULTIMODAL_REGISTRY
from vllm.multimodal.base import MultiModalInputs
from vllm.multimodal.utils import cached_get_tokenizer
from vllm.sequence import IntermediateTensors, SequenceData
from vllm.transformers_utils.processor import cached_get_processor
from vllm.utils import is_list_of

from .interfaces import SupportsMultiModal, SupportsPP
from .utils import init_vllm_registered_model


def get_max_pixtral_image_tokens(ctx: InputContext):
    tokenizer = cached_get_tokenizer(
        ctx.model_config.tokenizer,
        tokenizer_mode=ctx.model_config.tokenizer_mode)
    mm_encoder = tokenizer.instruct.mm_encoder

    max_image_size = mm_encoder.mm_config.max_image_size
    image_patch_size = mm_encoder.mm_config.image_patch_size

    return ((max_image_size // image_patch_size)**2)


def dummy_data_for_pixtral(ctx: InputContext, seq_len: int,
                           mm_counts: Mapping[str, int]):
    tokenizer = cached_get_tokenizer(
        ctx.model_config.tokenizer,
        tokenizer_mode=ctx.model_config.tokenizer_mode)

    mm_encoder = tokenizer.mistral.instruct_tokenizer.mm_encoder
    patch_size = mm_encoder.mm_config.image_patch_size
    image_token_id = mm_encoder.special_ids.img

    mm_config = ctx.model_config.multimodal_config
    num_images = mm_config.limit_per_prompt.get("image", 1)

    # dummy size
    size = 256
    image = Image.new("RGB", (size, size), color=0)

    image_feature_size = (size**2) // (patch_size**2)

    num_image_tokens = image_feature_size * num_images
    seq_data = SequenceData.from_prompt_token_counts(
        (image_token_id, num_image_tokens),
        (0, seq_len - num_image_tokens),
    )

    mm_data = {"image": num_images * [image]}
    return seq_data, mm_data


def input_mapper_for_pixtral(ctx: InputContext,
                             data: object) -> MultiModalInputs:
    """Maps the input data to its MultiModalInputs (if any).

    Args:
        ctx: Context of the loaded model.
        data: data potentially containing image/image embeddings to be mapped
            to pixel_values in .forward() for a visual QWenLMHeadModel model.

    Returns:
        MultiModalInputs containing the stacked normalized images tensor or
        image embeddings.
    """
    # Early exit if we have provided an image to a language only Qwen model
    model_config = ctx.model_config
    tokenizer = cached_get_tokenizer(
        model_config.tokenizer, tokenizer_mode=model_config.tokenizer_mode)

    data_list = data if isinstance(data, list) else [data]

    images = []
    for image_data in data_list:
        image = ImageChunk(image=image_data)
        encoding = tokenizer.instruct.mm_encoder(image)
        image = torch.from_numpy(encoding.image).to(device="cuda",
                                                    dtype=torch.float16)
        images.append(image)

    return MultiModalInputs({"images": images})


def input_processor_for_pixtral(ctx: InputContext, inputs: DecoderOnlyInputs):
    multi_modal_data = inputs.get("multi_modal_data")
    if multi_modal_data is not None and "image" in multi_modal_data:
        tokenizer = cached_get_tokenizer(
            ctx.model_config.tokenizer,
            tokenizer_mode=ctx.model_config.tokenizer_mode)

        mm_encoder = tokenizer.mistral.instruct_tokenizer.mm_encoder
        image_token_id = mm_encoder.special_ids.img

        if image_token_id not in inputs['prompt_token_ids']:
            raise ValueError(
                (f"You've passed {inputs=} without {image_token_id=}"
                 " Make sure to process your input via mistral_common's"
                 " tokenizer or pass a chat completion request. For more"
                 " For more info, see: "
                 "https://github.com/vllm-project/vllm/issues/8411."))

    return inputs


@MULTIMODAL_REGISTRY.register_image_input_mapper(input_mapper_for_pixtral)
@MULTIMODAL_REGISTRY.register_max_image_tokens(get_max_pixtral_image_tokens)
@INPUT_REGISTRY.register_dummy_data(dummy_data_for_pixtral)
@INPUT_REGISTRY.register_input_processor(input_processor_for_pixtral)
class PixtralForConditionalGeneration(nn.Module, SupportsMultiModal,
                                      SupportsPP):

    def __init__(self,
                 config: PretrainedConfig,
                 multimodal_config: MultiModalConfig,
                 cache_config: Optional[CacheConfig] = None,
                 quant_config: Optional[QuantizationConfig] = None) -> None:
        super().__init__()

        self.config = config
        self.multimodal_config = multimodal_config

        dataclass_fields = {field.name for field in fields(VisionEncoderArgs)}
        vision_args = {
            key: value
            for key, value in self.config.vision_config.to_dict().items()
            if key in dataclass_fields
        }

        self.vision_args = VisionEncoderArgs(**vision_args)

        # init MistralForCausalLM
        self.language_model = init_vllm_registered_model(
            config.text_config, cache_config, quant_config)

        self.vision_encoder = VisionTransformer(self.vision_args)
        self.vision_language_adapter = VisionLanguageAdapter(
            self.vision_args, dim=config.text_config.hidden_size)

        self.make_empty_intermediate_tensors = (
            self.language_model.make_empty_intermediate_tensors)

    @cached_property
    def sampler(self):
        if hasattr(self.language_model, "sampler"):
            return self.language_model.sampler

        return Sampler()

    def forward(
        self,
        input_ids: torch.Tensor,
        positions: torch.Tensor,
        kv_caches: List[torch.Tensor],
        attn_metadata: AttentionMetadata,
        intermediate_tensors: Optional[IntermediateTensors] = None,
        **kwargs: object,
    ) -> Union[torch.Tensor, IntermediateTensors]:
        """Run forward pass for pixtral.

        TODO

        """
        if intermediate_tensors is not None:
            input_ids = None
            inputs_embeds = None
        else:
            image_input = self._parse_and_validate_image_input(**kwargs)

            if image_input is not None:
                vision_embeddings = self._process_image_input(image_input)
                inputs_embeds = self.language_model.model.get_input_embeddings(
                    input_ids)

                inputs_embeds = merge_multimodal_embeddings(
                    input_ids, inputs_embeds, vision_embeddings,
                    self.vision_args.image_token_id)

                input_ids = None
            else:
                inputs_embeds = None

        hidden_states = self.language_model.model(input_ids,
                                                  positions,
                                                  kv_caches,
                                                  attn_metadata,
                                                  intermediate_tensors,
                                                  inputs_embeds=inputs_embeds)

        return hidden_states

    def _parse_and_validate_image_input(
        self,
        images: Optional[Union[List[List[torch.Tensor]], List[torch.Tensor],
                               torch.Tensor]] = None
    ) -> Optional[List[torch.Tensor]]:
        if images is None:
            return None

        if isinstance(images, torch.Tensor):
            # if passed as batch take all images
            N, B, C, W, H = images.shape
            images = images.reshape(N * B, C, W, H)
            images = [images[i] for i in range(images.size(0))]
        elif isinstance(images, list):
            # if passed as list flatten lists of tensors
            flatten_images = []
            for imgs_per_req in images:
                imgs_per_req = [
                    imgs_per_req[i] for i in range(imgs_per_req.size(0))
                ] if isinstance(imgs_per_req, torch.Tensor) else imgs_per_req

                flatten_images.extend(imgs_per_req)

            images = flatten_images

        return images

    def _process_image_input(self,
                             image_input: List[torch.Tensor]) -> torch.Tensor:
        return self.vision_language_adapter(self.vision_encoder(image_input))

    def compute_logits(
        self,
        hidden_states: torch.Tensor,
        sampling_metadata: SamplingMetadata,
    ) -> Optional[torch.Tensor]:
        return self.language_model.compute_logits(hidden_states,
                                                  sampling_metadata)

    def sample(
        self,
        logits: torch.Tensor,
        sampling_metadata: SamplingMetadata,
    ) -> Optional[SamplerOutput]:
        return self.language_model.sample(logits, sampling_metadata)

    def load_weights(self, weights: Iterable[Tuple[str, torch.Tensor]]):

        def is_vision_encoder_weights(weight: Tuple[str, torch.Tensor]):
            return weight[0].startswith("vision_encoder")

        def is_vision_lang_adapter_weights(weight: Tuple[str, torch.Tensor]):
            return weight[0].startswith("vision_language_adapter")

        def is_vision_weights(weight: Tuple[str, torch.Tensor]):
            return is_vision_encoder_weights(
                weight) or is_vision_lang_adapter_weights(weight)

        llm_weights, vision_encoder_weights, vision_lang_adapter_weights = tee(
            weights, 3)

        # llm
        llm_weights = filter(lambda x: not is_vision_weights(x), llm_weights)
        self.language_model.load_weights(llm_weights)

        # vision encoder
        vision_encoder_weights = filter(is_vision_encoder_weights,
                                        vision_encoder_weights)
        vision_encoder_dict = dict(self.vision_encoder.named_parameters())
        for name, loaded_weight in vision_encoder_weights:
            # cut 'vision_encoder.'
            name = '.'.join(name.split(".")[1:])
            param = vision_encoder_dict[name]

            default_weight_loader(param, loaded_weight)

        # adapter
        vision_lang_adapter_weights = filter(is_vision_lang_adapter_weights,
                                             vision_lang_adapter_weights)
        vision_lang_adpter_dict = dict(
            self.vision_language_adapter.named_parameters())
        for name, loaded_weight in vision_lang_adapter_weights:
            # cut 'vision_language_adapter.'
            name = '.'.join(name.split(".")[1:])
            param = vision_lang_adpter_dict[name]
            default_weight_loader(param, loaded_weight)


# Vision encoder
@dataclass
class VisionEncoderArgs:
    hidden_size: int
    num_channels: int
    image_size: int
    patch_size: int
    intermediate_size: int
    num_hidden_layers: int
    num_attention_heads: int
    rope_theta: float  # for rope-2D
    image_token_id: int


def _reshape_for_broadcast(freqs_cis: torch.Tensor,
                           x: torch.Tensor) -> torch.Tensor:
    """
    freqs_cis: complex - (seq_len, head_dim / 2)
    x: complex - (bsz, seq_len, head_dim / 2)
    """
    ndim = x.ndim
    assert ndim > 1
    assert freqs_cis.shape == (x.shape[1], x.shape[-1]), (
        freqs_cis.shape,
        (x.shape[1], x.shape[-1]),
    )
    shape = [
        d if i == 1 or i == ndim - 1 else 1 for i, d in enumerate(x.shape)
    ]
    return freqs_cis.view(*shape)


def precompute_freqs_cis_2d(
    dim: int,
    height: int,
    width: int,
    theta: float,
) -> torch.Tensor:
    """
    freqs_cis: 2D complex tensor of shape (height, width, dim // 2)
        to be indexed by (height, width) position tuples
    """
    # (dim / 2) frequency bases
    freqs = 1.0 / (theta**(torch.arange(0, dim, 2).float() / dim))

    h = torch.arange(height, device=freqs.device)
    w = torch.arange(width, device=freqs.device)

    freqs_h = torch.outer(h, freqs[::2]).float()
    freqs_w = torch.outer(w, freqs[1::2]).float()
    freqs_2d = torch.cat(
        [
            freqs_h[:, None, :].repeat(1, width, 1),
            freqs_w[None, :, :].repeat(height, 1, 1),
        ],
        dim=-1,
    )
    return torch.polar(torch.ones_like(freqs_2d), freqs_2d)


def apply_rotary_emb_vit(
    xq: torch.Tensor,
    xk: torch.Tensor,
    freqs_cis: torch.Tensor,
) -> Tuple[torch.Tensor, torch.Tensor]:
    xq_ = torch.view_as_complex(xq.float().reshape(*xq.shape[:-1], -1, 2))
    xk_ = torch.view_as_complex(xk.float().reshape(*xk.shape[:-1], -1, 2))
    assert freqs_cis.dtype == torch.complex64
    freqs_cis = _reshape_for_broadcast(freqs_cis, xq_)
    xq_out = torch.view_as_real(xq_ * freqs_cis).flatten(3)
    xk_out = torch.view_as_real(xk_ * freqs_cis).flatten(3)
    return xq_out.type_as(xq), xk_out.type_as(xk)


class FeedForward(nn.Module):

    def __init__(self, args: VisionEncoderArgs):
        super().__init__()
        assert args.intermediate_size is not None
        self.w1 = nn.Linear(args.hidden_size,
                            args.intermediate_size,
                            bias=False)
        self.w2 = nn.Linear(args.intermediate_size,
                            args.hidden_size,
                            bias=False)
        self.w3 = nn.Linear(args.hidden_size,
                            args.intermediate_size,
                            bias=False)

    def forward(self, x: torch.Tensor) -> torch.Tensor:
        return self.w2(F.silu(self.w1(x)) * self.w3(x))


class Attention(nn.Module):

    def __init__(self, args: VisionEncoderArgs):
        super().__init__()
        self.args = args
        assert not args.hidden_size % args.num_attention_heads
        self.n_heads = args.num_attention_heads
        self.head_dim = args.hidden_size // args.num_attention_heads

        self.wq = nn.Linear(args.hidden_size, args.hidden_size, bias=False)
        self.wk = nn.Linear(args.hidden_size, args.hidden_size, bias=False)
        self.wv = nn.Linear(args.hidden_size, args.hidden_size, bias=False)
        self.wo = nn.Linear(args.hidden_size, args.hidden_size, bias=False)

    def forward(
        self,
        x: torch.Tensor,
        mask: BlockDiagonalMask,
        freqs_cis: torch.Tensor,
    ) -> torch.Tensor:
        batch, patches, _ = x.shape

        q, k, v = self.wq(x), self.wk(x), self.wv(x)
        q = q.reshape(batch, patches, self.n_heads, self.head_dim)
        k = k.reshape(batch, patches, self.n_heads, self.head_dim)
        v = v.reshape(batch, patches, self.n_heads, self.head_dim)

        q, k = apply_rotary_emb_vit(q, k, freqs_cis=freqs_cis)
        out = memory_efficient_attention(q, k, v, attn_bias=mask)
        out = out.reshape(batch, patches, self.n_heads * self.head_dim)
        return self.wo(out)


class TransformerBlock(nn.Module):

    def __init__(self, args: VisionEncoderArgs):
        super().__init__()
        self.attention = Attention(args)
        self.feed_forward = FeedForward(args)
        self.attention_norm = RMSNorm(args.hidden_size, eps=1e-5)
        self.ffn_norm = RMSNorm(args.hidden_size, eps=1e-5)

    def forward(
        self,
        x: torch.Tensor,
        mask: BlockDiagonalMask,
        freqs_cis: torch.Tensor,
    ) -> torch.Tensor:
        r = self.attention.forward(self.attention_norm(x),
                                   mask=mask,
                                   freqs_cis=freqs_cis)
        h = x + r
        r = self.feed_forward.forward(self.ffn_norm(h))
        out = h + r
        return out


class Transformer(nn.Module):

    def __init__(self, args: VisionEncoderArgs):
        super().__init__()
        self.layers = torch.nn.ModuleList()
        for _ in range(args.num_hidden_layers):
            self.layers.append(TransformerBlock(args))

    def forward(
        self,
        x: torch.Tensor,
        mask: BlockDiagonalMask,
        freqs_cis: Optional[torch.Tensor],
    ) -> torch.Tensor:
        for layer in self.layers:
            x = layer(x, mask=mask, freqs_cis=freqs_cis)
        return x


def position_meshgrid(patch_embeds_list: List[torch.Tensor], ) -> torch.Tensor:
    positions = torch.cat([
        torch.stack(
            torch.meshgrid(
                torch.arange(p.shape[-2]),
                torch.arange(p.shape[-1]),
                indexing="ij",
            ),
            dim=-1,
        ).reshape(-1, 2) for p in patch_embeds_list
    ])
    return positions


class VisionTransformer(nn.Module):

    def __init__(self, args: VisionEncoderArgs):
        super().__init__()
        self.args = args
        self.patch_conv = nn.Conv2d(
            in_channels=args.num_channels,
            out_channels=args.hidden_size,
            kernel_size=args.patch_size,
            stride=args.patch_size,
            bias=False,
        )
        self.ln_pre = RMSNorm(args.hidden_size, eps=1e-5)
        self.transformer = Transformer(args)

        head_dim = self.args.hidden_size // self.args.num_attention_heads
        assert head_dim % 2 == 0, "ROPE requires even head_dim"
        self._freqs_cis: Optional[torch.Tensor] = None

    @property
    def max_patches_per_side(self) -> int:
        return self.args.image_size // self.args.patch_size

    @property
    def device(self) -> torch.device:
        return next(self.parameters()).device

    @property
    def dtype(self) -> torch.device:
        return next(self.parameters()).dtype

    @property
    def freqs_cis(self) -> torch.Tensor:
        if self._freqs_cis is None:
            self._freqs_cis = precompute_freqs_cis_2d(
                dim=self.args.hidden_size // self.args.num_attention_heads,
                height=self.max_patches_per_side,
                width=self.max_patches_per_side,
                theta=self.args.rope_theta,
            )

        if self._freqs_cis.device != self.device:
            self._freqs_cis = self._freqs_cis.to(device=self.device)

        return self._freqs_cis

    def forward(
        self,
        images: List[torch.Tensor],
    ) -> torch.Tensor:
        """
        Args:
            images: list of N_img images of variable sizes, 
                each of shape (C, H, W)
        Returns:
            image_features: tensor of token features for 
                all tokens of all images of shape (N_toks, D)
        """
        # pass images through initial convolution independently
        patch_embeds_list = [
            self.patch_conv(img.unsqueeze(0).to(self.dtype)) for img in images
        ]

        # flatten to a single sequence
        patch_embeds = torch.cat(
            [p.flatten(2).permute(0, 2, 1) for p in patch_embeds_list], dim=1)
        patch_embeds = self.ln_pre(patch_embeds)

        # positional embeddings
        positions = position_meshgrid(patch_embeds_list).to(self.device)
        freqs_cis = self.freqs_cis[positions[:, 0], positions[:, 1]]

        # pass through Transformer with a block diagonal mask delimiting images
        mask = BlockDiagonalMask.from_seqlens(
            [p.shape[-2] * p.shape[-1] for p in patch_embeds_list], )
        out = self.transformer(patch_embeds, mask=mask, freqs_cis=freqs_cis)

        # remove batch dimension of the single sequence
        return out.squeeze(0)


class VisionLanguageAdapter(nn.Module):

    def __init__(self, args: VisionEncoderArgs, dim: int):
        super().__init__()
        assert isinstance(args, VisionEncoderArgs)
        self.w_in = nn.Linear(
            args.hidden_size,
            dim,
            bias=True,
        )
        self.gelu = nn.GELU()
        self.w_out = nn.Linear(dim, dim, bias=True)

    def forward(self, x: torch.Tensor) -> torch.Tensor:
        return self.w_out(self.gelu(self.w_in(x)))


#### HF Transformers version of Pixtral ####
# Based off https://github.com/huggingface/transformers/blob/d7950bff82b18c823193d17d72188c5e46d06c83/src/transformers/models/pixtral/modeling_pixtral.py
# This model follows the Llava family, meaning image embeddings are placed
# instead of the `[IMG]` token placeholders.
# The model uses [`PixtralVisionModel`] for its vision encoder,
# and [`MistralForCausalLM`] for its language decoder.


def get_pixtral_hf_patch_grid_length(*, image_size: int,
                                     patch_size: int) -> int:
    # Since interpolation is applied, the image size need not be divisible
    # assert image_size % patch_size == 0
    return image_size // patch_size


def get_pixtral_hf_num_patches(*, image_size: int, patch_size: int) -> int:
    grid_length = get_pixtral_hf_patch_grid_length(image_size=image_size,
                                                   patch_size=patch_size)
    return grid_length * grid_length


def get_max_pixtral_hf_image_feature_size(
        hf_config: PixtralVisionConfig) -> int:
    return get_pixtral_hf_num_patches(image_size=hf_config.image_size,
                                      patch_size=hf_config.patch_size)


def get_max_pixtral_hf_image_tokens(hf_config: PixtralVisionConfig) -> int:
    return get_max_pixtral_hf_image_feature_size(hf_config)


def dummy_seq_data_for_pixtral_hf(
    hf_config: PixtralVisionConfig,
    seq_len: int,
    num_images: int,
    *,
    image_token_id: int,
    image_feature_size_override: Optional[int] = None,
):
    if image_feature_size_override is None:
        image_feature_size = get_max_pixtral_hf_image_feature_size(hf_config)
    else:
        image_feature_size = image_feature_size_override

    return SequenceData.from_token_counts(
        (image_token_id, image_feature_size * num_images),
        (0, seq_len - image_feature_size * num_images),
    )


def dummy_image_for_pixtral_hf(
    hf_config: PixtralVisionConfig,
    num_images: int,
    *,
    image_width_override: Optional[int] = None,
    image_height_override: Optional[int] = None,
):
    width = height = hf_config.image_size
    if image_width_override is not None:
        width = image_width_override
    if image_height_override is not None:
        height = image_height_override

    image = Image.new("RGB", (width, height), color=0)
    return {"image": image if num_images == 1 else [image] * num_images}


def get_pixtral_hf_image_feature_size(hf_config: PixtralVisionConfig,
                                      image_width: int,
                                      image_height: int) -> Tuple[int, int]:
    # Adapted from transformers.models.pixtral.image_processing_pixtral.get_resize_output_image_size # noqa: E501
    # https://github.com/huggingface/transformers/blob/2bd4d5897dc73e8b172832070a6f9e567a0df017/src/transformers/models/pixtral/image_processing_pixtral.py#L180 # noqa: E501
    max_width, max_height = hf_config.image_size, hf_config.image_size
    patch_width, patch_height = hf_config.patch_size, hf_config.patch_size

    ratio = max(image_width / max_width, image_height / max_height)

    if ratio > 1:
        image_width = int(numpy.ceil(image_width / ratio))
        image_height = int(numpy.ceil(image_height / ratio))

    num_height_tokens, num_width_tokens = _num_image_tokens(
        (image_height, image_width), (patch_height, patch_width))

    return num_width_tokens, num_height_tokens


def input_processor_for_pixtral_hf(
    model_config: ModelConfig,
    hf_config: PixtralVisionConfig,
    llm_inputs: LLMInputs,
    *,
    image_token_id: int,
    image_feature_size_override: Optional[Union[int, List[int]]] = None,
):
    assert image_feature_size_override is None, (
        "image_feature_size_override is not supported for Pixtral")

    multi_modal_data = llm_inputs.get("multi_modal_data")
    if multi_modal_data is None or "image" not in multi_modal_data:
        return llm_inputs

    tokenizer = cached_get_tokenizer(model_config.tokenizer)
    processor = cached_get_processor(model_config.model)

    image_data = multi_modal_data["image"]
    if isinstance(image_data, Image.Image):
        image_data = [image_data]
    elif not is_list_of(image_data, Image.Image):
        raise TypeError(f"Invalid image type: {type(image_data)}")

    replace_strings = []
    new_prompt = llm_inputs.get("prompt")
    for image in image_data:
        w, h = image.size

        num_width_tokens, num_height_tokens = get_pixtral_hf_image_feature_size(
            hf_config, image_width=w, image_height=h)

        replace_tokens = [[processor.image_token] * num_width_tokens +
                          [processor.image_break_token]] * num_height_tokens
        # Flatten list
        replace_tokens = [
            item for sublist in replace_tokens for item in sublist
        ]
        replace_tokens[-1] = processor.image_end_token
        replace_str = "".join(replace_tokens)
        replace_strings.append(replace_str)
        new_prompt = new_prompt.replace(processor.image_token, "<placeholder>",
                                        1)

    while "<placeholder>" in new_prompt:
        replace_str = replace_strings.pop(0)
        new_prompt = new_prompt.replace("<placeholder>", replace_str, 1)

    new_token_ids = tokenizer(new_prompt)["input_ids"]

    # print("new_token_ids", new_token_ids)
    # print("new_token_ids", len(new_token_ids))
    # print("new_prompt", new_prompt)

    # NOTE: Create a defensive copy of the original inputs
    return LLMInputs(prompt_token_ids=new_token_ids,
                     prompt=new_prompt,
                     multi_modal_data=multi_modal_data)


class PixtralHFRotaryEmbedding(nn.Module):
    """
    The key with pixtral embedding is just that you have a frequency for each
    pixel positions. If you have height x width pixels (or embedding pixels),
    then the frequency used for ROPE is given by indexing the pre_computed
    frequency on the width and height.

    What you output is of dimension (batch, height * width, dim) with dim the
    embed dim.

    This simply means that for each image hidden state, you are going to add
    a corresponding positional embedding, based on its index in the grid.
    """

    def __init__(self, config):
        super().__init__()
        self.rope_type = "default"
        self.dim = config.head_dim
        self.base = config.rope_theta
        max_patches_per_side = config.image_size // config.patch_size
        freqs = 1.0 / (self.base
                       **(torch.arange(0, self.dim, 2).float() / self.dim))

        h = torch.arange(max_patches_per_side, device=freqs.device)
        w = torch.arange(max_patches_per_side, device=freqs.device)

        freqs_h = torch.outer(h, freqs[::2]).float()
        freqs_w = torch.outer(w, freqs[1::2]).float()
        inv_freq = torch.cat(
            [
                freqs_h[:, None, :].repeat(1, max_patches_per_side, 1),
                freqs_w[None, :, :].repeat(max_patches_per_side, 1, 1),
            ],
            dim=-1,
        ).reshape(
            -1, self.dim // 2
        )  # we reshape to only index on the position indexes, not tuple of
        # indexes. Different from paper, but it uses a different permutation
        # in order to obtain the same calculation

        # TODO maybe make it torch compatible later on. We can also just slice
        self.register_buffer("inv_freq",
                             torch.cat((inv_freq, inv_freq), dim=-1),
                             persistent=False)

    @torch.no_grad()
    def forward(self, x, position_ids):
        # Core RoPE block
        freqs = self.inv_freq[position_ids]
        # position_ids_expanded = position_ids[:, None, :].float()
        # Force float32 (see https://github.com/huggingface/transformers/pull/29285)
        device_type = x.device.type
        device_type = device_type if isinstance(
            device_type, str) and device_type != "mps" else "cpu"
        with torch.autocast(device_type=device_type, enabled=False):
            emb = freqs
            cos = emb.cos()
            sin = emb.sin()
        return cos.to(dtype=x.dtype), sin.to(dtype=x.dtype)


# Copied from transformers.models.llama.modeling_llama.rotate_half
def rotate_half(x):
    """Rotates half the hidden dims of the input."""
    x1 = x[..., :x.shape[-1] // 2]
    x2 = x[..., x.shape[-1] // 2:]
    return torch.cat((-x2, x1), dim=-1)


# Copied from transformers.models.llama.modeling_llama.apply_rotary_pos_emb
def apply_rotary_pos_emb(q, k, cos, sin, unsqueeze_dim=1):
    cos = cos.unsqueeze(unsqueeze_dim)
    sin = sin.unsqueeze(unsqueeze_dim)
    q_embed = (q * cos) + (rotate_half(q) * sin)
    k_embed = (k * cos) + (rotate_half(k) * sin)
    return q_embed, k_embed


class PixtralHFMLP(nn.Module):

    def __init__(self, config: PixtralVisionConfig):
        super().__init__()
        assert config.intermediate_size is not None
        self.gate_proj = nn.Linear(config.hidden_size,
                                   config.intermediate_size,
                                   bias=False)
        self.up_proj = nn.Linear(config.hidden_size,
                                 config.intermediate_size,
                                 bias=False)
        self.down_proj = nn.Linear(config.intermediate_size,
                                   config.hidden_size,
                                   bias=False)
        self.act_fn = get_act_fn(config.hidden_act)

    def forward(self, x: torch.Tensor) -> torch.Tensor:
        return self.down_proj(F.silu(self.gate_proj(x)) * self.up_proj(x))


class PixtralHFAttention(nn.Module):

    def __init__(self, config: PixtralVisionConfig):
        super().__init__()
        self.config = config
        assert not config.hidden_size % config.num_attention_heads
        self.n_heads = config.num_attention_heads
        self.head_dim = config.hidden_size // config.num_attention_heads

        self.scale = self.head_dim**-0.5

        self.q_proj = nn.Linear(config.hidden_size,
                                config.hidden_size,
                                bias=False)
        self.k_proj = nn.Linear(config.hidden_size,
                                config.hidden_size,
                                bias=False)
        self.v_proj = nn.Linear(config.hidden_size,
                                config.hidden_size,
                                bias=False)
        self.o_proj = nn.Linear(config.hidden_size,
                                config.hidden_size,
                                bias=False)

    def forward(
        self,
        hidden_states: torch.Tensor,
        attention_mask: torch.Tensor,
        position_embeddings: torch.Tensor,
    ) -> Tuple[torch.Tensor, Optional[torch.Tensor]]:
        """Input shape: Batch x Time x Channel"""

        batch_size, patches, _ = hidden_states.size()

        query_states = self.q_proj(hidden_states)
        key_states = self.k_proj(hidden_states)
        value_states = self.v_proj(hidden_states)

        query_states = query_states.view(batch_size, patches, self.n_heads,
                                         self.head_dim).transpose(1, 2)
        key_states = key_states.view(batch_size, patches, self.n_heads,
                                     self.head_dim).transpose(1, 2)
        value_states = value_states.view(batch_size, patches, self.n_heads,
                                         self.head_dim).transpose(1, 2)

        cos, sin = position_embeddings
        query_states, key_states = apply_rotary_pos_emb(query_states,
                                                        key_states,
                                                        cos,
                                                        sin,
                                                        unsqueeze_dim=0)

        attn_weights = torch.matmul(query_states, key_states.transpose(
            2, 3)) * self.scale

        if attention_mask is not None:
            attn_weights = attn_weights + attention_mask

        # upcast attention to fp32
        attn_weights = nn.functional.softmax(attn_weights,
                                             dim=-1,
                                             dtype=torch.float32).to(
                                                 query_states.dtype)
        attn_output = torch.matmul(attn_weights, value_states)

        attn_output = attn_output.transpose(1, 2).contiguous()
        attn_output = attn_output.reshape(batch_size, patches, -1)

        return self.o_proj(attn_output)


class PixtralHFTransformerBlock(nn.Module):

    def __init__(self, config: PixtralVisionConfig):
        super().__init__()
        self.attention_norm = RMSNorm(config.hidden_size, eps=1e-5)
        self.attention = PixtralHFAttention(config)
        self.feed_forward = PixtralHFMLP(config)
        self.ffn_norm = RMSNorm(config.hidden_size, eps=1e-5)

    def forward(
        self,
        hidden_states: torch.Tensor,
        attention_mask: torch.Tensor,
        position_embeddings: torch.Tensor,
    ) -> torch.Tensor:
        r = self.attention.forward(self.attention_norm(hidden_states),
                                   attention_mask=attention_mask,
                                   position_embeddings=position_embeddings)
        h = hidden_states + r
        r = self.feed_forward.forward(self.ffn_norm(h))
        out = h + r
        return out


class PixtralHFTransformer(nn.Module):

    def __init__(self, config: PixtralVisionConfig):
        super().__init__()
        self.layers = torch.nn.ModuleList()
        for _ in range(config.num_hidden_layers):
            self.layers.append(PixtralHFTransformerBlock(config))

    def forward(
        self,
        x: torch.Tensor,
        attention_mask: torch.Tensor,
        position_embeddings: torch.Tensor,
    ) -> torch.Tensor:
        for layer in self.layers:
            x = layer(x, attention_mask, position_embeddings)
        return x


def position_ids_in_meshgrid(patch_embeds_list, max_width):
    positions = []
    for patch in patch_embeds_list:
        height, width = patch.shape[-2:]
        mesh = torch.meshgrid(torch.arange(height),
                              torch.arange(width),
                              indexing="ij")
        h_grid, v_grid = torch.stack(mesh, dim=-1).reshape(-1, 2).chunk(2, -1)
        ids = h_grid * max_width + v_grid
        positions.append(ids[:, 0])
    return torch.cat(positions)


def generate_block_attention_mask(patch_embeds_list, tensor):
    dtype = tensor.dtype
    device = tensor.device
    seq_len = tensor.shape[1]
    d_min = torch.finfo(dtype).min
    causal_mask = torch.full((seq_len, seq_len),
                             fill_value=d_min,
                             dtype=dtype,
                             device=device)

    block_end_idx = torch.tensor(patch_embeds_list).cumsum(-1)
    block_start_idx = torch.tensor([0] + patch_embeds_list[:-1]).cumsum(-1)
    for start, end in zip(block_start_idx, block_end_idx):
        causal_mask[start:end, start:end] = 0

    causal_mask = causal_mask[None, None, :, :].expand(tensor.shape[0], 1, -1,
                                                       -1)
    return causal_mask


class PixtralHFVisionModel(nn.Module):

    config_class = PixtralVisionConfig
    main_input_name = "pixel_values"

    def __init__(self, config: PixtralVisionConfig):
        super().__init__()

        self.config = config
        self.patch_conv = nn.Conv2d(
            in_channels=config.num_channels,
            out_channels=config.hidden_size,
            kernel_size=config.patch_size,
            stride=config.patch_size,
            bias=False,
        )
        self.ln_pre = RMSNorm(config.hidden_size, eps=1e-5)
        self.transformer = PixtralHFTransformer(config)
        self.patch_positional_embedding = PixtralHFRotaryEmbedding(config)

    @property
    def device(self) -> torch.device:
        return next(self.parameters()).device

    @property
    def dtype(self) -> torch.device:
        return next(self.parameters()).dtype

    def forward(
        self,
        pixel_values: List[torch.Tensor],
    ) -> torch.Tensor:
        """
        Args:
            pixel_values: tensor of token features for
                all tokens of all images of shape (N_toks, D)
        Returns:
            image_features: tensor of token features for
                all tokens of all images of shape (N_toks, D)
        """
        # pass images through initial convolution independently
        patch_embeds_list = [
            self.patch_conv(img.unsqueeze(0).to(self.dtype))
            for img in pixel_values
        ]

        # flatten to a single sequence
        patch_embeds = torch.cat(
            [p.flatten(2).permute(0, 2, 1) for p in patch_embeds_list], dim=1)
        patch_embeds = self.ln_pre(patch_embeds)

        # positional embeddings
        position_ids = position_ids_in_meshgrid(
            patch_embeds_list,
            max_width=self.config.image_size // self.config.patch_size).to(
                self.device)

        position_embedding = self.patch_positional_embedding(
            patch_embeds, position_ids)
        attention_mask = generate_block_attention_mask(
            [p.shape[-2] * p.shape[-1] for p in patch_embeds_list],
            patch_embeds)
        out = self.transformer(patch_embeds, attention_mask,
                               position_embedding)

        return out

    # (TODO) Add prefix argument for filtering out weights to be loaded
    #        ref: https://github.com/vllm-project/vllm/pull/7186#discussion_r1734163986
    def load_weights(self, weights: Iterable[Tuple[str, torch.Tensor]]):
        stacked_params_mapping = []
        params_dict = dict(self.named_parameters())

        for name, loaded_weight in weights:
            for (param_name, weight_name, shard_id) in stacked_params_mapping:
                if weight_name not in name:
                    continue

                param = params_dict[name.replace(weight_name, param_name)]
                weight_loader = param.weight_loader
                weight_loader(param, loaded_weight, shard_id)
                break
            else:
                param = params_dict[name]
                weight_loader = getattr(param, "weight_loader",
                                        default_weight_loader)
                weight_loader(param, loaded_weight)<|MERGE_RESOLUTION|>--- conflicted
+++ resolved
@@ -16,14 +16,8 @@
 from xformers.ops.fmha.attn_bias import BlockDiagonalMask
 
 from vllm.attention import AttentionMetadata
-<<<<<<< HEAD
 from vllm.config import CacheConfig, ModelConfig, MultiModalConfig
-from vllm.inputs import INPUT_REGISTRY, InputContext, LLMInputs
-from vllm.model_executor.layers.activation import get_act_fn
-=======
-from vllm.config import CacheConfig, MultiModalConfig
-from vllm.inputs import INPUT_REGISTRY, DecoderOnlyInputs, InputContext
->>>>>>> cf1d62a6
+from vllm.inputs import INPUT_REGISTRY, DecoderOnlyInputs, InputContext, LLMInputs
 from vllm.model_executor.layers.layernorm import RMSNorm
 from vllm.model_executor.layers.quantization import QuantizationConfig
 from vllm.model_executor.layers.sampler import Sampler, SamplerOutput
@@ -828,7 +822,6 @@
         self.down_proj = nn.Linear(config.intermediate_size,
                                    config.hidden_size,
                                    bias=False)
-        self.act_fn = get_act_fn(config.hidden_act)
 
     def forward(self, x: torch.Tensor) -> torch.Tensor:
         return self.down_proj(F.silu(self.gate_proj(x)) * self.up_proj(x))
