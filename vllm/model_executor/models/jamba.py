--- conflicted
+++ resolved
@@ -38,11 +38,8 @@
 from vllm.worker.model_runner import (_BATCH_SIZES_TO_CAPTURE,
                                       _get_graph_batch_size)
 
-<<<<<<< HEAD
+from .interfaces import SupportsLoRA
 from .utils import get_inputs_embeds
-=======
-from .interfaces import SupportsLoRA
->>>>>>> cea95dfb
 
 KVCache = Tuple[torch.Tensor, torch.Tensor]
 
