--- conflicted
+++ resolved
@@ -470,14 +470,9 @@
         positions: torch.Tensor,
         kv_caches: List[torch.Tensor],
         attn_metadata: AttentionMetadata,
-<<<<<<< HEAD
-        conv_state: torch.Tensor,
-        ssm_state: torch.Tensor,
+        mamba_cache_params: MambaCacheParams,
         inputs_embeds: Optional[torch.Tensor] = None,
         inputs_embeds_masks: Optional[torch.Tensor] = None,
-=======
-        mamba_cache_params: MambaCacheParams,
->>>>>>> 08075c34
     ) -> torch.Tensor:
         hidden_states = get_inputs_embeds(input_ids, self.embed_tokens,
                                           inputs_embeds, inputs_embeds_masks)
@@ -587,20 +582,6 @@
             self.mamba_cache = MambaCacheManager(
                 self.lm_head.weight.dtype, num_mamba_layers, max_batch_size,
                 *self._get_mamba_cache_shape())
-<<<<<<< HEAD
-
-        mamba_cache_tensors = self.mamba_cache.current_run_tensors(
-            input_ids, attn_metadata, **kwargs)
-
-        hidden_states = self.model(input_ids,
-                                   positions,
-                                   kv_caches,
-                                   attn_metadata,
-                                   mamba_cache_tensors[0],
-                                   mamba_cache_tensors[1],
-                                   inputs_embeds=inputs_embeds,
-                                   inputs_embeds_masks=inputs_embeds_masks)
-=======
         (
             mamba_cache_tensors,
             state_indices_tensor,
@@ -609,9 +590,16 @@
         mamba_cache_params = MambaCacheParams(mamba_cache_tensors[0],
                                               mamba_cache_tensors[1],
                                               state_indices_tensor)
-        hidden_states = self.model(input_ids, positions, kv_caches,
-                                   attn_metadata, mamba_cache_params)
->>>>>>> 08075c34
+        hidden_states = self.model(
+            input_ids,
+            positions,
+            kv_caches,
+            attn_metadata,
+            mamba_cache_params,
+            inputs_embeds=inputs_embeds,
+            inputs_embeds_masks=inputs_embeds_masks,
+        )
+
         return hidden_states
 
     def copy_inputs_before_cuda_graphs(self, input_buffers, **kwargs):
