from typing import (ClassVar, Dict, List, Literal, Optional, Protocol, Type,
                    Union, overload, runtime_checkable)

from typing_extensions import TypeIs

from vllm.config import LoRAConfig, MultiModalConfig, SchedulerConfig
from vllm.logger import init_logger

logger = init_logger(__name__)


@runtime_checkable
class SupportsMultiModal(Protocol):
    """The interface required for all multi-modal models."""

    supports_multimodal: ClassVar[Literal[True]] = True
    """
    A flag that indicates this model supports multi-modal inputs.

    Note:
        There is no need to redefine this flag if this class is in the
        MRO of your model class.
    """

    def __init__(self, *, multimodal_config: MultiModalConfig) -> None:
        ...


# We can't use runtime_checkable with ClassVar for issubclass checks
# so we need to treat the class as an instance and use isinstance instead
@runtime_checkable
class _SupportsMultiModalType(Protocol):
    supports_multimodal: Literal[True]

    def __call__(self, *, multimodal_config: MultiModalConfig) -> None:
        ...


@overload
<<<<<<< HEAD
def supports_multimodal(
        model: Type[object]) -> TypeGuard[Type[SupportsMultiModal]]:
=======
def supports_vision(model: Type[object]) -> TypeIs[Type[SupportsVision]]:
>>>>>>> 7eb4a51c
    ...


@overload
<<<<<<< HEAD
def supports_multimodal(model: object) -> TypeGuard[SupportsMultiModal]:
=======
def supports_vision(model: object) -> TypeIs[SupportsVision]:
>>>>>>> 7eb4a51c
    ...


def supports_multimodal(
    model: Union[Type[object], object],
<<<<<<< HEAD
) -> Union[TypeGuard[Type[SupportsMultiModal]], TypeGuard[SupportsMultiModal]]:
=======
) -> Union[TypeIs[Type[SupportsVision]], TypeIs[SupportsVision]]:
>>>>>>> 7eb4a51c
    if isinstance(model, type):
        return isinstance(model, _SupportsMultiModalType)

    return isinstance(model, SupportsMultiModal)


@runtime_checkable
class SupportsLoRA(Protocol):
    """The interface required for all models that support LoRA."""

    supports_lora: ClassVar[Literal[True]] = True
    """
    A flag that indicates this model supports LoRA.

    Note:
        There is no need to redefine this flag if this class is in the
        MRO of your model class.
    """

    packed_modules_mapping: ClassVar[Dict[str, List[str]]]
    supported_lora_modules: ClassVar[List[str]]
    embedding_modules: ClassVar[Dict[str, str]]
    embedding_padding_modules: ClassVar[List[str]]

    # lora_config is None when LoRA is not enabled
    def __init__(self, *, lora_config: Optional[LoRAConfig] = None) -> None:
        ...


# We can't use runtime_checkable with ClassVar for issubclass checks
# so we need to treat the class as an instance and use isinstance instead
@runtime_checkable
class _SupportsLoRAType(Protocol):
    supports_lora: Literal[True]

    packed_modules_mapping: Dict[str, List[str]]
    supported_lora_modules: List[str]
    embedding_modules: Dict[str, str]
    embedding_padding_modules: List[str]

    def __call__(self, *, lora_config: Optional[LoRAConfig] = None) -> None:
        ...


@overload
def supports_lora(model: Type[object]) -> TypeIs[Type[SupportsLoRA]]:
    ...


@overload
def supports_lora(model: object) -> TypeIs[SupportsLoRA]:
    ...


def supports_lora(
    model: Union[Type[object], object],
) -> Union[TypeIs[Type[SupportsLoRA]], TypeIs[SupportsLoRA]]:
    result = _supports_lora(model)

    if not result:
        lora_attrs = (
            "packed_modules_mapping",
            "supported_lora_modules",
            "embedding_modules",
            "embedding_padding_modules",
        )
        missing_attrs = tuple(attr for attr in lora_attrs
                              if not hasattr(model, attr))

        if getattr(model, "supports_lora", False):
            if missing_attrs:
                logger.warning(
                    "The model (%s) sets `supports_lora=True`, "
                    "but is missing LoRA-specific attributes: %s",
                    model,
                    missing_attrs,
                )
        else:
            if not missing_attrs:
                logger.warning(
                    "The model (%s) contains all LoRA-specific attributes, "
                    "but does not set `supports_lora=True`.", model)

    return result


def _supports_lora(
    model: Union[Type[object], object],
) -> Union[TypeIs[Type[SupportsLoRA]], TypeIs[SupportsLoRA]]:
    if isinstance(model, type):
        return isinstance(model, _SupportsLoRAType)

    return isinstance(model, SupportsLoRA)


@runtime_checkable
class HasInnerState(Protocol):
    """The interface required for all models that has inner state."""

    has_inner_state: ClassVar[Literal[True]] = True
    """
        A flag that indicates this model has inner state.
        Models that has inner state usually need access to the scheduler_config
        for max_num_seqs ,etc... (Currently only used by Jamba)
    """

    def __init__(self,
                 *,
                 scheduler_config: Optional[SchedulerConfig] = None) -> None:
        ...


@runtime_checkable
class _HasInnerStateType(Protocol):
    has_inner_state: ClassVar[Literal[True]]

    def __init__(self,
                 *,
                 scheduler_config: Optional[SchedulerConfig] = None) -> None:
        ...


@overload
def has_inner_state(model: object) -> TypeIs[HasInnerState]:
    ...


@overload
def has_inner_state(model: Type[object]) -> TypeIs[Type[HasInnerState]]:
    ...


def has_inner_state(
    model: Union[Type[object], object]
) -> Union[TypeIs[Type[HasInnerState]], TypeIs[HasInnerState]]:
    if isinstance(model, type):
        return isinstance(model, _HasInnerStateType)

    return isinstance(model, HasInnerState)<|MERGE_RESOLUTION|>--- conflicted
+++ resolved
@@ -37,31 +37,19 @@
 
 
 @overload
-<<<<<<< HEAD
 def supports_multimodal(
-        model: Type[object]) -> TypeGuard[Type[SupportsMultiModal]]:
-=======
-def supports_vision(model: Type[object]) -> TypeIs[Type[SupportsVision]]:
->>>>>>> 7eb4a51c
+        model: Type[object]) -> TypeIs[Type[SupportsMultiModal]]:
     ...
 
 
 @overload
-<<<<<<< HEAD
-def supports_multimodal(model: object) -> TypeGuard[SupportsMultiModal]:
-=======
-def supports_vision(model: object) -> TypeIs[SupportsVision]:
->>>>>>> 7eb4a51c
+def supports_multimodal(model: object) -> TypeIs[SupportsMultiModal]:
     ...
 
 
 def supports_multimodal(
     model: Union[Type[object], object],
-<<<<<<< HEAD
-) -> Union[TypeGuard[Type[SupportsMultiModal]], TypeGuard[SupportsMultiModal]]:
-=======
-) -> Union[TypeIs[Type[SupportsVision]], TypeIs[SupportsVision]]:
->>>>>>> 7eb4a51c
+) -> Union[TypeIs[Type[SupportsMultiModal]], TypeIs[SupportsMultiModal]]:
     if isinstance(model, type):
         return isinstance(model, _SupportsMultiModalType)
 
