--- conflicted
+++ resolved
@@ -23,15 +23,11 @@
 from .clip import (CLIPVisionModel, dummy_image_for_clip,
                    dummy_seq_data_for_clip, get_max_clip_image_tokens,
                    input_processor_for_clip)
-<<<<<<< HEAD
-from .interfaces import SupportsMultiModal
+from .interfaces import SupportsMultiModal, SupportsPP
 from .pixtral import (PixtralHFVisionModel, dummy_image_for_pixtral_hf,
                       dummy_seq_data_for_pixtral_hf,
                       get_max_pixtral_hf_image_tokens,
                       input_processor_for_pixtral_hf)
-=======
-from .interfaces import SupportsMultiModal, SupportsPP
->>>>>>> 22482e49
 from .siglip import (SiglipVisionModel, dummy_image_for_siglip,
                      dummy_seq_data_for_siglip, get_max_siglip_image_tokens,
                      input_processor_for_siglip)
