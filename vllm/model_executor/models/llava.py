from typing import Iterable, List, Literal, Optional, Tuple, TypedDict, Union

import torch
from PIL import Image
from torch import nn
# TODO(xwjiang): We should port CLIPVisionModel's code over to not depend on
# transformers' impl.
from transformers import CLIPVisionModel, LlavaConfig

from vllm.attention import AttentionMetadata
from vllm.config import CacheConfig, ModelConfig, VisionLanguageConfig
from vllm.model_executor.layers.activation import get_act_fn
from vllm.model_executor.layers.logits_processor import LogitsProcessor
from vllm.model_executor.layers.quantization.base_config import (
    QuantizationConfig)
from vllm.model_executor.layers.sampler import Sampler
from vllm.model_executor.layers.vocab_parallel_embedding import ParallelLMHead
from vllm.model_executor.model_loader.weight_utils import default_weight_loader
from vllm.model_executor.models.llama import LlamaModel
from vllm.model_executor.sampling_metadata import SamplingMetadata
from vllm.multimodal import MM_REGISTRY
from vllm.multimodal.image import ImageFeatureData, ImagePixelData
from vllm.sequence import SamplerOutput, SequenceData

from .vlm_base import VisionLanguageModelBase

_KEYS_TO_MODIFY_MAPPING = {
    "language_model.lm_head": "lm_head",
    "language_model.model": "language_model",
}


def _get_seq_data(seq_len: int, vlm_config: VisionLanguageConfig):
    token_ids = [vlm_config.image_token_id] * vlm_config.image_feature_size \
        + [0] * (seq_len - vlm_config.image_feature_size)

    return SequenceData(token_ids)


def _get_values(vlm_config: VisionLanguageConfig):
    if vlm_config.image_processor is None:
        values_dtype = torch.float16
    else:
        values_dtype = torch.uint8

    return torch.zeros(vlm_config.image_input_shape, dtype=values_dtype)


def _get_dummy_data(seq_len: int, model_config: ModelConfig,
                    vlm_config: VisionLanguageConfig):
    seq_data = _get_seq_data(seq_len, vlm_config)
    values = _get_values(vlm_config)

    config_input_type = vlm_config.image_input_type
    ImageInputType = VisionLanguageConfig.ImageInputType

    if config_input_type == ImageInputType.PIXEL_VALUES:
        values_arr = values.squeeze(dim=0).permute((1, 2, 0)).numpy()
        image = Image.fromarray(values_arr, mode="RGB")
        fake_mm_data = ImagePixelData(image)
    elif config_input_type == ImageInputType.IMAGE_FEATURES:
        fake_mm_data = ImageFeatureData(values)
    else:
        raise NotImplementedError

    return seq_data, fake_mm_data


# TODO(xwjiang): Run benchmark and decide if TP.
class LlavaMultiModalProjector(nn.Module):

    def __init__(self, vision_hidden_size: int, text_hidden_size: int,
                 projector_hidden_act: str):
        super().__init__()

        self.linear_1 = nn.Linear(vision_hidden_size,
                                  text_hidden_size,
                                  bias=True)
        self.act = get_act_fn(projector_hidden_act)
        self.linear_2 = nn.Linear(text_hidden_size,
                                  text_hidden_size,
                                  bias=True)

    def forward(self, image_features: torch.Tensor) -> torch.Tensor:
        hidden_states = self.linear_1(image_features)
        hidden_states = self.act(hidden_states)
        hidden_states = self.linear_2(hidden_states)
        return hidden_states


def _merge_vision_embeddings(input_ids: torch.Tensor,
                             inputs_embeds: torch.Tensor,
                             vision_embeddings: torch.Tensor,
                             image_token_id: int) -> torch.Tensor:
    """In place merges in vision_embeddings with inputs_embeds."""
    mask = (input_ids == image_token_id)

    image_feature_size = vision_embeddings.shape[0] * vision_embeddings.shape[1]
    if mask.sum() != image_feature_size:
        raise ValueError(f"image_feature_size should be {image_feature_size}, "
                         f"but found: {mask.sum()}")

    inputs_embeds[mask] = vision_embeddings.view(image_feature_size,
                                                 vision_embeddings.shape[-1])
    return inputs_embeds


<<<<<<< HEAD
class LlavaImagePixelInputs(TypedDict):
    type: Literal["pixel_values"]
    data: torch.Tensor
    """Shape: (batch_size, num_channels, height, width)"""


class LlavaImageFeatureInputs(TypedDict):
    type: Literal["image_features"]
    data: torch.Tensor
    """Shape: (batch_size, image_feature_size, hidden_size)"""


LlavaImageInputs = Union[LlavaImagePixelInputs, LlavaImageFeatureInputs]


@MM_REGISTRY.register_image_feature_input()
@MM_REGISTRY.register_image_pixel_input()
@MM_REGISTRY.register_dummy_data(_get_dummy_data)
class LlavaForConditionalGeneration(nn.Module):
=======
    return inputs_embeds


class LlavaForConditionalGeneration(VisionLanguageModelBase):
>>>>>>> b57e6c59

    def __init__(self,
                 config: LlavaConfig,
                 vision_language_config: VisionLanguageConfig,
                 cache_config: Optional[CacheConfig] = None,
                 quant_config: Optional[QuantizationConfig] = None) -> None:
        super().__init__(vision_language_config)

        self.config = config

        if self.vision_language_config.image_input_type == (
                VisionLanguageConfig.ImageInputType.PIXEL_VALUES):
            self.vision_tower = CLIPVisionModel(config.vision_config)
        else:
            self.vision_tower = None

        self.multi_modal_projector = LlavaMultiModalProjector(
            vision_hidden_size=config.vision_config.hidden_size,
            text_hidden_size=config.text_config.hidden_size,
            projector_hidden_act=config.projector_hidden_act)

        self.quant_config = quant_config
        self.language_model = LlamaModel(config.text_config, cache_config,
                                         quant_config)
        self.unpadded_vocab_size = config.text_config.vocab_size
        self.lm_head = ParallelLMHead(
            self.unpadded_vocab_size,
            config.text_config.hidden_size,
            org_num_embeddings=self.language_model.org_vocab_size)
        logit_scale = getattr(config, "logit_scale", 1.0)
        self.logits_processor = LogitsProcessor(self.unpadded_vocab_size,
                                                config.vocab_size, logit_scale)
        self.sampler = Sampler()

<<<<<<< HEAD
    def _validate_image_data(self, data: torch.Tensor) -> torch.Tensor:
        if list(data.shape[1:]) != list(
                self.vision_language_config.image_input_shape[1:]):
            raise ValueError(
                f"The expected image tensor shape is batch dimension plus "
                f"{self.vision_language_config.image_input_shape[1:]}. "
                f"You supplied {data.shape}. "
                f"If you are using vLLM's entrypoint, make sure your "
                f"supplied image input is consistent with "
                f"image_input_shape in engine args.")

        return data

    def _parse_and_validate_image_input(
            self, **kwargs: object) -> Optional[LlavaImageInputs]:
        pixel_values = kwargs.pop("pixel_values", None)
        image_features = kwargs.pop("image_features", None)

        expected_input_type = self.vision_language_config.image_input_type
        ImageInputType = VisionLanguageConfig.ImageInputType

        if expected_input_type == ImageInputType.PIXEL_VALUES:
            if image_features is not None:
                raise ValueError(
                    "Expected pixel values but got image features")
            if pixel_values is None:
                return None

            if not isinstance(pixel_values, torch.Tensor):
                raise ValueError("Incorrect type of pixel values")

            return LlavaImagePixelInputs(
                type="pixel_values",
                data=self._validate_image_data(pixel_values),
            )

        if expected_input_type == ImageInputType.IMAGE_FEATURES:
            if pixel_values is not None:
                raise ValueError(
                    "Expected image features but got pixel values")
            if image_features is None:
                return None

            if not isinstance(image_features, torch.Tensor):
                raise ValueError("Incorrect type of image features")

            return LlavaImageFeatureInputs(
                type="image_features",
                data=self._validate_image_data(image_features),
            )

        return None

    def _select_image_features(self, image_features: torch.Tensor, *,
                               strategy: str) -> torch.Tensor:
        # Copied from https://github.com/huggingface/transformers/blob/39c3c0a72af6fbda5614dde02ff236069bb79827/src/transformers/models/llava/modeling_llava.py#L421  # noqa
        if strategy == "default":
            return image_features[:, 1:]
        elif strategy == "full":
            return image_features

        raise ValueError(f"Unexpected select feature strategy: {strategy}")

    def _image_pixels_to_features(self, vision_tower: CLIPVisionModel,
                                  pixel_values: torch.Tensor) -> torch.Tensor:
        # TODO(xwjiang): Maybe port minimal CLIPVisionModel over.
        image_outputs = vision_tower(pixel_values.to(vision_tower.device),
                                     output_hidden_states=True)

        image_features = image_outputs.hidden_states[
            self.config.vision_feature_layer]

        return self._select_image_features(
            image_features,
            strategy=self.config.vision_feature_select_strategy,
        )

    def _process_image_pixels(self,
                              inputs: LlavaImagePixelInputs) -> torch.Tensor:
        assert self.vision_tower is not None

        pixel_values = inputs["data"]

        return self._image_pixels_to_features(self.vision_tower, pixel_values)

    def _process_image_input(self,
                             image_input: LlavaImageInputs) -> torch.Tensor:
        if image_input["type"] == "pixel_values":
            assert self.vision_tower is not None
            image_features = self._process_image_pixels(image_input)
        else:
            image_features = image_input["data"]

        return self.multi_modal_projector(image_features)

    def forward(
        self,
        input_ids: torch.Tensor,
        positions: torch.Tensor,
        kv_caches: List[torch.Tensor],
        attn_metadata: AttentionMetadata,
        **kwargs: object,
    ) -> SamplerOutput:  # noqa: E501
=======
    def forward(self,
                input_ids: torch.Tensor,
                positions: torch.Tensor,
                kv_caches: List[torch.Tensor],
                attn_metadata: AttentionMetadata,
                image_input: Optional[torch.Tensor] = None) -> SamplerOutput:
>>>>>>> b57e6c59
        """Run forward pass for Llava 1.5.

        One key thing to understand is the `input_ids` already accounts for the
        positions of the to-be-inserted image embeddings.
        Concretely, consider a text prompt:
        "<image>\nUSER: What's the content of the image?\nASSISTANT:".
        Tokenizer outputs:
        [1, 32000, 29871, 13, 11889, 29901, 1724, 29915, 29879, 278,
        2793, 310, 278, 1967, 29973, 13, 22933, 9047, 13566, 29901].
        The to-be-inserted image has a size of 576 (24 * 24) along the context
        length dimension.
        `input_ids` is thus [1, 32000, ..., 32000, 29871, 13, 11889, 29901,
        1724, 29915, 29879, 278, 2793, 310, 278, 1967, 29973, 13, 22933,
        9047, 13566, 29901].
        There will be 576 `32000` in the `input_ids`.
        (32000 is the token id for `<image>`.)

        This way, the `positions` and `attn_metadata` are consistent
        with the `input_ids`.

        The model takes two types of image inputs:
        PIXEL_VALUES and IMAGE_FEATURES.
        The following shows how each maps to huggingface implementation.
        PIXEL_VALUES:
        - https://github.com/huggingface/transformers/blob/07bdbeb/src/transformers/models/llava/modeling_llava.py#L353
        IMAGE_FEATURES:
        - https://github.com/huggingface/transformers/blob/07bdbeb/src/transformers/models/llava/modeling_llava.py#L430
        before going through the multi modal projector.

        Args:
            input_ids: Flattened (concatenated) input_ids corresponding to a
                batch.
            pixel_values: For PIXEL_VALUES, expects a batch with shape
                [1, 3, 336, 336].
            image_features: For IMAGE_FEATURES, expects a batch with shape
                [1, 576, 1024].
        """
        image_input = self._parse_and_validate_image_input(**kwargs)

        if image_input is not None:
            vision_embeddings = self._process_image_input(image_input)
            inputs_embeds = self.language_model.get_input_embeddings(input_ids)
<<<<<<< HEAD

=======
>>>>>>> b57e6c59
            inputs_embeds = _merge_vision_embeddings(
                input_ids, inputs_embeds, vision_embeddings,
                self.vision_language_config.image_token_id)

            input_ids = None
        else:
            inputs_embeds = None
        hidden_states = self.language_model(input_ids,
                                            positions,
                                            kv_caches,
                                            attn_metadata,
                                            inputs_embeds=inputs_embeds)

        return hidden_states

    def compute_logits(self, hidden_states: torch.Tensor,
                       sampling_metadata: SamplingMetadata) -> torch.Tensor:
        logits = self.logits_processor(self.lm_head.weight, hidden_states,
                                       sampling_metadata)
        return logits

    def sample(
        self,
        logits: torch.Tensor,
        sampling_metadata: SamplingMetadata,
    ) -> Optional[SamplerOutput]:
        next_tokens = self.sampler(logits, sampling_metadata)
        return next_tokens

    def load_weights(self, weights: Iterable[Tuple[str, torch.Tensor]]):
        # only doing this for language model part for now.
        stacked_params_mapping = [
            # (param_name, shard_name, shard_id)
            ("qkv_proj", "q_proj", "q"),
            ("qkv_proj", "k_proj", "k"),
            ("qkv_proj", "v_proj", "v"),
            ("gate_up_proj", "gate_proj", 0),
            ("gate_up_proj", "up_proj", 1),
        ]
        params_dict = dict(self.named_parameters())
        for name, loaded_weight in weights:
            if "rotary_emb.inv_freq" in name:
                continue
            for key_to_modify, new_key in _KEYS_TO_MODIFY_MAPPING.items():
                if key_to_modify in name:
                    name = name.replace(key_to_modify, new_key)
            use_default_weight_loading = False
            if "vision" in name:
                if self.vision_tower is not None:
                    # We only do sharding for language model and
                    # not vision model for now.
                    use_default_weight_loading = True
            else:
                for (param_name, weight_name,
                     shard_id) in stacked_params_mapping:
                    if weight_name not in name:
                        continue
                    param = params_dict[name.replace(weight_name, param_name)]
                    weight_loader = param.weight_loader
                    weight_loader(param, loaded_weight, shard_id)
                    break
                else:
                    use_default_weight_loading = True
            if use_default_weight_loading:
                param = params_dict[name]
                weight_loader = getattr(param, "weight_loader",
                                        default_weight_loader)
                weight_loader(param, loaded_weight)<|MERGE_RESOLUTION|>--- conflicted
+++ resolved
@@ -105,7 +105,6 @@
     return inputs_embeds
 
 
-<<<<<<< HEAD
 class LlavaImagePixelInputs(TypedDict):
     type: Literal["pixel_values"]
     data: torch.Tensor
@@ -124,13 +123,7 @@
 @MM_REGISTRY.register_image_feature_input()
 @MM_REGISTRY.register_image_pixel_input()
 @MM_REGISTRY.register_dummy_data(_get_dummy_data)
-class LlavaForConditionalGeneration(nn.Module):
-=======
-    return inputs_embeds
-
-
 class LlavaForConditionalGeneration(VisionLanguageModelBase):
->>>>>>> b57e6c59
 
     def __init__(self,
                  config: LlavaConfig,
@@ -165,7 +158,6 @@
                                                 config.vocab_size, logit_scale)
         self.sampler = Sampler()
 
-<<<<<<< HEAD
     def _validate_image_data(self, data: torch.Tensor) -> torch.Tensor:
         if list(data.shape[1:]) != list(
                 self.vision_language_config.image_input_shape[1:]):
@@ -269,14 +261,6 @@
         attn_metadata: AttentionMetadata,
         **kwargs: object,
     ) -> SamplerOutput:  # noqa: E501
-=======
-    def forward(self,
-                input_ids: torch.Tensor,
-                positions: torch.Tensor,
-                kv_caches: List[torch.Tensor],
-                attn_metadata: AttentionMetadata,
-                image_input: Optional[torch.Tensor] = None) -> SamplerOutput:
->>>>>>> b57e6c59
         """Run forward pass for Llava 1.5.
 
         One key thing to understand is the `input_ids` already accounts for the
@@ -319,10 +303,7 @@
         if image_input is not None:
             vision_embeddings = self._process_image_input(image_input)
             inputs_embeds = self.language_model.get_input_embeddings(input_ids)
-<<<<<<< HEAD
-
-=======
->>>>>>> b57e6c59
+
             inputs_embeds = _merge_vision_embeddings(
                 input_ids, inputs_embeds, vision_embeddings,
                 self.vision_language_config.image_token_id)
