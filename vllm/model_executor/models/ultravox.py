# Adapted from https://github.com/fixie-ai/ultravox/blob/ecd58c4041030bae2ad15aa6bcf04ab43199ea02/ultravox/model/ultravox_model.py
"""PyTorch Ultravox model."""

import math
from array import array
from functools import cached_property, lru_cache
from typing import (Iterable, List, Literal, Mapping, Optional, Tuple,
                    TypedDict, Union, cast)

import numpy as np
import torch
import torch.utils.checkpoint
from torch import nn
from torch.nn import functional as F
from transformers.models.whisper import WhisperFeatureExtractor
from transformers.models.whisper.modeling_whisper import WhisperEncoder

from vllm.attention import AttentionMetadata
from vllm.config import CacheConfig, MultiModalConfig
from vllm.inputs import INPUT_REGISTRY
from vllm.inputs.data import DecoderOnlyInputs, token_inputs
from vllm.inputs.registry import InputContext
from vllm.model_executor.layers.activation import SiluAndMul, get_act_fn
from vllm.model_executor.layers.layernorm import RMSNorm
from vllm.model_executor.layers.quantization import QuantizationConfig
from vllm.model_executor.layers.sampler import Sampler, SamplerOutput
from vllm.model_executor.model_loader.loader import DefaultModelLoader
from vllm.model_executor.sampling_metadata import SamplingMetadata
from vllm.multimodal import MULTIMODAL_REGISTRY
from vllm.multimodal.base import MultiModalInputs, NestedTensors
from vllm.multimodal.utils import (cached_get_tokenizer,
                                   repeat_and_pad_placeholder_tokens)
from vllm.sequence import (VLLM_TOKEN_ID_ARRAY_TYPE, IntermediateTensors,
                           SequenceData)
from vllm.transformers_utils.configs.ultravox import UltravoxConfig
from vllm.utils import is_list_of

from .interfaces import SupportsMultiModal, SupportsPP
from .utils import (AutoWeightsLoader, WeightsMapper, flatten_bn,
                    init_vllm_registered_model, merge_multimodal_embeddings)

_AUDIO_PLACEHOLDER_TOKEN = 128002
_AUDIO_TOKENS_PER_SECOND = 6.25


class UltravoxAudioFeatureInputs(TypedDict):
    type: Literal["audio_features"]
    data: NestedTensors
    """Shape: `(batch_size, num_audios, 80, M)"""


class UltravoxAudioEmbeddingInputs(TypedDict):
    type: Literal["audio_embeds"]
    data: NestedTensors
    """Shape: `(batch_size, num_audios, audio_feature_size, hidden_size)"""


UltravoxAudioInputs = Union[UltravoxAudioFeatureInputs,
                            UltravoxAudioEmbeddingInputs]


@lru_cache
def cached_feature_extractor(model_id: str) -> WhisperFeatureExtractor:
    return WhisperFeatureExtractor.from_pretrained(model_id)


def whisper_feature_extractor(ctx: InputContext) -> WhisperFeatureExtractor:
    return cached_feature_extractor(
        ctx.get_hf_config(UltravoxConfig).audio_model_id)


def get_ultravox_max_audio_tokens(ctx: InputContext):
    feature_extractor = whisper_feature_extractor(ctx)
    return math.ceil(feature_extractor.chunk_length * _AUDIO_TOKENS_PER_SECOND)


def dummy_seq_data_for_ultravox(
    ctx: InputContext,
    seq_len: int,
    audio_count: int,
):
    audio_placeholder = array(
        VLLM_TOKEN_ID_ARRAY_TYPE,
        [_AUDIO_PLACEHOLDER_TOKEN]) * get_ultravox_max_audio_tokens(ctx)

    # Add a separator between each chunk.
    audio_token_ids = (audio_placeholder +
                       array(VLLM_TOKEN_ID_ARRAY_TYPE, [0])) * audio_count
    other_token_ids = array(VLLM_TOKEN_ID_ARRAY_TYPE,
                            [0]) * (seq_len - len(audio_token_ids))

    return SequenceData(audio_token_ids + other_token_ids)


def dummy_audio_for_ultravox(
    ctx: InputContext,
    audio_count: int,
):
    feature_extractor = whisper_feature_extractor(ctx)
    audio_and_sr = (np.array([0.0] * feature_extractor.chunk_length), 1)
    return {"audio": [audio_and_sr] * audio_count}


def dummy_data_for_ultravox(
    ctx: InputContext,
    seq_len: int,
    mm_counts: Mapping[str, int],
):
    audio_count = mm_counts["audio"]
    seq_data = dummy_seq_data_for_ultravox(ctx, seq_len, audio_count)
    mm_dict = dummy_audio_for_ultravox(ctx, audio_count)

    return (seq_data, mm_dict)


def input_mapper_for_ultravox(ctx: InputContext, data: object):
    if not isinstance(data, list):
        data = [data]

    # If the audio inputs are embeddings, no need for preprocessing
    if is_list_of(data, torch.Tensor, check="all"):
        return MultiModalInputs({"audio_embeds": data})

    audio_features = []
    for audio_input in data:
        if not isinstance(audio_input, tuple):
            raise NotImplementedError(
                f"Unsupported data type: {type(audio_input)}")

        (audio, sr) = cast(Tuple[np.ndarray, Union[float, int]], audio_input)
        feature_extractor = whisper_feature_extractor(ctx)

        if sr != feature_extractor.sampling_rate:
            try:
                import librosa
            except ImportError:
                raise ImportError(
                    "Please install vllm[audio] for audio support.") from None
            audio = librosa.resample(audio,
                                     orig_sr=sr,
                                     target_sr=feature_extractor.sampling_rate)
            sr = feature_extractor.sampling_rate

        minimum_audio_length = feature_extractor.n_fft // 2 + 1
        if len(audio) < minimum_audio_length:
            # Not enough audio; pad it.
            audio = np.pad(audio, (0, minimum_audio_length - len(audio)))

        single_audio_features = feature_extractor(
            audio, sampling_rate=sr, padding="longest",
            return_tensors="pt")["input_features"]

        # Remove the batch dimension because we're wrapping it in a list.
        audio_features.append(single_audio_features.squeeze(0))

    return MultiModalInputs({"audio_features": audio_features})


def input_processor_for_ultravox(ctx: InputContext, inputs: DecoderOnlyInputs):
    multi_modal_data = inputs.get("multi_modal_data")
    if multi_modal_data is None or "audio" not in multi_modal_data:
        return inputs

    feature_extractor = whisper_feature_extractor(ctx)
    audios = multi_modal_data["audio"]
    if not isinstance(audios, list):
        audios = [audios]

    audio_token_counts = []
    for audio in audios:
        if isinstance(audio, torch.Tensor):
            audio_num_tokens = audio.shape[1]
            audio_token_counts.append(audio_num_tokens)
        else:
            audio_data, sample_rate = audio
            audio_length = audio_data.shape[0]
            if sample_rate != feature_extractor.sampling_rate:
                # Account for resampling.
                adjustment = feature_extractor.sampling_rate / sample_rate
                audio_length = math.ceil(adjustment * audio_length)

            feature_extractor_output_length = math.ceil(
                (audio_length - (feature_extractor.hop_length - 1)) /
                feature_extractor.hop_length)

            uv_config = ctx.get_hf_config(UltravoxConfig)
            audio_num_tokens = min(
                max(
                    1,
                    math.ceil(feature_extractor_output_length /
                              (uv_config.stack_factor * 2))),
                get_ultravox_max_audio_tokens(ctx))
            audio_token_counts.append(audio_num_tokens)

    tokenizer = cached_get_tokenizer(ctx.model_config.tokenizer)

    new_prompt, new_token_ids = repeat_and_pad_placeholder_tokens(
        tokenizer,
        inputs.get("prompt"),
        inputs["prompt_token_ids"],
        placeholder_token_id=_AUDIO_PLACEHOLDER_TOKEN,
        repeat_count=audio_token_counts,
    )

    # NOTE: Create a defensive copy of the original inputs
    return token_inputs(prompt_token_ids=new_token_ids,
                        prompt=new_prompt,
                        multi_modal_data=multi_modal_data)


class StackAudioFrames(nn.Module):
    """
    Stack the audio embedding frames to reduce the sequence length by a factor
    of `stack_factor`.
    """

    def __init__(self, stack_factor: int = 8):
        super().__init__()
        self.stack_factor = stack_factor

    def forward(self, audio_embeds: torch.Tensor) -> torch.Tensor:
        B, T, C = audio_embeds.shape
        T_pad = (T + self.stack_factor -
                 1) // self.stack_factor * self.stack_factor
        audio_embeds = F.pad(audio_embeds, (0, 0, 0, T_pad - T))
        B, T, C = audio_embeds.shape
        audio_embeds = audio_embeds.view(B, T // self.stack_factor,
                                         C * self.stack_factor)
        return audio_embeds


class FlippedSiluAndMul(SiluAndMul):
    """Ultravox is trained with SwiGLU with flipped halves."""

    def forward(self, x: torch.Tensor):
        a, b = x.chunk(2, dim=-1)
        flipped = torch.cat((b, a), dim=-1)
        return super().forward(flipped)


class UltravoxProjector(nn.Module):

    def __init__(self, config: UltravoxConfig):
        super().__init__()
        self.hidden_dim = config.hidden_size
        self._pad_and_stack = StackAudioFrames(config.stack_factor)
        dim = config.audio_config.hidden_size * config.stack_factor
        self.ln_pre = RMSNorm(dim)
        self.linear_1 = nn.Linear(dim, self.hidden_dim, bias=False)
        dim = self.hidden_dim

        if config.projector_act == "swiglu":
            self.act = FlippedSiluAndMul()
            dim = dim // 2
        else:
            self.act = get_act_fn(config.projector_act)

        self.linear_2 = nn.Linear(dim,
                                  config.text_config.hidden_size,
                                  bias=False)
        self.ln_post = RMSNorm(config.text_config.hidden_size)

    def forward(self, audio_features: torch.Tensor) -> torch.Tensor:
        audio_features = self._pad_and_stack(audio_features)
        audio_features = self.ln_pre(audio_features)
        hidden_states = self.linear_1(audio_features)
        hidden_states = self.act(hidden_states)
        hidden_states = self.linear_2(hidden_states)
        hidden_states = self.ln_post(hidden_states)
        return hidden_states


class ModifiedWhisperEncoder(WhisperEncoder):
    """
    Encoder portion of OpenAI's Whisper model.

    This implementation is a slightly modified version of HF Transformers'
    Whisper Encoder, with only a few fixes:
    1. base_model_prefix updated to allow for doing `.from_pretrained`
       directly on the encoder
    2. allow less than 30 second of audio padding to be passed in:
        - relaxed ValueError check for `input_features` length to be less
           than or equal to `expected_seq_length` instead of strictly equal
        - embed_pos is now sliced to match the length of `inputs_embeds`

    Original: https://github.com/huggingface/transformers/blob/main/src/transformers/models/whisper/modeling_whisper.py
    See commentary: https://github.com/huggingface/transformers/issues/25744
    """

    base_model_prefix = "model.encoder"

    def forward(
        self,
        input_features,
    ):
        expected_seq_length = (self.config.max_source_positions *
                               self.conv1.stride[0] * self.conv2.stride[0])
        if input_features.shape[-1] > expected_seq_length:
            raise ValueError(
                f"Whisper expects the mel input features to be of length "
                f"{expected_seq_length} or less, but found "
                f"{input_features.shape[-1]}. Make sure to pad the input mel "
                f"features to {expected_seq_length}.")

        inputs_embeds = nn.functional.gelu(self.conv1(input_features))
        inputs_embeds = nn.functional.gelu(self.conv2(inputs_embeds))

        inputs_embeds = inputs_embeds.permute(0, 2, 1)
        embed_pos = self.embed_positions.weight[:inputs_embeds.size(-2)]

        hidden_states = inputs_embeds + embed_pos
        hidden_states = nn.functional.dropout(hidden_states,
                                              p=self.dropout,
                                              training=self.training)

        for encoder_layer in self.layers:
            layer_outputs = encoder_layer(
                hidden_states,
                None,
                layer_head_mask=None,
            )

            hidden_states = layer_outputs[0]

        hidden_states = self.layer_norm(hidden_states)
        return hidden_states


@MULTIMODAL_REGISTRY.register_input_mapper("audio", input_mapper_for_ultravox)
@MULTIMODAL_REGISTRY.register_max_multimodal_tokens(
    "audio", get_ultravox_max_audio_tokens)
@INPUT_REGISTRY.register_dummy_data(dummy_data_for_ultravox)
@INPUT_REGISTRY.register_input_processor(input_processor_for_ultravox)
class UltravoxModel(nn.Module, SupportsMultiModal, SupportsPP):

    def __init__(self,
                 config: UltravoxConfig,
                 multimodal_config: MultiModalConfig,
                 cache_config: Optional[CacheConfig] = None,
                 quant_config: Optional["QuantizationConfig"] = None):
        super().__init__()
        self.config = config
        self.multi_modal_config = multimodal_config
        assert self.multi_modal_config

        self.secondary_weights = []
        self.audio_tower = ModifiedWhisperEncoder(config.audio_config)
        if config.audio_model_id is not None:
            self.secondary_weights.append(
                DefaultModelLoader.Source(
                    model_or_path=config.audio_model_id,
                    revision=None,
                    prefix="audio_tower.",
                ))
        self.multi_modal_projector = UltravoxProjector(config)
        self.language_model = init_vllm_registered_model(
            config.text_config, cache_config, quant_config)
        if config.text_model_id is not None:
            self.secondary_weights.append(
                DefaultModelLoader.Source(model_or_path=config.text_model_id,
                                          revision=None,
                                          prefix="language_model."))

        self.make_empty_intermediate_tensors = (
            self.language_model.make_empty_intermediate_tensors)

    @cached_property
    def sampler(self):
        if hasattr(self.language_model, "sampler"):
            return self.language_model.sampler

        return Sampler()

    def _audio_features_to_embeddings(
            self, input_features: torch.Tensor) -> torch.Tensor:
        audio_input = input_features.to(self.audio_tower.dtype)
        audio_features = self.audio_tower(audio_input)
        audio_features = audio_features.to(self.audio_tower.dtype)
        audio_embeddings = self.multi_modal_projector(audio_features)
        return audio_embeddings

    def _parse_and_validate_audio_input(
            self, **kwargs: object) -> Optional[UltravoxAudioInputs]:
        audio_features = kwargs.pop("audio_features", None)
        audio_embeds = kwargs.pop("audio_embeds", None)

        if audio_features is None and audio_embeds is None:
            return None

        if audio_features is not None:
            if not isinstance(audio_features, (torch.Tensor, list)):
                raise ValueError("Incorrect type of audio features. "
                                 f"Got type: {type(audio_features)}")

            return UltravoxAudioFeatureInputs(type="audio_features",
                                              data=audio_features)

        if audio_embeds is not None:
            if not isinstance(audio_embeds, (torch.Tensor, list)):
                raise ValueError("Incorrect type of audio embeds. "
                                 f"Got type: {type(audio_embeds)}")

            return UltravoxAudioEmbeddingInputs(type="audio_embeds",
                                                data=audio_embeds)

        raise AssertionError("This line should be unreachable.")

    def _process_audio_input(
            self, audio_input: UltravoxAudioInputs) -> NestedTensors:
        if audio_input["type"] == "audio_embeds":
            return audio_input["data"]

        audio_features = audio_input["data"]
        if isinstance(audio_features, torch.Tensor):
            # Combine the B and N dimensions for the encoder/projector
            flattened = flatten_bn(audio_features)
            flattened_embeddings = self._audio_features_to_embeddings(
                flattened)

            # Restore the original dimensions
            embeddings = flattened_embeddings.unflatten(
                0, audio_features.shape[:2])
            return embeddings

        result = []
        # TODO: Batch heterogeneous tensors through the encoder/projector
        for audio_features_item in audio_features:
            if isinstance(audio_features_item, torch.Tensor):
                result.append(
                    self._audio_features_to_embeddings(audio_features_item))
            else:
                embeddings = [
                    # Add a batch dimension to embed it, then remove it.
                    self._audio_features_to_embeddings(tensor.unsqueeze(0)
                                                       ).squeeze(0)
                    for tensor in audio_features_item
                ]
                result.append(embeddings)

        return result

    def forward(self, input_ids: torch.Tensor, positions: torch.Tensor,
                kv_caches: List[torch.Tensor],
                attn_metadata: AttentionMetadata,
                intermediate_tensors: Optional[torch.Tensor],
                **kwargs) -> Union[torch.Tensor, IntermediateTensors]:
        """Run forward pass for Ultravox

        One key thing to understand is the `input_ids` already accounts for the
        positions of the to-be-inserted audio embeddings. The to-be-inserted
        audio has a size that is essentially 6.25 tokens per second of audio.

        This way, the `positions` and `attn_metadata` are consistent
        with the `input_ids`.

        Args:
            audio_features: A batch of audio inputs [B, N, 80, M].
        """
        if intermediate_tensors is not None:
            input_ids = None
            inputs_embeds = None
        else:
            audio_input = self._parse_and_validate_audio_input(**kwargs)
            if audio_input is not None:
                audio_embeddings = self._process_audio_input(audio_input)
                inputs_embeds = self.language_model.model.get_input_embeddings(
                    input_ids)

                inputs_embeds = merge_multimodal_embeddings(
                    input_ids, inputs_embeds, audio_embeddings,
                    _AUDIO_PLACEHOLDER_TOKEN)
                input_ids = None
            else:
                inputs_embeds = None

        hidden_states = self.language_model.model(
            input_ids=input_ids,
            positions=positions,
            kv_caches=kv_caches,
            attn_metadata=attn_metadata,
            intermediate_tensors=intermediate_tensors,
            inputs_embeds=inputs_embeds)
        return hidden_states

    def compute_logits(self, hidden_states: torch.Tensor,
                       sampling_metadata: SamplingMetadata) -> torch.Tensor:
        return self.language_model.compute_logits(hidden_states,
                                                  sampling_metadata)

    def sample(
        self,
        logits: torch.Tensor,
        sampling_metadata: SamplingMetadata,
    ) -> Optional[SamplerOutput]:
        return self.language_model.sample(logits, sampling_metadata)

    def load_weights(self, weights: Iterable[Tuple[str, torch.Tensor]]):
        hf_to_vllm_mapper = WeightsMapper(
            orig_to_new_prefix={"audio_tower.model.encoder.": "audio_tower."})

        loader = AutoWeightsLoader(self,
<<<<<<< HEAD
                                   allow_unexpected_prefixes=["audio_tower."])
=======
                                   ignore_unexpected_prefixes=["audio_tower."])
>>>>>>> 5241aa14
        loader.load_weights(weights, mapper=hf_to_vllm_mapper)<|MERGE_RESOLUTION|>--- conflicted
+++ resolved
@@ -499,9 +499,5 @@
             orig_to_new_prefix={"audio_tower.model.encoder.": "audio_tower."})
 
         loader = AutoWeightsLoader(self,
-<<<<<<< HEAD
-                                   allow_unexpected_prefixes=["audio_tower."])
-=======
                                    ignore_unexpected_prefixes=["audio_tower."])
->>>>>>> 5241aa14
         loader.load_weights(weights, mapper=hf_to_vllm_mapper)