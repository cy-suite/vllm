--- conflicted
+++ resolved
@@ -3,11 +3,7 @@
 
 import math
 from functools import cached_property, lru_cache
-<<<<<<< HEAD
-from typing import (Any, Dict, Iterable, List, Literal, Mapping, Optional, Set,
-=======
 from typing import (Any, Iterable, List, Literal, Mapping, Optional, Set,
->>>>>>> 98356735
                     Tuple, TypedDict, Union)
 
 import numpy as np
@@ -15,11 +11,7 @@
 import torch.utils.checkpoint
 from torch import nn
 from torch.nn import functional as F
-<<<<<<< HEAD
-from transformers import BatchFeature
-=======
 from transformers import BatchFeature, ProcessorMixin
->>>>>>> 98356735
 from transformers.models.whisper import WhisperFeatureExtractor
 from transformers.models.whisper.modeling_whisper import WhisperEncoder
 
@@ -33,10 +25,6 @@
 from vllm.model_executor.sampling_metadata import SamplingMetadata
 from vllm.multimodal import MULTIMODAL_REGISTRY, NestedTensors
 from vllm.multimodal.processing import (BaseMultiModalProcessor,
-<<<<<<< HEAD
-                                        MultiModalDataDict,
-=======
->>>>>>> 98356735
                                         MultiModalDataItems, ProcessorInputs,
                                         PromptReplacement)
 from vllm.sequence import IntermediateTensors
@@ -84,74 +72,6 @@
 class UltravoxMultiModalProcessor(BaseMultiModalProcessor):
 
     def _get_feature_extractor(self) -> WhisperFeatureExtractor:
-<<<<<<< HEAD
-        return self._get_hf_processor().audio_processor.feature_extractor
-
-    def _resample_audio(
-        self,
-        audio: np.ndarray,
-        sr: int,
-    ) -> Dict[str, Union[np.ndarray, int]]:
-        # resample audio to the model's sampling rate
-        feature_extractor = self._get_feature_extractor()
-        if sr != feature_extractor.sampling_rate:
-            try:
-                import librosa
-            except ImportError as exc:
-                raise ImportError(
-                    "Please install vllm[audio] for audio support.") from exc
-            audio = librosa.resample(audio,
-                                     orig_sr=sr,
-                                     target_sr=feature_extractor.sampling_rate)
-            sr = feature_extractor.sampling_rate
-        return {"audio": audio, "sampling_rate": sr}
-
-    def _apply_hf_processor(
-        self,
-        prompt: str,
-        mm_data: MultiModalDataDict,
-        mm_processor_kwargs: Mapping[str, object],
-    ) -> BatchFeature:
-        if not mm_data or not mm_data.get("audio", None):
-            return super()._apply_hf_processor(prompt, mm_data,
-                                               mm_processor_kwargs)
-
-        audio_data = mm_data["audio"]
-        if not isinstance(audio_data, list):
-            audio_data = [audio_data]
-
-        # Ultravox processor doesn't support multiple inputs,
-        # therefore we need to input text and audio one by one
-        tokenizer = self._get_tokenizer()
-        audio_features, audio_token_len = [], []
-        processed_inputs = {}
-        for audio, sr in audio_data:
-            data = self._resample_audio(audio, sr)
-            processed_inputs = super()._apply_hf_processor(
-                prompt, data, mm_processor_kwargs)
-            prompt = tokenizer.decode(processed_inputs["input_ids"][0],
-                                      skip_special_tokens=False)
-            audio_features.append(
-                processed_inputs.pop("audio_values").squeeze(0))
-            audio_token_len.append(
-                processed_inputs.pop("audio_token_len").item())
-
-        return dict(
-            **processed_inputs,
-            audio_features=audio_features,
-            audio_token_len=audio_token_len,
-        )
-
-    def _get_processor_data(
-        self,
-        mm_data: MultiModalDataDict,
-    ) -> Tuple[Dict[str, Any], Dict[str, Any]]:
-        # Ultravox uses "audio" instead of "audios" as calling keyword
-        processor_data, passthrough_data = super()._get_processor_data(mm_data)
-        if "audios" in processor_data:
-            processor_data["audio"] = processor_data.pop("audios")
-        return processor_data, passthrough_data
-=======
         hf_processor = self._get_hf_processor()
         return hf_processor.audio_processor.feature_extractor  # type: ignore
 
@@ -217,7 +137,6 @@
             audio_token_len=audio_token_len,
         )
         return BatchFeature(combined_outputs)
->>>>>>> 98356735
 
     def _get_prompt_replacements(
         self,
@@ -226,11 +145,7 @@
         mm_processor_kwargs: Mapping[str, object],
     ) -> list[PromptReplacement]:
         hf_processor = self._get_hf_processor()
-<<<<<<< HEAD
-        placeholder = hf_processor.audio_token_replacement
-=======
         placeholder = hf_processor.audio_token_replacement  # type: ignore
->>>>>>> 98356735
 
         def get_replacement_ultravox(item_idx: int):
             audio_token_len = hf_inputs["audio_token_len"][item_idx]
@@ -254,11 +169,7 @@
 
         audio_count = mm_counts["audio"]
         audio = np.zeros(audio_len)
-<<<<<<< HEAD
-        data = {"audio": [(audio, sampling_rate)] * audio_count}
-=======
         data = {"audio": [audio] * audio_count}
->>>>>>> 98356735
 
         return ProcessorInputs(
             prompt_text="<|audio|>" * audio_count,
