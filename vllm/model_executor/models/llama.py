# coding=utf-8
# Adapted from
# https://github.com/huggingface/transformers/blob/v4.28.0/src/transformers/models/llama/modeling_llama.py
# Copyright 2023 The vLLM team.
# Copyright 2022 EleutherAI and the HuggingFace Inc. team. All rights reserved.
#
# This code is based on EleutherAI's GPT-NeoX library and the GPT-NeoX
# and OPT implementations in this library. It has been modified from its
# original forms to accommodate minor architectural differences compared
# to GPT-NeoX and OPT used by the Meta AI team that trained the model.
#
# Licensed under the Apache License, Version 2.0 (the "License");
# you may not use this file except in compliance with the License.
# You may obtain a copy of the License at
#
#     http://www.apache.org/licenses/LICENSE-2.0
#
# Unless required by applicable law or agreed to in writing, software
# distributed under the License is distributed on an "AS IS" BASIS,
# WITHOUT WARRANTIES OR CONDITIONS OF ANY KIND, either express or implied.
# See the License for the specific language governing permissions and
# limitations under the License.
"""Inference-only LLaMA model compatible with HuggingFace weights."""
from typing import Any, Dict, Iterable, List, Optional, Tuple

import torch
from torch import nn
from transformers import LlamaConfig

from vllm.attention import Attention, AttentionMetadata
from vllm.config import CacheConfig, LoRAConfig
from vllm.distributed import (get_tensor_model_parallel_rank,
                              get_tensor_model_parallel_world_size)
from vllm.model_executor.layers.activation import SiluAndMul
from vllm.model_executor.layers.attention_sinks import get_attention_sink
from vllm.model_executor.layers.layernorm import RMSNorm
from vllm.model_executor.layers.linear import (MergedColumnParallelLinear,
                                               QKVParallelLinear,
                                               RowParallelLinear)
from vllm.model_executor.layers.logits_processor import LogitsProcessor
from vllm.model_executor.layers.quantization.base_config import (
    QuantizationConfig)
from vllm.model_executor.layers.rotary_embedding import get_rope
from vllm.model_executor.layers.sampler import Sampler
from vllm.model_executor.layers.vocab_parallel_embedding import (
    DEFAULT_VOCAB_PADDING_SIZE, ParallelLMHead, VocabParallelEmbedding)
from vllm.model_executor.model_loader.weight_utils import (
    default_weight_loader, kv_cache_scales_loader)
from vllm.model_executor.sampling_metadata import SamplingMetadata
from vllm.sequence import SamplerOutput
from vllm.utils import is_hip, print_warning_once


class LlamaMLP(nn.Module):

    def __init__(
        self,
        hidden_size: int,
        intermediate_size: int,
        hidden_act: str,
        quant_config: Optional[QuantizationConfig] = None,
        bias: bool = False,
    ) -> None:
        super().__init__()
        self.gate_up_proj = MergedColumnParallelLinear(
            input_size=hidden_size,
            output_sizes=[intermediate_size] * 2,
            bias=bias,
            quant_config=quant_config)
        self.down_proj = RowParallelLinear(input_size=intermediate_size,
                                           output_size=hidden_size,
                                           bias=bias,
                                           quant_config=quant_config)
        if hidden_act != "silu":
            raise ValueError(f"Unsupported activation: {hidden_act}. "
                             "Only silu is supported for now.")
        self.act_fn = SiluAndMul()

    def forward(self, x):
        gate_up, _ = self.gate_up_proj(x)
        x = self.act_fn(gate_up)
        x, _ = self.down_proj(x)
        return x


class LlamaAttention(nn.Module):

    def __init__(
        self,
        hidden_size: int,
        num_heads: int,
        num_kv_heads: int,
        rope_theta: float = 10000,
        rope_scaling: Optional[Dict[str, Any]] = None,
        max_position_embeddings: int = 8192,
        quant_config: Optional[QuantizationConfig] = None,
        bias: bool = False,
        cache_config: Optional[CacheConfig] = None,
        use_attention_sinks: bool = False,
    ) -> None:
        super().__init__()
        self.hidden_size = hidden_size
        tp_size = get_tensor_model_parallel_world_size()
        self.total_num_heads = num_heads
        assert self.total_num_heads % tp_size == 0
        self.num_heads = self.total_num_heads // tp_size
        self.total_num_kv_heads = num_kv_heads
        if self.total_num_kv_heads >= tp_size:
            # Number of KV heads is greater than TP size, so we partition
            # the KV heads across multiple tensor parallel GPUs.
            assert self.total_num_kv_heads % tp_size == 0
        else:
            # Number of KV heads is less than TP size, so we replicate
            # the KV heads across multiple tensor parallel GPUs.
            assert tp_size % self.total_num_kv_heads == 0
        self.num_kv_heads = max(1, self.total_num_kv_heads // tp_size)
        self.head_dim = hidden_size // self.total_num_heads
        self.q_size = self.num_heads * self.head_dim
        self.kv_size = self.num_kv_heads * self.head_dim
        self.scaling = self.head_dim**-0.5
        self.rope_theta = rope_theta
        self.max_position_embeddings = max_position_embeddings

        self.qkv_proj = QKVParallelLinear(
            hidden_size=hidden_size,
            head_size=self.head_dim,
            total_num_heads=self.total_num_heads,
            total_num_kv_heads=self.total_num_kv_heads,
            bias=bias,
            quant_config=quant_config,
        )
        self.o_proj = RowParallelLinear(
            input_size=self.total_num_heads * self.head_dim,
            output_size=hidden_size,
            bias=bias,
            quant_config=quant_config,
        )

        self.rotary_emb = get_rope(
            self.head_dim,
            rotary_dim=self.head_dim,
            max_position=max_position_embeddings,
            base=rope_theta,
            rope_scaling=rope_scaling,
        )
        self.attn = Attention(self.num_heads,
                              self.head_dim,
                              self.scaling,
                              num_kv_heads=self.num_kv_heads,
<<<<<<< HEAD
                              sliding_window=sliding_window,
                              cache_config=cache_config)
        
        self.use_attention_sinks = use_attention_sinks
        if use_attention_sinks:
            self.attention_sink = get_attention_sink(
                self,
                cache_config,
                sliding_window,
                model_context_len=max_position_embeddings
            )
=======
                              cache_config=cache_config,
                              quant_config=quant_config)
>>>>>>> d5b1eb08

    def forward(
        self,
        positions: torch.Tensor,
        hidden_states: torch.Tensor,
        kv_cache: torch.Tensor,
        attn_metadata: AttentionMetadata,
    ) -> torch.Tensor:
        qkv, _ = self.qkv_proj(hidden_states)
        q, k, v = qkv.split([self.q_size, self.kv_size, self.kv_size], dim=-1)
<<<<<<< HEAD

        if self.use_attention_sinks:
            attn_output = self.attention_sink(q, k, v, positions, kv_cache, attn_metadata)
        else:
            q, k = self.rotary_emb(positions, q, k)
            attn_output = self.attn(q, k, v, kv_cache, attn_metadata,
                                    self.kv_scale)
        
=======
        q, k = self.rotary_emb(positions, q, k)
        attn_output = self.attn(q, k, v, kv_cache, attn_metadata)
>>>>>>> d5b1eb08
        output, _ = self.o_proj(attn_output)
        return output


class LlamaDecoderLayer(nn.Module):

    def __init__(
        self,
        config: LlamaConfig,
        cache_config: Optional[CacheConfig] = None,
        quant_config: Optional[QuantizationConfig] = None,
        use_attention_sinks: bool = False,
    ) -> None:
        super().__init__()
        self.hidden_size = config.hidden_size
        rope_theta = getattr(config, "rope_theta", 10000)
        rope_scaling = getattr(config, "rope_scaling", None)
        if rope_scaling is not None and getattr(
                config, "original_max_position_embeddings", None):
            rope_scaling["original_max_position_embeddings"] = (
                config.original_max_position_embeddings)
        max_position_embeddings = getattr(config, "max_position_embeddings",
                                          8192)
        # Support abacusai/Smaug-72B-v0.1 with attention_bias
        # Support internlm/internlm-7b with bias
        attention_bias = getattr(config, "attention_bias", False) or getattr(
            config, "bias", False)
        self.self_attn = LlamaAttention(
            hidden_size=self.hidden_size,
            num_heads=config.num_attention_heads,
            num_kv_heads=getattr(config, "num_key_value_heads",
                                 config.num_attention_heads),
            rope_theta=rope_theta,
            rope_scaling=rope_scaling,
            max_position_embeddings=max_position_embeddings,
            quant_config=quant_config,
            bias=attention_bias,
            cache_config=cache_config,
            use_attention_sinks=use_attention_sinks,
        )
        self.mlp = LlamaMLP(
            hidden_size=self.hidden_size,
            intermediate_size=config.intermediate_size,
            hidden_act=config.hidden_act,
            quant_config=quant_config,
            bias=getattr(config, "mlp_bias", False),
        )
        self.input_layernorm = RMSNorm(config.hidden_size,
                                       eps=config.rms_norm_eps)
        self.post_attention_layernorm = RMSNorm(config.hidden_size,
                                                eps=config.rms_norm_eps)

    def forward(
        self,
        positions: torch.Tensor,
        hidden_states: torch.Tensor,
        kv_cache: torch.Tensor,
        attn_metadata: AttentionMetadata,
        residual: Optional[torch.Tensor],
    ) -> Tuple[torch.Tensor, torch.Tensor]:
        # Self Attention
        if residual is None:
            residual = hidden_states
            hidden_states = self.input_layernorm(hidden_states)
        else:
            hidden_states, residual = self.input_layernorm(
                hidden_states, residual)
        hidden_states = self.self_attn(
            positions=positions,
            hidden_states=hidden_states,
            kv_cache=kv_cache,
            attn_metadata=attn_metadata,
        )

        # Fully Connected
        hidden_states, residual = self.post_attention_layernorm(
            hidden_states, residual)
        hidden_states = self.mlp(hidden_states)
        return hidden_states, residual


class LlamaModel(nn.Module):

    def __init__(
        self,
        config: LlamaConfig,
        cache_config: Optional[CacheConfig] = None,
        quant_config: Optional[QuantizationConfig] = None,
        lora_config: Optional[LoRAConfig] = None,
        use_attention_sinks: bool = False,
    ) -> None:
        super().__init__()
        self.config = config
        self.padding_idx = config.pad_token_id
        lora_vocab = (lora_config.lora_extra_vocab_size *
                      (lora_config.max_loras or 1)) if lora_config else 0
        self.vocab_size = config.vocab_size + lora_vocab
        self.org_vocab_size = config.vocab_size
        self.embed_tokens = VocabParallelEmbedding(
            self.vocab_size,
            config.hidden_size,
            org_num_embeddings=config.vocab_size,
        )
        self.layers = nn.ModuleList([
<<<<<<< HEAD
            LlamaDecoderLayer(config, cache_config, quant_config, use_attention_sinks)
            for _ in range(config.num_hidden_layers)
=======
            LlamaDecoderLayer(config=config,
                              cache_config=cache_config,
                              quant_config=quant_config)
            for idx in range(config.num_hidden_layers)
>>>>>>> d5b1eb08
        ])
        self.norm = RMSNorm(config.hidden_size, eps=config.rms_norm_eps)

    def get_input_embeddings(self, input_ids: torch.Tensor) -> torch.Tensor:
        return self.embed_tokens(input_ids)

    def forward(
        self,
        input_ids: Optional[torch.Tensor],
        positions: torch.Tensor,
        kv_caches: List[torch.Tensor],
        attn_metadata: AttentionMetadata,
        inputs_embeds: Optional[torch.Tensor] = None,
    ) -> torch.Tensor:
        if inputs_embeds is not None:
            hidden_states = inputs_embeds
        else:
            hidden_states = self.get_input_embeddings(input_ids)
        residual = None
        for i in range(len(self.layers)):
            layer = self.layers[i]
            hidden_states, residual = layer(
                positions,
                hidden_states,
                kv_caches[i],
                attn_metadata,
                residual,
            )
        hidden_states, _ = self.norm(hidden_states, residual)
        return hidden_states


class LlamaForCausalLM(nn.Module):
    packed_modules_mapping = {
        "qkv_proj": [
            "q_proj",
            "k_proj",
            "v_proj",
        ],
        "gate_up_proj": [
            "gate_proj",
            "up_proj",
        ],
    }

    # LoRA specific attributes
    supported_lora_modules = [
        "qkv_proj", "o_proj", "gate_up_proj", "down_proj", "embed_tokens",
        "lm_head"
    ]
    embedding_modules = {
        "embed_tokens": "input_embeddings",
        "lm_head": "output_embeddings",
    }
    embedding_padding_modules = ["lm_head"]
    bitsandbytes_stacked_params_mapping = {
        # shard_name, weight_name, index
        "q_proj": ("qkv_proj", 0),
        "k_proj": ("qkv_proj", 1),
        "v_proj": ("qkv_proj", 2),
        "gate_proj": ("gate_up_proj", 0),
        "up_proj": ("gate_up_proj", 1),
    }

    def __init__(
        self,
        config: LlamaConfig,
        cache_config: Optional[CacheConfig] = None,
        quant_config: Optional[QuantizationConfig] = None,
        lora_config: Optional[LoRAConfig] = None,
        use_attention_sinks: bool = False,
    ) -> None:
        super().__init__()
        self.config = config
        self.model = LlamaModel(config,
                                cache_config,
                                quant_config,
                                lora_config=lora_config,
                                use_attention_sinks=use_attention_sinks)
        self.unpadded_vocab_size = config.vocab_size
        if lora_config:
            self.unpadded_vocab_size += lora_config.lora_extra_vocab_size
        self.lm_head = ParallelLMHead(
            self.unpadded_vocab_size,
            config.hidden_size,
            org_num_embeddings=config.vocab_size,
            padding_size=DEFAULT_VOCAB_PADDING_SIZE
            # We need bigger padding if using lora for kernel
            # compatibility
            if not lora_config else lora_config.lora_vocab_padding_size,
        )
        if config.tie_word_embeddings:
            self.lm_head.weight = self.model.embed_tokens.weight

        logit_scale = getattr(config, "logit_scale", 1.0)
        self.logits_processor = LogitsProcessor(self.unpadded_vocab_size,
                                                config.vocab_size, logit_scale)
        self.sampler = Sampler()

    def forward(
        self,
        input_ids: torch.Tensor,
        positions: torch.Tensor,
        kv_caches: List[torch.Tensor],
        attn_metadata: AttentionMetadata,
    ) -> torch.Tensor:
        hidden_states = self.model(input_ids, positions, kv_caches,
                                   attn_metadata)
        return hidden_states

    def compute_logits(self, hidden_states: torch.Tensor,
                       sampling_metadata: SamplingMetadata) -> torch.Tensor:
        logits = self.logits_processor(self.lm_head.weight, hidden_states,
                                       sampling_metadata)
        return logits

    def sample(
        self,
        logits: torch.Tensor,
        sampling_metadata: SamplingMetadata,
    ) -> Optional[SamplerOutput]:
        next_tokens = self.sampler(logits, sampling_metadata)
        return next_tokens

    def load_weights(self, weights: Iterable[Tuple[str, torch.Tensor]]):
        stacked_params_mapping = [
            # (param_name, shard_name, shard_id)
            (".qkv_proj", ".q_proj", "q"),
            (".qkv_proj", ".k_proj", "k"),
            (".qkv_proj", ".v_proj", "v"),
            (".gate_up_proj", ".gate_proj", 0),
            (".gate_up_proj", ".up_proj", 1),
        ]
        params_dict = dict(self.named_parameters())
        for name, loaded_weight in weights:
            if "rotary_emb.inv_freq" in name:
                continue
            if ("rotary_emb.cos_cached" in name
                    or "rotary_emb.sin_cached" in name):
                # Models trained using ColossalAI may include these tensors in
                # the checkpoint. Skip them.
                continue
            for (param_name, weight_name, shard_id) in stacked_params_mapping:
                if weight_name not in name:
                    continue
                name = name.replace(weight_name, param_name)
                # Skip loading extra bias for GPTQ models.
                if name.endswith(".bias") and name not in params_dict:
                    continue
                param = params_dict[name]
                weight_loader = param.weight_loader
                weight_loader(param, loaded_weight, shard_id)
                break
            else:
                # Skip loading extra bias for GPTQ models.
                if name.endswith(".bias") and name not in params_dict:
                    continue
                # Remapping the name of FP8 kv-scale.
                if name.endswith("kv_scale"):
                    remapped_kv_scale_name = name.replace(
                        ".kv_scale", ".attn.kv_scale")
                    if remapped_kv_scale_name not in params_dict:
                        print_warning_once(
                            f"Found kv scale in the checkpoint (e.g. {name}), "
                            "but not found the expected name in the model "
                            f"(e.g. {remapped_kv_scale_name}). kv-scale is "
                            "not loaded.")
                        continue
                    else:
                        name = remapped_kv_scale_name
                param = params_dict[name]
                weight_loader = getattr(param, "weight_loader",
                                        default_weight_loader)
                weight_loader(param, loaded_weight)

    # If this function is called, it should always initialize KV cache scale
    # factors (or else raise an exception). Thus, handled exceptions should
    # make sure to leave KV cache scale factors in a known good (dummy) state
    def load_kv_cache_scales(self, quantization_param_path: str) -> None:
        tp_size = get_tensor_model_parallel_world_size()
        tp_rank = get_tensor_model_parallel_rank()
        for layer_idx, scaling_factor in kv_cache_scales_loader(
                quantization_param_path, tp_rank, tp_size,
                self.config.num_hidden_layers,
                self.config.__class__.model_type):
            layer_self_attn = self.model.layers[layer_idx].self_attn

            if is_hip():
                # The scaling factor convention we are assuming is
                # quantized_value * scaling_factor ~= true_value
                # which is consistent with the practice of setting
                # scaling_factor = tensor_amax / FPtype_max
                scaling_factor *= 2
            if hasattr(layer_self_attn, "kv_scale"):
                layer_self_attn.attn._kv_scale = scaling_factor
            else:
                raise RuntimeError("Self attention has no KV cache scaling "
                                   "factor attribute!")<|MERGE_RESOLUTION|>--- conflicted
+++ resolved
@@ -147,22 +147,16 @@
                               self.head_dim,
                               self.scaling,
                               num_kv_heads=self.num_kv_heads,
-<<<<<<< HEAD
-                              sliding_window=sliding_window,
-                              cache_config=cache_config)
+                              cache_config=cache_config,
+                              quant_config=quant_config)
         
         self.use_attention_sinks = use_attention_sinks
         if use_attention_sinks:
             self.attention_sink = get_attention_sink(
                 self,
                 cache_config,
-                sliding_window,
                 model_context_len=max_position_embeddings
             )
-=======
-                              cache_config=cache_config,
-                              quant_config=quant_config)
->>>>>>> d5b1eb08
 
     def forward(
         self,
@@ -173,19 +167,13 @@
     ) -> torch.Tensor:
         qkv, _ = self.qkv_proj(hidden_states)
         q, k, v = qkv.split([self.q_size, self.kv_size, self.kv_size], dim=-1)
-<<<<<<< HEAD
 
         if self.use_attention_sinks:
             attn_output = self.attention_sink(q, k, v, positions, kv_cache, attn_metadata)
         else:
             q, k = self.rotary_emb(positions, q, k)
-            attn_output = self.attn(q, k, v, kv_cache, attn_metadata,
-                                    self.kv_scale)
+            attn_output = self.attn(q, k, v, kv_cache, attn_metadata)
         
-=======
-        q, k = self.rotary_emb(positions, q, k)
-        attn_output = self.attn(q, k, v, kv_cache, attn_metadata)
->>>>>>> d5b1eb08
         output, _ = self.o_proj(attn_output)
         return output
 
@@ -290,15 +278,11 @@
             org_num_embeddings=config.vocab_size,
         )
         self.layers = nn.ModuleList([
-<<<<<<< HEAD
-            LlamaDecoderLayer(config, cache_config, quant_config, use_attention_sinks)
-            for _ in range(config.num_hidden_layers)
-=======
             LlamaDecoderLayer(config=config,
                               cache_config=cache_config,
-                              quant_config=quant_config)
+                              quant_config=quant_config,
+                              use_attention_sinks=use_attention_sinks)
             for idx in range(config.num_hidden_layers)
->>>>>>> d5b1eb08
         ])
         self.norm = RMSNorm(config.hidden_size, eps=config.rms_norm_eps)
 
