--- conflicted
+++ resolved
@@ -572,72 +572,6 @@
         return next_tokens
 
     def load_weights(self, weights: Iterable[Tuple[str, torch.Tensor]]):
-<<<<<<< HEAD
-        stacked_params_mapping = [
-            # (param_name, shard_name, shard_id)
-            (".qkv_proj", ".q_proj", "q"),
-            (".qkv_proj", ".k_proj", "k"),
-            (".qkv_proj", ".v_proj", "v"),
-            (".gate_up_proj", ".gate_proj", 0),
-            (".gate_up_proj", ".up_proj", 1),
-        ]
-        params_dict = dict(self.named_parameters())
-        for name, loaded_weight in weights:
-            name, loaded_weight = self.maybe_remap_mistral(name, loaded_weight)
-
-            if "rotary_emb.inv_freq" in name:
-                continue
-            if ("rotary_emb.cos_cached" in name
-                    or "rotary_emb.sin_cached" in name):
-                # Models trained using ColossalAI may include these tensors in
-                # the checkpoint. Skip them.
-                continue
-            # With tie_word_embeddings, we can skip lm_head.weight
-            # The weight might appear unnecessarily in the files if the model is
-            # processed with quantization, LoRA, fine-tuning, etc.
-            if self.config.tie_word_embeddings and "lm_head.weight" in name:
-                continue
-            if scale_name := get_compressed_tensors_cache_scale(name):
-                # Loading kv cache scales for compressed-tensors quantization
-                param = params_dict[scale_name]
-                weight_loader = getattr(param, "weight_loader",
-                                        default_weight_loader)
-                loaded_weight = loaded_weight[0]
-                weight_loader(param, loaded_weight)
-                continue
-            for param_name, weight_name, shard_id in stacked_params_mapping:
-                if weight_name not in name:
-                    continue
-                name = name.replace(weight_name, param_name)
-                # Skip loading extra bias for GPTQ models.
-                if name.endswith(".bias") and name not in params_dict:
-                    continue
-
-                if is_pp_missing_parameter(name, self):
-                    continue
-
-                param = params_dict[name]
-                weight_loader = param.weight_loader
-                weight_loader(param, loaded_weight, shard_id)
-
-                break
-            else:
-                # Skip loading extra bias for GPTQ models.
-                if name.endswith(".bias") and name not in params_dict:
-                    continue
-                # Remapping the name of FP8 kv-scale.
-                name = maybe_remap_kv_scale_name(name, params_dict)
-                if name is None:
-                    continue
-
-                if is_pp_missing_parameter(name, self):
-                    continue
-
-                param = params_dict[name]
-                weight_loader = getattr(param, "weight_loader",
-                                        default_weight_loader)
-                weight_loader(param, loaded_weight)
-=======
         loader = AutoWeightsLoader(
             self,
             skip_prefixes=(["lm_head."]
@@ -646,7 +580,6 @@
         loader.load_weights(
             self.maybe_remap_mistral(name, loaded_weight)
             for name, loaded_weight in weights)
->>>>>>> f77435d4
 
     def load_kv_cache_scales(self, quantization_param_path: str) -> None:
         self.model.load_kv_cache_scales(quantization_param_path)
