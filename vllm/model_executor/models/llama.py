# coding=utf-8
# Adapted from
# https://github.com/huggingface/transformers/blob/v4.28.0/src/transformers/models/llama/modeling_llama.py
# Copyright 2023 The vLLM team.
# Copyright 2022 EleutherAI and the HuggingFace Inc. team. All rights reserved.
#
# This code is based on EleutherAI's GPT-NeoX library and the GPT-NeoX
# and OPT implementations in this library. It has been modified from its
# original forms to accommodate minor architectural differences compared
# to GPT-NeoX and OPT used by the Meta AI team that trained the model.
#
# Licensed under the Apache License, Version 2.0 (the "License");
# you may not use this file except in compliance with the License.
# You may obtain a copy of the License at
#
#     http://www.apache.org/licenses/LICENSE-2.0
#
# Unless required by applicable law or agreed to in writing, software
# distributed under the License is distributed on an "AS IS" BASIS,
# WITHOUT WARRANTIES OR CONDITIONS OF ANY KIND, either express or implied.
# See the License for the specific language governing permissions and
# limitations under the License.
"""Inference-only LLaMA model compatible with HuggingFace weights."""
from typing import Any, Dict, List, Optional, Tuple

import torch
from torch import nn
from transformers import LlamaConfig

from vllm.model_executor.input_metadata import InputMetadata
from vllm.model_executor.layers.activation import SiluAndMul
from vllm.model_executor.layers.attention import PagedAttention
from vllm.model_executor.layers.layernorm import RMSNorm
from vllm.model_executor.layers.linear import (LinearMethodBase,
                                               MergedColumnParallelLinear,
                                               QKVParallelLinear,
                                               RowParallelLinear)
from vllm.model_executor.layers.rotary_embedding import get_rope
from vllm.model_executor.layers.sampler import Sampler
from vllm.model_executor.layers.vocab_parallel_embedding import (
    VocabParallelEmbedding, ParallelLMHead)
from vllm.model_executor.parallel_utils.parallel_state import (
    get_tensor_model_parallel_world_size)
from vllm.model_executor.sampling_metadata import SamplingMetadata
from vllm.model_executor.weight_utils import (default_weight_loader,
                                              hf_model_weights_iterator)
from vllm.sequence import SamplerOutput

KVCache = Tuple[torch.Tensor, torch.Tensor]


class LlamaMLP(nn.Module):

    def __init__(
        self,
        hidden_size: int,
        intermediate_size: int,
        hidden_act: str,
        linear_method: Optional[LinearMethodBase] = None,
    ) -> None:
        super().__init__()
        self.gate_up_proj = MergedColumnParallelLinear(
            hidden_size, [intermediate_size] * 2,
            bias=False,
            linear_method=linear_method)
        self.down_proj = RowParallelLinear(intermediate_size,
                                           hidden_size,
                                           bias=False,
                                           linear_method=linear_method)
        if hidden_act != "silu":
            raise ValueError(f"Unsupported activation: {hidden_act}. "
                             "Only silu is supported for now.")
        self.act_fn = SiluAndMul()

    def forward(self, x):
        gate_up, _ = self.gate_up_proj(x)
        x = self.act_fn(gate_up)
        x, _ = self.down_proj(x)
        return x


class LlamaAttention(nn.Module):

<<<<<<< HEAD
    def __init__(self,
                 hidden_size: int,
                 num_heads: int,
                 num_kv_heads: int,
                 rope_theta: float = 10000,
                 rope_scaling: Optional[Dict[str, Any]] = None,
                 max_position_embeddings: int = 8192,
                 quant_config: Optional[QuantizationConfig] = None,
                 quant_kv_cache: bool = False,
                 kv_quant_params: List[float] = None) -> None:
=======
    def __init__(
        self,
        hidden_size: int,
        num_heads: int,
        num_kv_heads: int,
        rope_theta: float = 10000,
        rope_scaling: Optional[Dict[str, Any]] = None,
        max_position_embeddings: int = 8192,
        linear_method: Optional[LinearMethodBase] = None,
    ) -> None:
>>>>>>> 2e0b6e77
        super().__init__()
        self.hidden_size = hidden_size
        tp_size = get_tensor_model_parallel_world_size()
        self.total_num_heads = num_heads
        assert self.total_num_heads % tp_size == 0
        self.num_heads = self.total_num_heads // tp_size
        self.total_num_kv_heads = num_kv_heads
        if self.total_num_kv_heads >= tp_size:
            # Number of KV heads is greater than TP size, so we partition
            # the KV heads across multiple tensor parallel GPUs.
            assert self.total_num_kv_heads % tp_size == 0
        else:
            # Number of KV heads is less than TP size, so we replicate
            # the KV heads across multiple tensor parallel GPUs.
            assert tp_size % self.total_num_kv_heads == 0
        self.num_kv_heads = max(1, self.total_num_kv_heads // tp_size)
        self.head_dim = hidden_size // self.total_num_heads
        self.q_size = self.num_heads * self.head_dim
        self.kv_size = self.num_kv_heads * self.head_dim
        self.scaling = self.head_dim**-0.5
        self.rope_theta = rope_theta
        self.max_position_embeddings = max_position_embeddings

        self.qkv_proj = QKVParallelLinear(
            hidden_size,
            self.head_dim,
            self.total_num_heads,
            self.total_num_kv_heads,
            bias=False,
            linear_method=linear_method,
        )
        self.o_proj = RowParallelLinear(
            self.total_num_heads * self.head_dim,
            hidden_size,
            bias=False,
            linear_method=linear_method,
        )

        self.rotary_emb = get_rope(
            self.head_dim,
            rotary_dim=self.head_dim,
<<<<<<< HEAD
            num_kv_heads=self.num_kv_heads,
            rope_scaling=rope_scaling,
            quant_kv_cache=quant_kv_cache,
            kv_quant_params=kv_quant_params)
=======
            max_position=max_position_embeddings,
            base=rope_theta,
            rope_scaling=rope_scaling,
        )
        self.attn = PagedAttention(self.num_heads,
                                   self.head_dim,
                                   self.scaling,
                                   num_kv_heads=self.num_kv_heads)
>>>>>>> 2e0b6e77

    def forward(
        self,
        positions: torch.Tensor,
        hidden_states: torch.Tensor,
        kv_cache: KVCache,
        input_metadata: InputMetadata,
    ) -> torch.Tensor:
        qkv, _ = self.qkv_proj(hidden_states)
        q, k, v = qkv.split([self.q_size, self.kv_size, self.kv_size], dim=-1)
        q, k = self.rotary_emb(positions, q, k)
        k_cache, v_cache = kv_cache
        attn_output = self.attn(q, k, v, k_cache, v_cache, input_metadata)
        output, _ = self.o_proj(attn_output)
        return output


class LlamaDecoderLayer(nn.Module):

<<<<<<< HEAD
    def __init__(self,
                 config: LlamaConfig,
                 quant_config: Optional[QuantizationConfig] = None,
                 quant_kv_cache: bool = False,
                 kv_quant_params: List[float] = None) -> None:
=======
    def __init__(
        self,
        config: LlamaConfig,
        linear_method: Optional[LinearMethodBase] = None,
    ) -> None:
>>>>>>> 2e0b6e77
        super().__init__()
        self.hidden_size = config.hidden_size
        rope_theta = getattr(config, "rope_theta", 10000)
        rope_scaling = getattr(config, "rope_scaling", None)
        max_position_embeddings = getattr(config, "max_position_embeddings",
                                          8192)
        self.self_attn = LlamaAttention(
            hidden_size=self.hidden_size,
            num_heads=config.num_attention_heads,
            num_kv_heads=config.num_key_value_heads,
            rope_theta=rope_theta,
            rope_scaling=rope_scaling,
            max_position_embeddings=max_position_embeddings,
<<<<<<< HEAD
            quant_config=quant_config,
            quant_kv_cache=quant_kv_cache,
            kv_quant_params=kv_quant_params)
=======
            linear_method=linear_method,
        )
>>>>>>> 2e0b6e77
        self.mlp = LlamaMLP(
            hidden_size=self.hidden_size,
            intermediate_size=config.intermediate_size,
            hidden_act=config.hidden_act,
            linear_method=linear_method,
        )
        self.input_layernorm = RMSNorm(config.hidden_size,
                                       eps=config.rms_norm_eps)
        self.post_attention_layernorm = RMSNorm(config.hidden_size,
                                                eps=config.rms_norm_eps)

    def forward(
        self,
        positions: torch.Tensor,
        hidden_states: torch.Tensor,
        kv_cache: KVCache,
        input_metadata: InputMetadata,
        residual: Optional[torch.Tensor],
    ) -> Tuple[torch.Tensor, torch.Tensor]:
        # Self Attention
        if residual is None:
            residual = hidden_states
            hidden_states = self.input_layernorm(hidden_states)
        else:
            hidden_states, residual = self.input_layernorm(
                hidden_states, residual)
        hidden_states = self.self_attn(
            positions=positions,
            hidden_states=hidden_states,
            kv_cache=kv_cache,
            input_metadata=input_metadata,
        )

        # Fully Connected
        hidden_states, residual = self.post_attention_layernorm(
            hidden_states, residual)
        hidden_states = self.mlp(hidden_states)
        return hidden_states, residual


class LlamaModel(nn.Module):

<<<<<<< HEAD
    def __init__(self,
                 config: LlamaConfig,
                 quant_config: Optional[QuantizationConfig] = None,
                 quant_kv_cache: bool = False,
                 kv_quant_params_list: List[List[float]] = None) -> None:
=======
    def __init__(
        self,
        config: LlamaConfig,
        linear_method: Optional[LinearMethodBase] = None,
    ) -> None:
>>>>>>> 2e0b6e77
        super().__init__()
        self.config = config
        self.padding_idx = config.pad_token_id
        self.vocab_size = config.vocab_size
        self.embed_tokens = VocabParallelEmbedding(
            config.vocab_size,
            config.hidden_size,
        )
        self.layers = nn.ModuleList([
<<<<<<< HEAD
            LlamaDecoderLayer(
                config, quant_config, quant_kv_cache,
                kv_quant_params_list[i] if quant_kv_cache else None)
            for i in range(config.num_hidden_layers)
=======
            LlamaDecoderLayer(config, linear_method)
            for _ in range(config.num_hidden_layers)
>>>>>>> 2e0b6e77
        ])
        self.norm = RMSNorm(config.hidden_size, eps=config.rms_norm_eps)

    def forward(
        self,
        input_ids: torch.Tensor,
        positions: torch.Tensor,
        kv_caches: List[KVCache],
        input_metadata: InputMetadata,
    ) -> torch.Tensor:
        hidden_states = self.embed_tokens(input_ids)
        residual = None
        for i in range(len(self.layers)):
            layer = self.layers[i]
            hidden_states, residual = layer(
                positions,
                hidden_states,
                kv_caches[i],
                input_metadata,
                residual,
            )
        hidden_states, _ = self.norm(hidden_states, residual)
        return hidden_states


class LlamaForCausalLM(nn.Module):

<<<<<<< HEAD
    def __init__(self,
                 config: LlamaConfig,
                 quant_config: Optional[QuantizationConfig] = None,
                 quant_kv_cache: bool = False,
                 kv_quant_params_list: List[List[float]] = None) -> None:
        super().__init__()
        self.config = config
        self.quant_config = quant_config
        self.model = LlamaModel(config, quant_config, quant_kv_cache,
                                kv_quant_params_list)
        vocab_size = ((config.vocab_size + 63) // 64) * 64
        # NOTE: The LM head is not quantized.
        self.lm_head = ParallelLinear.column(config.hidden_size,
                                             vocab_size,
                                             bias=False,
                                             gather_output=False,
                                             quant_config=None)
=======
    def __init__(
        self,
        config: LlamaConfig,
        linear_method: Optional[LinearMethodBase] = None,
    ) -> None:
        super().__init__()
        self.config = config
        self.linear_method = linear_method
        self.model = LlamaModel(config, linear_method)
        self.lm_head = ParallelLMHead(config.vocab_size, config.hidden_size)
>>>>>>> 2e0b6e77
        self.sampler = Sampler(config.vocab_size)

    def forward(
        self,
        input_ids: torch.Tensor,
        positions: torch.Tensor,
        kv_caches: List[KVCache],
        input_metadata: InputMetadata,
    ) -> torch.Tensor:
        hidden_states = self.model(input_ids, positions, kv_caches,
                                   input_metadata)
        return hidden_states

    def sample(
        self,
        hidden_states: torch.Tensor,
        sampling_metadata: SamplingMetadata,
    ) -> Optional[SamplerOutput]:
        next_tokens = self.sampler(self.lm_head.weight, hidden_states,
                                   sampling_metadata)
        return next_tokens

    def load_weights(self,
                     model_name_or_path: str,
                     cache_dir: Optional[str] = None,
                     load_format: str = "auto",
                     revision: Optional[str] = None):
<<<<<<< HEAD
        if self.quant_config is None:
            col_weight_suffixes = ["weight"]
            row_weight_suffixes = ["weight"]
        else:
            col_weight_suffixes = (
                self.quant_config.get_col_parallel_tensor_names())
            row_weight_suffixes = (
                self.quant_config.get_row_parallel_tensor_names())

        column_parallel_weights: List[str] = []
        for layer in self._column_parallel_layers:
            for suffix in col_weight_suffixes:
                column_parallel_weights.append(f"{layer}.{suffix}")
        row_parallel_weights: List[str] = []
        for layer in self._row_parallel_layers:
            for suffix in row_weight_suffixes:
                row_parallel_weights.append(f"{layer}.{suffix}")

        tp_size = get_tensor_model_parallel_world_size()
        tp_rank = get_tensor_model_parallel_rank()
        q_proj_shard_size = (self.config.hidden_size // tp_size)
        num_kv_heads_replicas = max(1,
                                    tp_size // self.config.num_key_value_heads)
        num_kv_heads_per_gpu = max(1,
                                   self.config.num_key_value_heads // tp_size)
        kv_proj_shard_size = (self.config.hidden_size //
                              self.config.num_attention_heads *
                              num_kv_heads_per_gpu)
        attention_weight_specs = [
            # (weight_name, shard_size, offset),
            ("q_proj", q_proj_shard_size, 0),
            ("k_proj", kv_proj_shard_size, q_proj_shard_size),
            ("v_proj", kv_proj_shard_size,
             q_proj_shard_size + kv_proj_shard_size),
=======
        stacked_params_mapping = [
            # (param_name, shard_name, shard_id)
            ("qkv_proj", "q_proj", "q"),
            ("qkv_proj", "k_proj", "k"),
            ("qkv_proj", "v_proj", "v"),
            ("gate_up_proj", "gate_proj", 0),
            ("gate_up_proj", "up_proj", 1),
>>>>>>> 2e0b6e77
        ]
        params_dict = dict(self.named_parameters())
        for name, loaded_weight in hf_model_weights_iterator(
                model_name_or_path, cache_dir, load_format, revision):
            if "rotary_emb.inv_freq" in name:
                continue
            if ("rotary_emb.cos_cached" in name
                    or "rotary_emb.sin_cached" in name):
                # Models trained using ColossalAI may include these tensors in
                # the checkpoint. Skip them.
                continue
            for (param_name, weight_name, shard_id) in stacked_params_mapping:
                if weight_name not in name:
                    continue
                name = name.replace(weight_name, param_name)
                # Skip loading extra bias for GPTQ models.
                if name.endswith(".bias") and name not in params_dict:
                    continue
                param = params_dict[name]
                weight_loader = param.weight_loader
                weight_loader(param, loaded_weight, shard_id)
                break
            else:
                # Skip loading extra bias for GPTQ models.
                if name.endswith(".bias") and name not in params_dict:
                    continue
                param = params_dict[name]
                weight_loader = getattr(param, "weight_loader",
                                        default_weight_loader)
                weight_loader(param, loaded_weight)<|MERGE_RESOLUTION|>--- conflicted
+++ resolved
@@ -81,18 +81,6 @@
 
 class LlamaAttention(nn.Module):
 
-<<<<<<< HEAD
-    def __init__(self,
-                 hidden_size: int,
-                 num_heads: int,
-                 num_kv_heads: int,
-                 rope_theta: float = 10000,
-                 rope_scaling: Optional[Dict[str, Any]] = None,
-                 max_position_embeddings: int = 8192,
-                 quant_config: Optional[QuantizationConfig] = None,
-                 quant_kv_cache: bool = False,
-                 kv_quant_params: List[float] = None) -> None:
-=======
     def __init__(
         self,
         hidden_size: int,
@@ -102,8 +90,9 @@
         rope_scaling: Optional[Dict[str, Any]] = None,
         max_position_embeddings: int = 8192,
         linear_method: Optional[LinearMethodBase] = None,
-    ) -> None:
->>>>>>> 2e0b6e77
+        quant_kv_cache: bool = False,
+        kv_quant_params: List[float] = None
+    ) -> None:
         super().__init__()
         self.hidden_size = hidden_size
         tp_size = get_tensor_model_parallel_world_size()
@@ -145,12 +134,6 @@
         self.rotary_emb = get_rope(
             self.head_dim,
             rotary_dim=self.head_dim,
-<<<<<<< HEAD
-            num_kv_heads=self.num_kv_heads,
-            rope_scaling=rope_scaling,
-            quant_kv_cache=quant_kv_cache,
-            kv_quant_params=kv_quant_params)
-=======
             max_position=max_position_embeddings,
             base=rope_theta,
             rope_scaling=rope_scaling,
@@ -158,8 +141,9 @@
         self.attn = PagedAttention(self.num_heads,
                                    self.head_dim,
                                    self.scaling,
-                                   num_kv_heads=self.num_kv_heads)
->>>>>>> 2e0b6e77
+                                   num_kv_heads=self.num_kv_heads,
+                                   quant_kv_cache=quant_kv_cache,
+                                   kv_quant_params=kv_quant_params)
 
     def forward(
         self,
@@ -179,19 +163,13 @@
 
 class LlamaDecoderLayer(nn.Module):
 
-<<<<<<< HEAD
-    def __init__(self,
-                 config: LlamaConfig,
-                 quant_config: Optional[QuantizationConfig] = None,
-                 quant_kv_cache: bool = False,
-                 kv_quant_params: List[float] = None) -> None:
-=======
     def __init__(
         self,
         config: LlamaConfig,
         linear_method: Optional[LinearMethodBase] = None,
-    ) -> None:
->>>>>>> 2e0b6e77
+        quant_kv_cache: bool = False,
+        kv_quant_params: List[float] = None
+    ) -> None:
         super().__init__()
         self.hidden_size = config.hidden_size
         rope_theta = getattr(config, "rope_theta", 10000)
@@ -205,14 +183,10 @@
             rope_theta=rope_theta,
             rope_scaling=rope_scaling,
             max_position_embeddings=max_position_embeddings,
-<<<<<<< HEAD
-            quant_config=quant_config,
+            linear_method=linear_method,
             quant_kv_cache=quant_kv_cache,
-            kv_quant_params=kv_quant_params)
-=======
-            linear_method=linear_method,
-        )
->>>>>>> 2e0b6e77
+            kv_quant_params=kv_quant_params,
+        )
         self.mlp = LlamaMLP(
             hidden_size=self.hidden_size,
             intermediate_size=config.intermediate_size,
@@ -255,19 +229,13 @@
 
 class LlamaModel(nn.Module):
 
-<<<<<<< HEAD
-    def __init__(self,
-                 config: LlamaConfig,
-                 quant_config: Optional[QuantizationConfig] = None,
-                 quant_kv_cache: bool = False,
-                 kv_quant_params_list: List[List[float]] = None) -> None:
-=======
     def __init__(
         self,
         config: LlamaConfig,
         linear_method: Optional[LinearMethodBase] = None,
-    ) -> None:
->>>>>>> 2e0b6e77
+        quant_kv_cache: bool = False,
+        kv_quant_params_list: List[List[float]] = None,
+    ) -> None:
         super().__init__()
         self.config = config
         self.padding_idx = config.pad_token_id
@@ -277,15 +245,10 @@
             config.hidden_size,
         )
         self.layers = nn.ModuleList([
-<<<<<<< HEAD
             LlamaDecoderLayer(
-                config, quant_config, quant_kv_cache,
+                config, linear_method, quant_kv_cache,
                 kv_quant_params_list[i] if quant_kv_cache else None)
             for i in range(config.num_hidden_layers)
-=======
-            LlamaDecoderLayer(config, linear_method)
-            for _ in range(config.num_hidden_layers)
->>>>>>> 2e0b6e77
         ])
         self.norm = RMSNorm(config.hidden_size, eps=config.rms_norm_eps)
 
@@ -313,36 +276,18 @@
 
 class LlamaForCausalLM(nn.Module):
 
-<<<<<<< HEAD
-    def __init__(self,
-                 config: LlamaConfig,
-                 quant_config: Optional[QuantizationConfig] = None,
-                 quant_kv_cache: bool = False,
-                 kv_quant_params_list: List[List[float]] = None) -> None:
-        super().__init__()
-        self.config = config
-        self.quant_config = quant_config
-        self.model = LlamaModel(config, quant_config, quant_kv_cache,
-                                kv_quant_params_list)
-        vocab_size = ((config.vocab_size + 63) // 64) * 64
-        # NOTE: The LM head is not quantized.
-        self.lm_head = ParallelLinear.column(config.hidden_size,
-                                             vocab_size,
-                                             bias=False,
-                                             gather_output=False,
-                                             quant_config=None)
-=======
     def __init__(
         self,
         config: LlamaConfig,
         linear_method: Optional[LinearMethodBase] = None,
+        quant_kv_cache: bool = False,
+        kv_quant_params_list: List[List[float]] = None,
     ) -> None:
         super().__init__()
         self.config = config
         self.linear_method = linear_method
-        self.model = LlamaModel(config, linear_method)
+        self.model = LlamaModel(config, linear_method, quant_kv_cache, kv_quant_params_list)
         self.lm_head = ParallelLMHead(config.vocab_size, config.hidden_size)
->>>>>>> 2e0b6e77
         self.sampler = Sampler(config.vocab_size)
 
     def forward(
@@ -370,42 +315,6 @@
                      cache_dir: Optional[str] = None,
                      load_format: str = "auto",
                      revision: Optional[str] = None):
-<<<<<<< HEAD
-        if self.quant_config is None:
-            col_weight_suffixes = ["weight"]
-            row_weight_suffixes = ["weight"]
-        else:
-            col_weight_suffixes = (
-                self.quant_config.get_col_parallel_tensor_names())
-            row_weight_suffixes = (
-                self.quant_config.get_row_parallel_tensor_names())
-
-        column_parallel_weights: List[str] = []
-        for layer in self._column_parallel_layers:
-            for suffix in col_weight_suffixes:
-                column_parallel_weights.append(f"{layer}.{suffix}")
-        row_parallel_weights: List[str] = []
-        for layer in self._row_parallel_layers:
-            for suffix in row_weight_suffixes:
-                row_parallel_weights.append(f"{layer}.{suffix}")
-
-        tp_size = get_tensor_model_parallel_world_size()
-        tp_rank = get_tensor_model_parallel_rank()
-        q_proj_shard_size = (self.config.hidden_size // tp_size)
-        num_kv_heads_replicas = max(1,
-                                    tp_size // self.config.num_key_value_heads)
-        num_kv_heads_per_gpu = max(1,
-                                   self.config.num_key_value_heads // tp_size)
-        kv_proj_shard_size = (self.config.hidden_size //
-                              self.config.num_attention_heads *
-                              num_kv_heads_per_gpu)
-        attention_weight_specs = [
-            # (weight_name, shard_size, offset),
-            ("q_proj", q_proj_shard_size, 0),
-            ("k_proj", kv_proj_shard_size, q_proj_shard_size),
-            ("v_proj", kv_proj_shard_size,
-             q_proj_shard_size + kv_proj_shard_size),
-=======
         stacked_params_mapping = [
             # (param_name, shard_name, shard_id)
             ("qkv_proj", "q_proj", "q"),
@@ -413,7 +322,6 @@
             ("qkv_proj", "v_proj", "v"),
             ("gate_up_proj", "gate_proj", 0),
             ("gate_up_proj", "up_proj", 1),
->>>>>>> 2e0b6e77
         ]
         params_dict = dict(self.named_parameters())
         for name, loaded_weight in hf_model_weights_iterator(
