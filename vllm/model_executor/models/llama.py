--- conflicted
+++ resolved
@@ -277,21 +277,14 @@
             self.embed_tokens = PPMissingLayer()
         self.start_layer, self.end_layer, self.layers = make_layers(
             config.num_hidden_layers,
-<<<<<<< HEAD
             lambda idx: LlamaDecoderLayer(parent_name=f"model.layers.{idx}",
                                           config=config,
                                           cache_config=cache_config,
                                           quant_config=quant_config))
-        self.norm = RMSNorm(config.hidden_size, eps=config.rms_norm_eps)
-=======
-            lambda: LlamaDecoderLayer(config=config,
-                                      cache_config=cache_config,
-                                      quant_config=quant_config))
         if get_pp_group().is_last_rank:
             self.norm = RMSNorm(config.hidden_size, eps=config.rms_norm_eps)
         else:
             self.norm = PPMissingLayer()
->>>>>>> a38524f3
 
     def get_input_embeddings(self, input_ids: torch.Tensor) -> torch.Tensor:
         return self.embed_tokens(input_ids)
