# coding=utf-8
# Adapted from
# https://github.com/huggingface/transformers/blob/v4.28.0/src/transformers/models/llama/modeling_llama.py
# Copyright 2023 The vLLM team.
# Copyright 2022 EleutherAI and the HuggingFace Inc. team. All rights reserved.
#
# This code is based on EleutherAI's GPT-NeoX library and the GPT-NeoX
# and OPT implementations in this library. It has been modified from its
# original forms to accommodate minor architectural differences compared
# to GPT-NeoX and OPT used by the Meta AI team that trained the model.
#
# Licensed under the Apache License, Version 2.0 (the "License");
# you may not use this file except in compliance with the License.
# You may obtain a copy of the License at
#
#     http://www.apache.org/licenses/LICENSE-2.0
#
# Unless required by applicable law or agreed to in writing, software
# distributed under the License is distributed on an "AS IS" BASIS,
# WITHOUT WARRANTIES OR CONDITIONS OF ANY KIND, either express or implied.
# See the License for the specific language governing permissions and
# limitations under the License.
"""Inference-only LLaMA model compatible with HuggingFace weights."""
from typing import Any, Dict, List, Optional, Tuple

import torch
from torch import nn
from transformers import LlamaConfig

from vllm.model_executor.input_metadata import InputMetadata
from vllm.model_executor.layers.activation import SiluAndMul
from vllm.model_executor.layers.attention import PagedAttention
from vllm.model_executor.layers.layernorm import RMSNorm
from vllm.model_executor.layers.linear import (LinearMethodBase,
                                               MergedColumnParallelLinear,
                                               QKVParallelLinear,
                                               RowParallelLinear)
from vllm.model_executor.layers.rotary_embedding import get_rope
from vllm.model_executor.layers.sampler import Sampler
from vllm.model_executor.layers.vocab_parallel_embedding import (
    VocabParallelEmbedding, ParallelLMHead, DEFAULT_VOCAB_PADDING_SIZE)
from vllm.model_executor.parallel_utils.parallel_state import (
    get_tensor_model_parallel_rank,
    get_tensor_model_parallel_world_size)
from vllm.model_executor.sampling_metadata import SamplingMetadata
from vllm.model_executor.weight_utils import (default_weight_loader,
                                              hf_model_weights_iterator,
                                              kv_cache_scales_iterator)
from vllm.sequence import SamplerOutput
from vllm.config import LoRAConfig
from vllm.utils import is_hip

KVCache = Tuple[torch.Tensor, torch.Tensor]


class LlamaMLP(nn.Module):

    def __init__(
        self,
        hidden_size: int,
        intermediate_size: int,
        hidden_act: str,
        linear_method: Optional[LinearMethodBase] = None,
    ) -> None:
        super().__init__()
        self.gate_up_proj = MergedColumnParallelLinear(
            hidden_size, [intermediate_size] * 2,
            bias=False,
            linear_method=linear_method)
        self.down_proj = RowParallelLinear(intermediate_size,
                                           hidden_size,
                                           bias=False,
                                           linear_method=linear_method)
        if hidden_act != "silu":
            raise ValueError(f"Unsupported activation: {hidden_act}. "
                             "Only silu is supported for now.")
        self.act_fn = SiluAndMul()

    def forward(self, x):
        gate_up, _ = self.gate_up_proj(x)
        x = self.act_fn(gate_up)
        x, _ = self.down_proj(x)
        return x


class LlamaAttention(nn.Module):

    def __init__(
        self,
        hidden_size: int,
        num_heads: int,
        num_kv_heads: int,
        rope_theta: float = 10000,
        rope_scaling: Optional[Dict[str, Any]] = None,
        max_position_embeddings: int = 8192,
        linear_method: Optional[LinearMethodBase] = None,
    ) -> None:
        super().__init__()
        self.hidden_size = hidden_size
        tp_size = get_tensor_model_parallel_world_size()
        self.total_num_heads = num_heads
        assert self.total_num_heads % tp_size == 0
        self.num_heads = self.total_num_heads // tp_size
        self.total_num_kv_heads = num_kv_heads
        if self.total_num_kv_heads >= tp_size:
            # Number of KV heads is greater than TP size, so we partition
            # the KV heads across multiple tensor parallel GPUs.
            assert self.total_num_kv_heads % tp_size == 0
        else:
            # Number of KV heads is less than TP size, so we replicate
            # the KV heads across multiple tensor parallel GPUs.
            assert tp_size % self.total_num_kv_heads == 0
        self.num_kv_heads = max(1, self.total_num_kv_heads // tp_size)
        self.head_dim = hidden_size // self.total_num_heads
        self.q_size = self.num_heads * self.head_dim
        self.kv_size = self.num_kv_heads * self.head_dim
        self.scaling = self.head_dim**-0.5
        self.rope_theta = rope_theta
        self.max_position_embeddings = max_position_embeddings

        self.qkv_proj = QKVParallelLinear(
            hidden_size,
            self.head_dim,
            self.total_num_heads,
            self.total_num_kv_heads,
            bias=False,
            linear_method=linear_method,
        )
        self.o_proj = RowParallelLinear(
            self.total_num_heads * self.head_dim,
            hidden_size,
            bias=False,
            linear_method=linear_method,
        )

        self.rotary_emb = get_rope(
            self.head_dim,
            rotary_dim=self.head_dim,
            max_position=max_position_embeddings,
            base=rope_theta,
            rope_scaling=rope_scaling,
        )
        self.attn = PagedAttention(self.num_heads,
                                   self.head_dim,
                                   self.scaling,
                                   num_kv_heads=self.num_kv_heads)

    def forward(
        self,
        positions: torch.Tensor,
        hidden_states: torch.Tensor,
        kv_cache: KVCache,
        input_metadata: InputMetadata,
    ) -> torch.Tensor:
        qkv, _ = self.qkv_proj(hidden_states)
        q, k, v = qkv.split([self.q_size, self.kv_size, self.kv_size], dim=-1)
        q, k = self.rotary_emb(positions, q, k)
        k_cache, v_cache = kv_cache
        attn_output = self.attn(q, k, v, k_cache, v_cache, input_metadata)
        output, _ = self.o_proj(attn_output)
        return output


class LlamaDecoderLayer(nn.Module):

    def __init__(
        self,
        config: LlamaConfig,
        linear_method: Optional[LinearMethodBase] = None,
    ) -> None:
        super().__init__()
        self.hidden_size = config.hidden_size
        rope_theta = getattr(config, "rope_theta", 10000)
        rope_scaling = getattr(config, "rope_scaling", None)
        max_position_embeddings = getattr(config, "max_position_embeddings",
                                          8192)
        self.self_attn = LlamaAttention(
            hidden_size=self.hidden_size,
            num_heads=config.num_attention_heads,
            num_kv_heads=config.num_key_value_heads,
            rope_theta=rope_theta,
            rope_scaling=rope_scaling,
            max_position_embeddings=max_position_embeddings,
            linear_method=linear_method,
        )
        self.mlp = LlamaMLP(
            hidden_size=self.hidden_size,
            intermediate_size=config.intermediate_size,
            hidden_act=config.hidden_act,
            linear_method=linear_method,
        )
        self.input_layernorm = RMSNorm(config.hidden_size,
                                       eps=config.rms_norm_eps)
        self.post_attention_layernorm = RMSNorm(config.hidden_size,
                                                eps=config.rms_norm_eps)

    def forward(
        self,
        positions: torch.Tensor,
        hidden_states: torch.Tensor,
        kv_cache: KVCache,
        input_metadata: InputMetadata,
        residual: Optional[torch.Tensor],
    ) -> Tuple[torch.Tensor, torch.Tensor]:
        # Self Attention
        if residual is None:
            residual = hidden_states
            hidden_states = self.input_layernorm(hidden_states)
        else:
            hidden_states, residual = self.input_layernorm(
                hidden_states, residual)
        hidden_states = self.self_attn(
            positions=positions,
            hidden_states=hidden_states,
            kv_cache=kv_cache,
            input_metadata=input_metadata,
        )

        # Fully Connected
        hidden_states, residual = self.post_attention_layernorm(
            hidden_states, residual)
        hidden_states = self.mlp(hidden_states)
        return hidden_states, residual


class LlamaModel(nn.Module):

    def __init__(
        self,
        config: LlamaConfig,
        linear_method: Optional[LinearMethodBase] = None,
        lora_config: Optional[LoRAConfig] = None,
    ) -> None:
        super().__init__()
        self.config = config
        self.padding_idx = config.pad_token_id
        lora_vocab = (lora_config.lora_extra_vocab_size *
                      (lora_config.max_loras or 1)) if lora_config else 0
        self.vocab_size = config.vocab_size + lora_vocab
        self.org_vocab_size = config.vocab_size
        self.embed_tokens = VocabParallelEmbedding(
            self.vocab_size,
            config.hidden_size,
            org_num_embeddings=config.vocab_size,
        )
        self.layers = nn.ModuleList([
            LlamaDecoderLayer(config, linear_method)
            for _ in range(config.num_hidden_layers)
        ])
        self.norm = RMSNorm(config.hidden_size, eps=config.rms_norm_eps)

    def forward(
        self,
        input_ids: torch.Tensor,
        positions: torch.Tensor,
        kv_caches: List[KVCache],
        input_metadata: InputMetadata,
    ) -> torch.Tensor:
        hidden_states = self.embed_tokens(input_ids)
        residual = None
        for i in range(len(self.layers)):
            layer = self.layers[i]
            hidden_states, residual = layer(
                positions,
                hidden_states,
                kv_caches[i],
                input_metadata,
                residual,
            )
        hidden_states, _ = self.norm(hidden_states, residual)
        return hidden_states


class LlamaForCausalLM(nn.Module):
    supports_lora = True

    def __init__(
        self,
        config: LlamaConfig,
        linear_method: Optional[LinearMethodBase] = None,
        lora_config: Optional[LoRAConfig] = None,
    ) -> None:
        super().__init__()
        self.config = config
        self.linear_method = linear_method
        self.model = LlamaModel(config, linear_method, lora_config=lora_config)
        unpadded_vocab_size = config.vocab_size
        if lora_config:
            unpadded_vocab_size += lora_config.lora_extra_vocab_size
        self.lm_head = ParallelLMHead(
            unpadded_vocab_size,
            config.hidden_size,
            org_num_embeddings=config.vocab_size,
            padding_size=DEFAULT_VOCAB_PADDING_SIZE
            # We need bigger padding if using lora for kernel
            # compatibility
            if not lora_config else lora_config.lora_vocab_padding_size,
        )
        self.sampler = Sampler(unpadded_vocab_size, config.vocab_size)

    def forward(
        self,
        input_ids: torch.Tensor,
        positions: torch.Tensor,
        kv_caches: List[KVCache],
        input_metadata: InputMetadata,
    ) -> torch.Tensor:
        hidden_states = self.model(input_ids, positions, kv_caches,
                                   input_metadata)
        return hidden_states

    def sample(
        self,
        hidden_states: torch.Tensor,
        sampling_metadata: SamplingMetadata,
    ) -> Optional[SamplerOutput]:
        next_tokens = self.sampler(self.lm_head.weight, hidden_states,
                                   sampling_metadata)
        return next_tokens

    def load_weights(self,
                     model_name_or_path: str,
                     cache_dir: Optional[str] = None,
                     load_format: str = "auto",
                     revision: Optional[str] = None):
        stacked_params_mapping = [
            # (param_name, shard_name, shard_id)
            ("qkv_proj", "q_proj", "q"),
            ("qkv_proj", "k_proj", "k"),
            ("qkv_proj", "v_proj", "v"),
            ("gate_up_proj", "gate_proj", 0),
            ("gate_up_proj", "up_proj", 1),
        ]
        params_dict = dict(self.named_parameters())
        for name, loaded_weight in hf_model_weights_iterator(
                model_name_or_path, cache_dir, load_format, revision):
            if "rotary_emb.inv_freq" in name:
                continue
            if ("rotary_emb.cos_cached" in name
                    or "rotary_emb.sin_cached" in name):
                # Models trained using ColossalAI may include these tensors in
                # the checkpoint. Skip them.
                continue
            for (param_name, weight_name, shard_id) in stacked_params_mapping:
                if weight_name not in name:
                    continue
                name = name.replace(weight_name, param_name)
                # Skip loading extra bias for GPTQ models.
                if name.endswith(".bias") and name not in params_dict:
                    continue
                param = params_dict[name]
                weight_loader = param.weight_loader
                weight_loader(param, loaded_weight, shard_id)
                break
            else:
                # Skip loading extra bias for GPTQ models.
                if name.endswith(".bias") and name not in params_dict:
                    continue
                param = params_dict[name]
                weight_loader = getattr(param, "weight_loader",
                                        default_weight_loader)
                weight_loader(param, loaded_weight)
    
    # Should not be called unless the KV cache dtype is FP8 on ROCm (AMD GPU)
    # If this function is called, it should always initialize KV cache scale
    # factors (or else raise an exception). Thus, handled exceptions should
    # make sure to leave KV cache scale factors in a known good (dummy) state
    def load_kv_cache_scales(self, filename: str) -> None:
        # Initialize KV cache scales to dummy values first. These will be
        # overwritten by the actual values if and only if the later loading
        # process completes without error
        self.load_dummy_kv_cache_scales()
        tp_size = get_tensor_model_parallel_world_size()
        tp_rank = get_tensor_model_parallel_rank()
        for layer_idx, scaling_factor in kv_cache_scales_iterator(
                                            filename, tp_rank, tp_size,
                                            self.model.config.num_hidden_layers):
            layer_paged_attn = self.model.layers[layer_idx].self_attn.attn
<<<<<<< HEAD
            if is_hip():
                # The scaling factor convention we are assuming is
                # quantized_value * scaling_factor ~= true_value
                # which is consistent with the practice of setting
                # scaling_factor = tensor_amax / FPtype_max
                scaling_factor *= 2
            layer_paged_attn.kv_cache_scaling_factor = scaling_factor
=======
            layer_paged_attn.kv_cache_scaling_factor = scaling_factor
    
    # Should not be called unless the KV cache dtype is FP8 on ROCm (AMD GPU)
    def load_dummy_kv_cache_scales(self) -> None:
        for layer_idx in range(self.model.config.num_hidden_layers):
            layer_paged_attn = self.model.layers[layer_idx].self_attn.attn
            setattr(layer_paged_attn, "kv_cache_scaling_factor", 1.0)
>>>>>>> ee6ba29d
<|MERGE_RESOLUTION|>--- conflicted
+++ resolved
@@ -376,7 +376,6 @@
                                             filename, tp_rank, tp_size,
                                             self.model.config.num_hidden_layers):
             layer_paged_attn = self.model.layers[layer_idx].self_attn.attn
-<<<<<<< HEAD
             if is_hip():
                 # The scaling factor convention we are assuming is
                 # quantized_value * scaling_factor ~= true_value
@@ -384,12 +383,9 @@
                 # scaling_factor = tensor_amax / FPtype_max
                 scaling_factor *= 2
             layer_paged_attn.kv_cache_scaling_factor = scaling_factor
-=======
-            layer_paged_attn.kv_cache_scaling_factor = scaling_factor
     
     # Should not be called unless the KV cache dtype is FP8 on ROCm (AMD GPU)
     def load_dummy_kv_cache_scales(self) -> None:
         for layer_idx in range(self.model.config.num_hidden_layers):
             layer_paged_attn = self.model.layers[layer_idx].self_attn.attn
-            setattr(layer_paged_attn, "kv_cache_scaling_factor", 1.0)
->>>>>>> ee6ba29d
+            setattr(layer_paged_attn, "kv_cache_scaling_factor", 1.0)