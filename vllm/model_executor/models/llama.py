--- conflicted
+++ resolved
@@ -75,15 +75,6 @@
             output_sizes=[intermediate_size] * 2,
             bias=bias,
             quant_config=quant_config,
-<<<<<<< HEAD
-            prefix=f"{prefix}.gate_up_proj")
-        self.down_proj = RowParallelLinear(input_size=intermediate_size,
-                                           output_size=hidden_size,
-                                           bias=bias,
-                                           quant_config=quant_config,
-                                           prefix=f"{prefix}.down_proj")
-        self.use_fp8 = isinstance(quant_config, Fp8Config)
-=======
             prefix=f"{prefix}.gate_up_proj",
         )
         self.down_proj = RowParallelLinear(
@@ -93,7 +84,7 @@
             quant_config=quant_config,
             prefix=f"{prefix}.down_proj",
         )
->>>>>>> 151ef4ef
+        self.use_fp8 = isinstance(quant_config, Fp8Config)
         if hidden_act != "silu":
             raise ValueError(f"Unsupported activation: {hidden_act}. "
                              "Only silu is supported for now.")
@@ -278,21 +269,11 @@
             hidden_states = self.input_layernorm(hidden_states, None, scale)
         else:
             hidden_states, residual = self.input_layernorm(
-<<<<<<< HEAD
                 hidden_states, residual, scale)
-        hidden_states = self.self_attn(
-            positions=positions,
-            hidden_states=hidden_states,
-            kv_cache=kv_cache,
-            attn_metadata=attn_metadata,
-        )
-=======
-                hidden_states, residual)
         hidden_states = self.self_attn(positions=positions,
                                        hidden_states=hidden_states,
                                        kv_cache=kv_cache,
                                        attn_metadata=attn_metadata)
->>>>>>> 151ef4ef
 
         # Fully Connected
         scale = None if not self.use_fp8 else self.mlp.gate_up_proj.input_scale
