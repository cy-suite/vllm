# coding=utf-8
# Adapted from
# https://github.com/huggingface/transformers/blob/v4.28.0/src/transformers/models/llama/modeling_llama.py
# Copyright 2023 The vLLM team.
# Copyright 2022 EleutherAI and the HuggingFace Inc. team. All rights reserved.
#
# This code is based on EleutherAI's GPT-NeoX library and the GPT-NeoX
# and OPT implementations in this library. It has been modified from its
# original forms to accommodate minor architectural differences compared
# to GPT-NeoX and OPT used by the Meta AI team that trained the model.
#
# Licensed under the Apache License, Version 2.0 (the "License");
# you may not use this file except in compliance with the License.
# You may obtain a copy of the License at
#
#     http://www.apache.org/licenses/LICENSE-2.0
#
# Unless required by applicable law or agreed to in writing, software
# distributed under the License is distributed on an "AS IS" BASIS,
# WITHOUT WARRANTIES OR CONDITIONS OF ANY KIND, either express or implied.
# See the License for the specific language governing permissions and
# limitations under the License.
"""Inference-only LLaMA model compatible with HuggingFace weights."""
from typing import Any, Dict, Iterable, List, Optional, Tuple, Union

import torch
from torch import nn
from transformers import LlamaConfig

from vllm.attention import Attention, AttentionMetadata
from vllm.compilation.decorators import support_torch_compile
from vllm.config import CacheConfig, LoRAConfig
from vllm.distributed import (get_pp_group, get_tensor_model_parallel_rank,
                              get_tensor_model_parallel_world_size)
from vllm.model_executor.layers.activation import SiluAndMul
from vllm.model_executor.layers.layernorm import RMSNorm
from vllm.model_executor.layers.linear import (MergedColumnParallelLinear,
                                               QKVParallelLinear,
                                               RowParallelLinear)
from vllm.model_executor.layers.logits_processor import LogitsProcessor
from vllm.model_executor.layers.pooler import Pooler, PoolingType
from vllm.model_executor.layers.quantization import QuantizationConfig
from vllm.model_executor.layers.quantization.compressed_tensors.utils import (
    get_compressed_tensors_cache_scale)
from vllm.model_executor.layers.rotary_embedding import get_rope
from vllm.model_executor.layers.sampler import Sampler, SamplerOutput
from vllm.model_executor.layers.vocab_parallel_embedding import (
    DEFAULT_VOCAB_PADDING_SIZE, ParallelLMHead, VocabParallelEmbedding)
from vllm.model_executor.model_loader.weight_utils import (
    default_weight_loader, kv_cache_scales_loader, maybe_remap_kv_scale_name)
from vllm.model_executor.pooling_metadata import PoolingMetadata
from vllm.model_executor.sampling_metadata import SamplingMetadata
from vllm.sequence import IntermediateTensors, PoolerOutput
from vllm.utils import is_hip

from .interfaces import SupportsLoRA, SupportsPP
<<<<<<< HEAD
from .utils import (PPMissingLayer, get_inputs_embeds,
                    group_weights_with_prefix, is_pp_missing_parameter,
=======
from .utils import (AutoWeightsLoader, PPMissingLayer, is_pp_missing_parameter,
>>>>>>> 59230ef3
                    make_empty_intermediate_tensors_factory, make_layers)


class LlamaMLP(nn.Module):

    def __init__(
        self,
        hidden_size: int,
        intermediate_size: int,
        hidden_act: str,
        quant_config: Optional[QuantizationConfig] = None,
        bias: bool = False,
        prefix: str = "",
    ) -> None:
        super().__init__()
        self.gate_up_proj = MergedColumnParallelLinear(
            input_size=hidden_size,
            output_sizes=[intermediate_size] * 2,
            bias=bias,
            quant_config=quant_config,
            prefix=f"{prefix}.gate_up_proj",
        )
        self.down_proj = RowParallelLinear(
            input_size=intermediate_size,
            output_size=hidden_size,
            bias=bias,
            quant_config=quant_config,
            prefix=f"{prefix}.down_proj",
        )
        if hidden_act != "silu":
            raise ValueError(f"Unsupported activation: {hidden_act}. "
                             "Only silu is supported for now.")
        self.act_fn = SiluAndMul()

    def forward(self, x):
        gate_up, _ = self.gate_up_proj(x)
        x = self.act_fn(gate_up)
        x, _ = self.down_proj(x)
        return x


class LlamaAttention(nn.Module):

    def __init__(
        self,
        config: LlamaConfig,
        hidden_size: int,
        num_heads: int,
        num_kv_heads: int,
        rope_theta: float = 10000,
        rope_scaling: Optional[Dict[str, Any]] = None,
        max_position_embeddings: int = 8192,
        quant_config: Optional[QuantizationConfig] = None,
        bias: bool = False,
        cache_config: Optional[CacheConfig] = None,
        prefix: str = "",
    ) -> None:
        super().__init__()
        self.hidden_size = hidden_size
        tp_size = get_tensor_model_parallel_world_size()
        self.total_num_heads = num_heads
        assert self.total_num_heads % tp_size == 0
        self.num_heads = self.total_num_heads // tp_size
        self.total_num_kv_heads = num_kv_heads
        if self.total_num_kv_heads >= tp_size:
            # Number of KV heads is greater than TP size, so we partition
            # the KV heads across multiple tensor parallel GPUs.
            assert self.total_num_kv_heads % tp_size == 0
        else:
            # Number of KV heads is less than TP size, so we replicate
            # the KV heads across multiple tensor parallel GPUs.
            assert tp_size % self.total_num_kv_heads == 0
        self.num_kv_heads = max(1, self.total_num_kv_heads // tp_size)
        # MistralConfig has an optional head_dim introduced by Mistral-Nemo
        self.head_dim = getattr(config, "head_dim",
                                self.hidden_size // self.total_num_heads)
        self.q_size = self.num_heads * self.head_dim
        self.kv_size = self.num_kv_heads * self.head_dim
        self.scaling = self.head_dim**-0.5
        self.rope_theta = rope_theta
        self.max_position_embeddings = max_position_embeddings

        self.qkv_proj = QKVParallelLinear(
            hidden_size=hidden_size,
            head_size=self.head_dim,
            total_num_heads=self.total_num_heads,
            total_num_kv_heads=self.total_num_kv_heads,
            bias=bias,
            quant_config=quant_config,
            prefix=f"{prefix}.qkv_proj",
        )

        self.o_proj = RowParallelLinear(
            input_size=self.total_num_heads * self.head_dim,
            output_size=hidden_size,
            bias=bias,
            quant_config=quant_config,
            prefix=f"{prefix}.o_proj",
        )

        is_neox_style = True
        if quant_config is not None and quant_config.get_name() == "gguf":
            is_neox_style = False

        self.rotary_emb = get_rope(
            self.head_dim,
            rotary_dim=self.head_dim,
            max_position=max_position_embeddings,
            base=rope_theta,
            rope_scaling=rope_scaling,
            is_neox_style=is_neox_style,
        )
        self.attn = Attention(
            self.num_heads,
            self.head_dim,
            self.scaling,
            num_kv_heads=self.num_kv_heads,
            cache_config=cache_config,
            quant_config=quant_config,
        )

    def forward(
        self,
        positions: torch.Tensor,
        hidden_states: torch.Tensor,
        kv_cache: torch.Tensor,
        attn_metadata: AttentionMetadata,
    ) -> torch.Tensor:
        qkv, _ = self.qkv_proj(hidden_states)
        q, k, v = qkv.split([self.q_size, self.kv_size, self.kv_size], dim=-1)
        q, k = self.rotary_emb(positions, q, k)
        attn_output = self.attn(q, k, v, kv_cache, attn_metadata)
        output, _ = self.o_proj(attn_output)
        return output


class LlamaDecoderLayer(nn.Module):

    def __init__(
        self,
        config: LlamaConfig,
        cache_config: Optional[CacheConfig] = None,
        quant_config: Optional[QuantizationConfig] = None,
        prefix: str = "",
    ) -> None:
        super().__init__()
        self.hidden_size = config.hidden_size
        rope_theta = getattr(config, "rope_theta", 10000)
        rope_scaling = getattr(config, "rope_scaling", None)
        if rope_scaling is not None and getattr(
                config, "original_max_position_embeddings", None):
            rope_scaling["original_max_position_embeddings"] = (
                config.original_max_position_embeddings)
        max_position_embeddings = getattr(config, "max_position_embeddings",
                                          8192)
        # Support abacusai/Smaug-72B-v0.1 with attention_bias
        # Support internlm/internlm-7b with bias
        attention_bias = getattr(config, "attention_bias", False) or getattr(
            config, "bias", False)
        self.self_attn = LlamaAttention(
            config=config,
            hidden_size=self.hidden_size,
            num_heads=config.num_attention_heads,
            num_kv_heads=getattr(config, "num_key_value_heads",
                                 config.num_attention_heads),
            rope_theta=rope_theta,
            rope_scaling=rope_scaling,
            max_position_embeddings=max_position_embeddings,
            quant_config=quant_config,
            bias=attention_bias,
            cache_config=cache_config,
            prefix=f"{prefix}.self_attn",
        )
        self.mlp = LlamaMLP(
            hidden_size=self.hidden_size,
            intermediate_size=config.intermediate_size,
            hidden_act=config.hidden_act,
            quant_config=quant_config,
            bias=getattr(config, "mlp_bias", False),
            prefix=f"{prefix}.mlp",
        )
        self.input_layernorm = RMSNorm(config.hidden_size,
                                       eps=config.rms_norm_eps)
        self.post_attention_layernorm = RMSNorm(config.hidden_size,
                                                eps=config.rms_norm_eps)

    def forward(
        self,
        positions: torch.Tensor,
        hidden_states: torch.Tensor,
        kv_cache: torch.Tensor,
        attn_metadata: AttentionMetadata,
        residual: Optional[torch.Tensor],
    ) -> Tuple[torch.Tensor, torch.Tensor]:
        # Self Attention
        if residual is None:
            residual = hidden_states
            hidden_states = self.input_layernorm(hidden_states)
        else:
            hidden_states, residual = self.input_layernorm(
                hidden_states, residual)
        hidden_states = self.self_attn(positions=positions,
                                       hidden_states=hidden_states,
                                       kv_cache=kv_cache,
                                       attn_metadata=attn_metadata)

        # Fully Connected
        hidden_states, residual = self.post_attention_layernorm(
            hidden_states, residual)
        hidden_states = self.mlp(hidden_states)
        return hidden_states, residual


@support_torch_compile(
    dynamic_arg_dims={
        "input_ids": 0,
        "positions": 0,
        "inputs_embeds": 0,
        "intermediate_tensors": 0,
    })
class LlamaModel(nn.Module):

    def __init__(
        self,
        config: LlamaConfig,
        cache_config: Optional[CacheConfig] = None,
        quant_config: Optional[QuantizationConfig] = None,
        lora_config: Optional[LoRAConfig] = None,
        prefix: str = "",
    ) -> None:
        super().__init__()
        self.config = config
        self.padding_idx = config.pad_token_id
        lora_vocab = (lora_config.lora_extra_vocab_size *
                      (lora_config.max_loras or 1)) if lora_config else 0
        self.vocab_size = config.vocab_size + lora_vocab
        self.org_vocab_size = config.vocab_size
        if get_pp_group().is_first_rank or (config.tie_word_embeddings
                                            and get_pp_group().is_last_rank):
            self.embed_tokens = VocabParallelEmbedding(
                self.vocab_size,
                config.hidden_size,
                org_num_embeddings=config.vocab_size,
                quant_config=quant_config,
            )
        else:
            self.embed_tokens = PPMissingLayer()
        self.start_layer, self.end_layer, self.layers = make_layers(
            config.num_hidden_layers,
            lambda prefix: LlamaDecoderLayer(config=config,
                                             cache_config=cache_config,
                                             quant_config=quant_config,
                                             prefix=prefix),
            prefix=f"{prefix}.layers",
        )
        if get_pp_group().is_last_rank:
            self.norm = RMSNorm(config.hidden_size, eps=config.rms_norm_eps)
        else:
            self.norm = PPMissingLayer()

        self.make_empty_intermediate_tensors = (
            make_empty_intermediate_tensors_factory(
                ["hidden_states", "residual"], config.hidden_size))

    def get_input_embeddings(self, input_ids: torch.Tensor) -> torch.Tensor:
        return self.embed_tokens(input_ids)

    def forward(
        self,
        input_ids: Optional[torch.Tensor],
        positions: torch.Tensor,
        kv_caches: List[torch.Tensor],
        attn_metadata: AttentionMetadata,
        intermediate_tensors: Optional[IntermediateTensors],
        inputs_embeds: Optional[torch.Tensor] = None,
        inputs_embeds_masks: Optional[torch.Tensor] = None,
    ) -> Union[torch.Tensor, IntermediateTensors]:
        if get_pp_group().is_first_rank:
            hidden_states = get_inputs_embeds(input_ids,
                                              self.get_input_embeddings,
                                              inputs_embeds,
                                              inputs_embeds_masks)
            residual = None
        else:
            assert intermediate_tensors is not None
            hidden_states = intermediate_tensors["hidden_states"]
            residual = intermediate_tensors["residual"]

        for i in range(self.start_layer, self.end_layer):
            layer = self.layers[i]
            hidden_states, residual = layer(positions, hidden_states,
                                            kv_caches[i - self.start_layer],
                                            attn_metadata, residual)

        if not get_pp_group().is_last_rank:
            return IntermediateTensors({
                "hidden_states": hidden_states,
                "residual": residual
            })

        hidden_states, _ = self.norm(hidden_states, residual)
        return hidden_states

    def load_weights(self, weights: Iterable[Tuple[str, torch.Tensor]]):
        stacked_params_mapping = [
            # (param_name, shard_name, shard_id)
            (".qkv_proj", ".q_proj", "q"),
            (".qkv_proj", ".k_proj", "k"),
            (".qkv_proj", ".v_proj", "v"),
            (".gate_up_proj", ".gate_proj", 0),
            (".gate_up_proj", ".up_proj", 1),
        ]
        params_dict = dict(self.named_parameters())
        for name, loaded_weight in weights:
            if "rotary_emb.inv_freq" in name:
                continue
            if ("rotary_emb.cos_cached" in name
                    or "rotary_emb.sin_cached" in name):
                # Models trained using ColossalAI may include these tensors in
                # the checkpoint. Skip them.
                continue
            if scale_name := get_compressed_tensors_cache_scale(name):
                # Loading kv cache scales for compressed-tensors quantization
                param = params_dict[scale_name]
                weight_loader = getattr(param, "weight_loader",
                                        default_weight_loader)
                loaded_weight = loaded_weight[0]
                weight_loader(param, loaded_weight)
                continue
            for param_name, weight_name, shard_id in stacked_params_mapping:
                if weight_name not in name:
                    continue
                name = name.replace(weight_name, param_name)
                # Skip loading extra bias for GPTQ models.
                if name.endswith(".bias") and name not in params_dict:
                    continue

                if is_pp_missing_parameter(name, self):
                    continue

                param = params_dict[name]
                weight_loader = param.weight_loader
                weight_loader(param, loaded_weight, shard_id)

                break
            else:
                # Skip loading extra bias for GPTQ models.
                if name.endswith(".bias") and name not in params_dict:
                    continue
                # Remapping the name of FP8 kv-scale.
                name = maybe_remap_kv_scale_name(name, params_dict)
                if name is None:
                    continue

                if is_pp_missing_parameter(name, self):
                    continue

                param = params_dict[name]
                weight_loader = getattr(param, "weight_loader",
                                        default_weight_loader)
                weight_loader(param, loaded_weight)

    # If this function is called, it should always initialize KV cache scale
    # factors (or else raise an exception). Thus, handled exceptions should
    # make sure to leave KV cache scale factors in a known good (dummy) state
    def load_kv_cache_scales(self, quantization_param_path: str) -> None:
        tp_size = get_tensor_model_parallel_world_size()
        tp_rank = get_tensor_model_parallel_rank()
        for layer_idx, scaling_factor in kv_cache_scales_loader(
                quantization_param_path, tp_rank, tp_size,
                self.config.num_hidden_layers,
                self.config.__class__.model_type):
            if not isinstance(self.layers[layer_idx], nn.Identity):
                layer_self_attn = self.layers[layer_idx].self_attn

            if is_hip():
                # The scaling factor convention we are assuming is
                # quantized_value * scaling_factor ~= true_value
                # which is consistent with the practice of setting
                # scaling_factor = tensor_amax / FPtype_max
                scaling_factor *= 2
            if hasattr(layer_self_attn, "kv_scale"):
                layer_self_attn.attn._kv_scale = scaling_factor
            else:
                raise RuntimeError("Self attention has no KV cache scaling "
                                   "factor attribute!")


class LlamaForCausalLM(nn.Module, SupportsLoRA, SupportsPP):
    packed_modules_mapping = {
        "qkv_proj": ["q_proj", "k_proj", "v_proj"],
        "gate_up_proj": ["gate_proj", "up_proj"]
    }

    # LoRA specific attributes
    supported_lora_modules = [
        "qkv_proj", "o_proj", "gate_up_proj", "down_proj", "embed_tokens",
        "lm_head"
    ]
    embedding_modules = {
        "embed_tokens": "input_embeddings",
        "lm_head": "output_embeddings"
    }
    embedding_padding_modules = ["lm_head"]

    # BitandBytes specific attributes
    default_bitsandbytes_target_modules = [
        ".gate_proj.",
        ".down_proj.",
        ".up_proj.",
        ".q_proj.",
        ".k_proj.",
        ".v_proj.",
        ".o_proj.",
    ]
    # in TP, these weights are partitioned along the column dimension (dim=-1)
    column_parallel_weights_modules = [".down_proj.", ".o_proj."]
    bitsandbytes_stacked_params_mapping = {
        # shard_name, weight_name, index
        "q_proj": ("qkv_proj", 0),
        "k_proj": ("qkv_proj", 1),
        "v_proj": ("qkv_proj", 2),
        "gate_proj": ("gate_up_proj", 0),
        "up_proj": ("gate_up_proj", 1),
    }

    # Mistral/Llama models can also be loaded with --load-format mistral
    # from consolidated.safetensors checkpoints
    mistral_mapping = {
        "layers": "model.layers",
        "attention": "self_attn",
        "wq": "q_proj",
        "wk": "k_proj",
        "wv": "v_proj",
        "wo": "o_proj",
        "attention_norm": "input_layernorm",
        "feed_forward": "mlp",
        "w1": "gate_proj",
        "w2": "down_proj",
        "w3": "up_proj",
        "ffn_norm": "post_attention_layernorm",
        "tok_embeddings": "model.embed_tokens",
        "output": "lm_head",
        "norm": "model.norm"
    }

    def __init__(
        self,
        config: LlamaConfig,
        cache_config: Optional[CacheConfig] = None,
        quant_config: Optional[QuantizationConfig] = None,
        lora_config: Optional[LoRAConfig] = None,
    ) -> None:
        super().__init__()

        self.config = config
        self.lora_config = lora_config

        self.model = LlamaModel(config,
                                cache_config,
                                quant_config,
                                lora_config=lora_config,
                                prefix="model")
        if get_pp_group().is_last_rank:
            self.unpadded_vocab_size = config.vocab_size
            if lora_config:
                self.unpadded_vocab_size += lora_config.lora_extra_vocab_size
            self.lm_head = ParallelLMHead(
                self.unpadded_vocab_size,
                config.hidden_size,
                org_num_embeddings=config.vocab_size,
                padding_size=(
                    DEFAULT_VOCAB_PADDING_SIZE
                    # We need bigger padding if using lora for kernel
                    # compatibility
                    if not lora_config else
                    lora_config.lora_vocab_padding_size),
                quant_config=quant_config,
            )
            if config.tie_word_embeddings:
                self.lm_head = self.lm_head.tie_weights(
                    self.model.embed_tokens)

            logit_scale = getattr(config, "logit_scale", 1.0)
            self.logits_processor = LogitsProcessor(self.unpadded_vocab_size,
                                                    config.vocab_size,
                                                    logit_scale)
            self.sampler = Sampler()
        else:
            self.lm_head = PPMissingLayer()
        self.make_empty_intermediate_tensors = (
            self.model.make_empty_intermediate_tensors)

    def forward(
        self,
        input_ids: torch.Tensor,
        positions: torch.Tensor,
        kv_caches: List[torch.Tensor],
        attn_metadata: AttentionMetadata,
        intermediate_tensors: Optional[IntermediateTensors] = None,
        inputs_embeds: Optional[torch.Tensor] = None,
        inputs_embeds_masks: Optional[torch.Tensor] = None,
    ) -> Union[torch.Tensor, IntermediateTensors]:
        model_output = self.model(input_ids, positions, kv_caches,
                                  attn_metadata, intermediate_tensors,
                                  inputs_embeds, inputs_embeds_masks)
        return model_output

    def compute_logits(
        self,
        hidden_states: torch.Tensor,
        sampling_metadata: SamplingMetadata,
    ) -> Optional[torch.Tensor]:
        logits = self.logits_processor(self.lm_head, hidden_states,
                                       sampling_metadata)
        return logits

    def sample(self, logits: torch.Tensor,
               sampling_metadata: SamplingMetadata) -> Optional[SamplerOutput]:
        next_tokens = self.sampler(logits, sampling_metadata)
        return next_tokens

    def load_weights(self, weights: Iterable[Tuple[str, torch.Tensor]]):
        loader = AutoWeightsLoader(
            self,
            skip_prefixes=(["lm_head."]
                           if self.config.tie_word_embeddings else None),
        )
        loader.load_weights(
            self.maybe_remap_mistral(name, loaded_weight)
            for name, loaded_weight in weights)

    def load_kv_cache_scales(self, quantization_param_path: str) -> None:
        self.model.load_kv_cache_scales(quantization_param_path)

    # This function is used to remap the mistral format as
    # used by Mistral and Llama <=2
    def maybe_remap_mistral(
        self,
        name: str,
        loaded_weight: torch.Tensor,
    ) -> Tuple[str, torch.Tensor]:

        def permute(w: torch.Tensor, n_heads: int):
            attn_in = self.config.head_dim * n_heads
            attn_out = self.config.hidden_size

            return w.view(n_heads, attn_in // n_heads // 2, 2,
                          attn_out).transpose(1, 2).reshape(attn_in, attn_out)

        mapping = self.mistral_mapping
        modules = name.split(".")

        # rotary embeds should be sliced
        if "wk" in modules:
            loaded_weight = permute(loaded_weight,
                                    self.config.num_key_value_heads)
        elif "wq" in modules:
            loaded_weight = permute(loaded_weight,
                                    self.config.num_attention_heads)

        for item in modules:
            if item in mapping and mapping[item] not in name:
                name = name.replace(item, mapping[item])

        return name, loaded_weight


class LlamaEmbeddingModel(nn.Module, SupportsPP):
    """
    A model that uses Llama with additional embedding functionalities.

    This class encapsulates the LlamaModel and provides an interface for
    embedding operations and customized pooling functions.

    Attributes:
        model: An instance of LlamaModel used for forward operations.
        _pooler: An instance of Pooler used for pooling operations.
    """

    def __init__(
        self,
        **kwargs,
    ) -> None:
        super().__init__()

        self.model = LlamaModel(**kwargs)
        self._pooler = Pooler(pooling_type=PoolingType.LAST, normalize=True)
        self.make_empty_intermediate_tensors = (
            self.model.make_empty_intermediate_tensors)

    def forward(
        self,
        input_ids: Optional[torch.Tensor],
        positions: torch.Tensor,
        kv_caches: List[torch.Tensor],
        attn_metadata: AttentionMetadata,
        intermediate_tensors: Optional[IntermediateTensors] = None,
        inputs_embeds: Optional[torch.Tensor] = None,
    ) -> Union[torch.Tensor, IntermediateTensors]:
        return self.model(input_ids, positions, kv_caches, attn_metadata,
                          intermediate_tensors, inputs_embeds)

    def pooler(
        self,
        hidden_states: torch.Tensor,
        pooling_metadata: PoolingMetadata,
    ) -> Optional[PoolerOutput]:
        return self._pooler(hidden_states, pooling_metadata)

    def load_weights(self, weights: Iterable[Tuple[str, torch.Tensor]]):
        self.model.load_weights(weights)

    def load_kv_cache_scales(self, quantization_param_path: str) -> None:
        self.model.load_kv_cache_scales(quantization_param_path)<|MERGE_RESOLUTION|>--- conflicted
+++ resolved
@@ -54,12 +54,8 @@
 from vllm.utils import is_hip
 
 from .interfaces import SupportsLoRA, SupportsPP
-<<<<<<< HEAD
-from .utils import (PPMissingLayer, get_inputs_embeds,
-                    group_weights_with_prefix, is_pp_missing_parameter,
-=======
-from .utils import (AutoWeightsLoader, PPMissingLayer, is_pp_missing_parameter,
->>>>>>> 59230ef3
+from .utils import (AutoWeightsLoader, PPMissingLayer, get_inputs_embeds,
+                    is_pp_missing_parameter,
                     make_empty_intermediate_tensors_factory, make_layers)
 
 
