# coding=utf-8
# Adapted from
# https://github.com/huggingface/transformers/blob/v4.28.0/src/transformers/models/llama/modeling_llama.py
# Copyright 2023 The vLLM team.
# Copyright 2022 EleutherAI and the HuggingFace Inc. team. All rights reserved.
#
# This code is based on EleutherAI's GPT-NeoX library and the GPT-NeoX
# and OPT implementations in this library. It has been modified from its
# original forms to accommodate minor architectural differences compared
# to GPT-NeoX and OPT used by the Meta AI team that trained the model.
#
# Licensed under the Apache License, Version 2.0 (the "License");
# you may not use this file except in compliance with the License.
# You may obtain a copy of the License at
#
#     http://www.apache.org/licenses/LICENSE-2.0
#
# Unless required by applicable law or agreed to in writing, software
# distributed under the License is distributed on an "AS IS" BASIS,
# WITHOUT WARRANTIES OR CONDITIONS OF ANY KIND, either express or implied.
# See the License for the specific language governing permissions and
# limitations under the License.
"""Inference-only LLaMA model compatible with HuggingFace weights."""
from typing import Any, Dict, List, Optional, Tuple

import torch
from torch import nn
from transformers import LlamaConfig

from vllm.model_executor.input_metadata import InputMetadata
<<<<<<< HEAD
from vllm.model_executor.layers.activation import SiluAndMul, DequantSiluAndMulQuant
from vllm.model_executor.layers.layernorm import RMSNorm, DequantAddResidualI8RMSNormQuant, AddResidualI8RMSNormQuant
from vllm.model_executor.layers.attention import PagedAttentionWithRoPE, DequantPagedAttentionWithRoPEQuant
from vllm.model_executor.layers.sampler import Sampler
from vllm.model_executor.layers.quantized_linear import ParallelLinear
from vllm.model_executor.layers.fusion import DequantAddResidual
=======
from vllm.model_executor.layers.activation import SiluAndMul
from vllm.model_executor.layers.attention import PagedAttention
from vllm.model_executor.layers.layernorm import RMSNorm
from vllm.model_executor.layers.linear import (LinearMethodBase,
                                               MergedColumnParallelLinear,
                                               QKVParallelLinear,
                                               RowParallelLinear)
from vllm.model_executor.layers.rotary_embedding import get_rope
from vllm.model_executor.layers.sampler import Sampler
from vllm.model_executor.layers.vocab_parallel_embedding import (
    VocabParallelEmbedding, ParallelLMHead)
>>>>>>> 0f90effc
from vllm.model_executor.parallel_utils.parallel_state import (
    get_tensor_model_parallel_world_size)
from vllm.model_executor.sampling_metadata import SamplingMetadata
from vllm.model_executor.weight_utils import (default_weight_loader,
                                              hf_model_weights_iterator)
from vllm.sequence import SamplerOutput

KVCache = Tuple[torch.Tensor, torch.Tensor]


class LlamaMLP(nn.Module):

    def __init__(
        self,
        hidden_size: int,
        intermediate_size: int,
        hidden_act: str,
        linear_method: Optional[LinearMethodBase] = None,
    ) -> None:
        super().__init__()
<<<<<<< HEAD
        self.use_int8 = quant_config is not None and quant_config.get_name(
        ) == "smoothquant"

        if hidden_act != "silu":
            raise ValueError(f"Unsupported activation: {hidden_act}. "
                             "Only silu is supported for now.")

        self.gate_up_proj = ParallelLinear.column(hidden_size,
                                                  2 * intermediate_size,
                                                  bias=False,
                                                  gather_output=False,
                                                  quant_config=quant_config)
        self.down_proj = ParallelLinear.row(intermediate_size,
                                            hidden_size,
                                            bias=False,
                                            input_is_parallel=True,
                                            quant_config=quant_config)
=======
        self.gate_up_proj = MergedColumnParallelLinear(
            hidden_size, [intermediate_size] * 2,
            bias=False,
            linear_method=linear_method)
        self.down_proj = RowParallelLinear(intermediate_size,
                                           hidden_size,
                                           bias=False,
                                           linear_method=linear_method)
>>>>>>> 0f90effc
        if hidden_act != "silu":
            raise ValueError(f"Unsupported activation: {hidden_act}. "
                             "Only silu is supported for now.")
        # kernel fusion for int8 inference
        if self.use_int8:
            self.act_fn = DequantSiluAndMulQuant()
        else:
            self.act_fn = SiluAndMul()

    def forward(self, x):
        gate_up, _ = self.gate_up_proj(x)
        scale = None
        if self.use_int8:
            # TODO: currently gate up share same scale, use seperate scales
            x, *scale = self.act_fn(gate_up)
            scale = scale[0] if scale is not None else None
        else:
            x = self.act_fn(gate_up)
        x, _ = self.down_proj(x, scale)
        return x, scale


class LlamaAttention(nn.Module):

<<<<<<< HEAD
    def __init__(self,
                 hidden_size: int,
                 num_heads: int,
                 num_kv_heads: int,
                 rope_theta: float = 10000,
                 rope_scaling: Optional[Dict[str, Any]] = None,
                 max_position_embeddings: int = 8192,
                 quant_config: Optional[QuantizationConfig] = None,
                 quant_kv_cache: bool = False,
                 kv_quant_params: List[float] = None) -> None:
=======
    def __init__(
        self,
        hidden_size: int,
        num_heads: int,
        num_kv_heads: int,
        rope_theta: float = 10000,
        rope_scaling: Optional[Dict[str, Any]] = None,
        max_position_embeddings: int = 8192,
        linear_method: Optional[LinearMethodBase] = None,
    ) -> None:
>>>>>>> 0f90effc
        super().__init__()
        self.hidden_size = hidden_size
        tp_size = get_tensor_model_parallel_world_size()
        self.total_num_heads = num_heads
        assert self.total_num_heads % tp_size == 0
        self.num_heads = self.total_num_heads // tp_size
        self.total_num_kv_heads = num_kv_heads
        if self.total_num_kv_heads >= tp_size:
            # Number of KV heads is greater than TP size, so we partition
            # the KV heads across multiple tensor parallel GPUs.
            assert self.total_num_kv_heads % tp_size == 0
        else:
            # Number of KV heads is less than TP size, so we replicate
            # the KV heads across multiple tensor parallel GPUs.
            assert tp_size % self.total_num_kv_heads == 0
        self.num_kv_heads = max(1, self.total_num_kv_heads // tp_size)
        self.head_dim = hidden_size // self.total_num_heads
        self.q_size = self.num_heads * self.head_dim
        self.kv_size = self.num_kv_heads * self.head_dim
        self.scaling = self.head_dim**-0.5
        self.rope_theta = rope_theta
        self.max_position_embeddings = max_position_embeddings
        self.use_int8 = quant_config is not None and quant_config.get_name(
        ) == "smoothquant"

        self.qkv_proj = QKVParallelLinear(
            hidden_size,
            self.head_dim,
            self.total_num_heads,
            self.total_num_kv_heads,
            bias=False,
            linear_method=linear_method,
        )
        self.o_proj = RowParallelLinear(
            self.total_num_heads * self.head_dim,
            hidden_size,
            bias=False,
            linear_method=linear_method,
        )

<<<<<<< HEAD
        # kernel fusion for int8 inference
        if self.use_int8:
            self.attn = DequantPagedAttentionWithRoPEQuant(
                self.num_heads,
                self.head_dim,
                self.scaling,
                base=self.rope_theta,
                max_position=self.max_position_embeddings,
                rotary_dim=self.head_dim,
                num_kv_heads=self.num_kv_heads,
                rope_scaling=rope_scaling,
                quant_kv_cache=quant_kv_cache,
                kv_quant_params=kv_quant_params)
        else:
            self.attn = PagedAttentionWithRoPE(
                self.num_heads,
                self.head_dim,
                self.scaling,
                base=self.rope_theta,
                max_position=self.max_position_embeddings,
                rotary_dim=self.head_dim,
                num_kv_heads=self.num_kv_heads,
                rope_scaling=rope_scaling,
                )
=======
        self.rotary_emb = get_rope(
            self.head_dim,
            rotary_dim=self.head_dim,
            max_position=max_position_embeddings,
            base=rope_theta,
            rope_scaling=rope_scaling,
        )
        self.attn = PagedAttention(self.num_heads,
                                   self.head_dim,
                                   self.scaling,
                                   num_kv_heads=self.num_kv_heads)
>>>>>>> 0f90effc

    def forward(
        self,
        positions: torch.Tensor,
        hidden_states: torch.Tensor,
        kv_cache: KVCache,
        input_metadata: InputMetadata,
        cache_event: Optional[torch.cuda.Event],
    ) -> torch.Tensor:
        qkv, _ = self.qkv_proj(hidden_states)
        # qkv = qkv.half()
        # FIXME: currently qkv share same scale, plan to use seperate scales
        q, k, v = qkv.split([self.q_size, self.kv_size, self.kv_size], dim=-1)
        q, k = self.rotary_emb(positions, q, k)
        k_cache, v_cache = kv_cache
<<<<<<< HEAD
        scale = None
        if self.use_int8:
            attn_output, *scale = self.attn(positions, q, k, v, k_cache,
                                            v_cache, input_metadata,
                                            cache_event)
            scale = scale[0] if scale is not None else None
        else:
            attn_output = self.attn(positions, q, k, v, k_cache, v_cache,
                                    input_metadata, cache_event)
        output, _ = self.o_proj(attn_output, scale)
        return output, scale
=======
        attn_output = self.attn(q, k, v, k_cache, v_cache, input_metadata,
                                cache_event)
        output, _ = self.o_proj(attn_output)
        return output
>>>>>>> 0f90effc


class LlamaDecoderLayer(nn.Module):

<<<<<<< HEAD
    def __init__(self,
                 config: LlamaConfig,
                 quant_config: Optional[QuantizationConfig] = None,
                 quant_kv_cache: bool = False,
                 kv_quant_params: List[float] = None) -> None:
        super().__init__()
        self.hidden_size = config.hidden_size
        self.use_int8 = quant_config is not None and quant_config.get_name(
        ) == "smoothquant"
        self.tp_size = get_tensor_model_parallel_world_size()
        # Requires transformers > 4.32.0
=======
    def __init__(
        self,
        config: LlamaConfig,
        linear_method: Optional[LinearMethodBase] = None,
    ) -> None:
        super().__init__()
        self.hidden_size = config.hidden_size
>>>>>>> 0f90effc
        rope_theta = getattr(config, "rope_theta", 10000)
        rope_scaling = getattr(config, "rope_scaling", None)
        max_position_embeddings = getattr(config, "max_position_embeddings",
                                          8192)
        self.self_attn = LlamaAttention(
            hidden_size=self.hidden_size,
            num_heads=config.num_attention_heads,
            num_kv_heads=config.num_key_value_heads,
            rope_theta=rope_theta,
            rope_scaling=rope_scaling,
            max_position_embeddings=max_position_embeddings,
<<<<<<< HEAD
            quant_config=quant_config,
            quant_kv_cache=quant_kv_cache,
            kv_quant_params=kv_quant_params)
=======
            linear_method=linear_method,
        )
>>>>>>> 0f90effc
        self.mlp = LlamaMLP(
            hidden_size=self.hidden_size,
            intermediate_size=config.intermediate_size,
            hidden_act=config.hidden_act,
            linear_method=linear_method,
        )
        if self.use_int8:
            self.input_layernorm = RMSNorm(config.hidden_size,
                                           eps=config.rms_norm_eps,
                                           use_quant=True)
            # kernel fusion, post_attention_layernorm are fused into DequantAddResidualI8RMSNormQuant
            if self.tp_size > 1:
                self.post_attention_layernorm = AddResidualI8RMSNormQuant(config.hidden_size, eps=config.rms_norm_eps)
            else:
                self.post_attention_layernorm = DequantAddResidualI8RMSNormQuant(config.hidden_size, eps=config.rms_norm_eps)
                self.dequant_add_residual = DequantAddResidual()
        else:
            self.input_layernorm = RMSNorm(config.hidden_size,
                                           eps=config.rms_norm_eps)
            self.post_attention_layernorm = RMSNorm(config.hidden_size,
                                                    eps=config.rms_norm_eps)

    def forward(
        self,
        positions: torch.Tensor,
        hidden_states: torch.Tensor,
        kv_cache: KVCache,
        input_metadata: InputMetadata,
        cache_event: Optional[torch.cuda.Event],
        residual: Optional[torch.Tensor],
    ) -> Tuple[torch.Tensor, torch.Tensor]:
        # Self Attention
<<<<<<< HEAD
        residual = hidden_states
        hidden_states = self.input_layernorm(hidden_states)
        hidden_states, scale = self.self_attn(
=======
        if residual is None:
            residual = hidden_states
            hidden_states = self.input_layernorm(hidden_states)
        else:
            hidden_states, residual = self.input_layernorm(
                hidden_states, residual)
        hidden_states = self.self_attn(
>>>>>>> 0f90effc
            positions=positions,
            hidden_states=hidden_states,
            kv_cache=kv_cache,
            input_metadata=input_metadata,
            cache_event=cache_event,
        )
<<<<<<< HEAD
        if self.use_int8:
            if self.tp_size > 1:
                residual, hidden_states = self.post_attention_layernorm(
                    residual, hidden_states)
                hidden_states, _ = self.mlp(hidden_states)
                hidden_states = residual + hidden_states
            else:
                residual, hidden_states = self.post_attention_layernorm(
                    residual, hidden_states, scale)
                hidden_states, scale = self.mlp(hidden_states)
                hidden_states = self.dequant_add_residual(residual, hidden_states,
                                                        scale)
        else:
            hidden_states = residual + hidden_states
            # Fully Connected
            residual = hidden_states
            hidden_states = self.post_attention_layernorm(hidden_states)
            hidden_states, scale = self.mlp(hidden_states)
            hidden_states = residual + hidden_states

        return hidden_states
=======

        # Fully Connected
        hidden_states, residual = self.post_attention_layernorm(
            hidden_states, residual)
        hidden_states = self.mlp(hidden_states)
        return hidden_states, residual
>>>>>>> 0f90effc


class LlamaModel(nn.Module):

<<<<<<< HEAD
    def __init__(self,
                 config: LlamaConfig,
                 quant_config: Optional[QuantizationConfig] = None,
                 quant_kv_cache: bool = False,
                 kv_quant_params_list: List[List[float]] = None) -> None:
=======
    def __init__(
        self,
        config: LlamaConfig,
        linear_method: Optional[LinearMethodBase] = None,
    ) -> None:
>>>>>>> 0f90effc
        super().__init__()
        self.config = config
        self.padding_idx = config.pad_token_id
        self.vocab_size = config.vocab_size
        self.embed_tokens = VocabParallelEmbedding(
            config.vocab_size,
            config.hidden_size,
        )
        self.layers = nn.ModuleList([
<<<<<<< HEAD
            LlamaDecoderLayer(
                config, quant_config, quant_kv_cache,
                kv_quant_params_list[i] if quant_kv_cache else None)
            for i in range(config.num_hidden_layers)
=======
            LlamaDecoderLayer(config, linear_method)
            for _ in range(config.num_hidden_layers)
>>>>>>> 0f90effc
        ])
        self.norm = RMSNorm(config.hidden_size, eps=config.rms_norm_eps)

    def forward(
        self,
        input_ids: torch.Tensor,
        positions: torch.Tensor,
        kv_caches: List[KVCache],
        input_metadata: InputMetadata,
        cache_events: Optional[List[torch.cuda.Event]],
    ) -> torch.Tensor:
        hidden_states = self.embed_tokens(input_ids)
        residual = None
        for i in range(len(self.layers)):
            cache_event = None if cache_events is None else cache_events[i]
            layer = self.layers[i]
            hidden_states, residual = layer(
                positions,
                hidden_states,
                kv_caches[i],
                input_metadata,
                cache_event,
                residual,
            )
        hidden_states, _ = self.norm(hidden_states, residual)
        return hidden_states


class LlamaForCausalLM(nn.Module):

<<<<<<< HEAD
    def __init__(self,
                 config: LlamaConfig,
                 quant_config: Optional[QuantizationConfig] = None,
                 quant_kv_cache: bool = False,
                 kv_quant_params_list: List[List[float]] = None) -> None:
        super().__init__()
        self.config = config
        self.quant_config = quant_config
        self.model = LlamaModel(config, quant_config, quant_kv_cache,
                                kv_quant_params_list)
        vocab_size = ((config.vocab_size + 63) // 64) * 64
        # NOTE: The LM head is not quantized.
        self.lm_head = ParallelLinear.column(config.hidden_size,
                                             vocab_size,
                                             bias=False,
                                             gather_output=False,
                                             quant_config=None)
=======
    def __init__(
        self,
        config: LlamaConfig,
        linear_method: Optional[LinearMethodBase] = None,
    ) -> None:
        super().__init__()
        self.config = config
        self.linear_method = linear_method
        self.model = LlamaModel(config, linear_method)
        self.lm_head = ParallelLMHead(config.vocab_size, config.hidden_size)
>>>>>>> 0f90effc
        self.sampler = Sampler(config.vocab_size)

    def forward(
        self,
        input_ids: torch.Tensor,
        positions: torch.Tensor,
        kv_caches: List[KVCache],
        input_metadata: InputMetadata,
        cache_events: Optional[List[torch.cuda.Event]],
    ) -> torch.Tensor:
        hidden_states = self.model(input_ids, positions, kv_caches,
                                   input_metadata, cache_events)
        return hidden_states

    def sample(
        self,
        hidden_states: torch.Tensor,
        sampling_metadata: SamplingMetadata,
    ) -> SamplerOutput:
        next_tokens = self.sampler(self.lm_head.weight, hidden_states,
                                   sampling_metadata)
        return next_tokens

<<<<<<< HEAD
    _column_parallel_layers = []
    _row_parallel_layers = ["o_proj", "down_proj"]
    # name map, you may need to modify it according to your situation
    _int8_scale_params = {
        "self_attn.q_proj.dequant_scale": "self_attn.attn.dequant_scale",
        "self_attn.k_proj.dequant_scale": "self_attn.attn.dequant_scale",
        "self_attn.v_proj.dequant_scale": "self_attn.attn.dequant_scale",
        "self_attn.o_proj.dequant_scale":
        "post_attention_layernorm.dequant_scale",
        "mlp.gate_proj.dequant_scale": "mlp.act_fn.dequant_scale",
        "mlp.up_proj.dequant_scale": "mlp.act_fn.dequant_scale",
        "mlp.down_proj.dequant_scale": "dequant_add_residual.dequant_scale"
    }

=======
>>>>>>> 0f90effc
    def load_weights(self,
                     model_name_or_path: str,
                     cache_dir: Optional[str] = None,
                     load_format: str = "auto",
                     revision: Optional[str] = None):
<<<<<<< HEAD
        int8_fusion = False
        if self.quant_config is not None and self.quant_config.get_name(
        ) == "smoothquant":
            int8_fusion = True

        if self.quant_config is None:
            col_weight_suffixes = ["weight"]
            row_weight_suffixes = ["weight"]
        else:
            col_weight_suffixes = (
                self.quant_config.get_col_parallel_tensor_names())
            row_weight_suffixes = (
                self.quant_config.get_row_parallel_tensor_names())

        column_parallel_weights: List[str] = []
        for layer in self._column_parallel_layers:
            for suffix in col_weight_suffixes:
                column_parallel_weights.append(f"{layer}.{suffix}")
        row_parallel_weights: List[str] = []
        for layer in self._row_parallel_layers:
            for suffix in row_weight_suffixes:
                row_parallel_weights.append(f"{layer}.{suffix}")

        tp_size = get_tensor_model_parallel_world_size()
        tp_rank = get_tensor_model_parallel_rank()
        q_proj_shard_size = (self.config.hidden_size // tp_size)
        num_kv_heads_replicas = max(1,
                                    tp_size // self.config.num_key_value_heads)
        num_kv_heads_per_gpu = max(1,
                                   self.config.num_key_value_heads // tp_size)
        kv_proj_shard_size = (self.config.hidden_size //
                              self.config.num_attention_heads *
                              num_kv_heads_per_gpu)
        attention_weight_specs = [
            # (weight_name, shard_size, offset),
            ("q_proj", q_proj_shard_size, 0),
            ("k_proj", kv_proj_shard_size, q_proj_shard_size),
            ("v_proj", kv_proj_shard_size,
             q_proj_shard_size + kv_proj_shard_size),
        ]
        state_dict = self.state_dict()

        if tp_size > 1:
            self._int8_scale_params.pop("self_attn.o_proj.dequant_scale")
            self._int8_scale_params.pop("mlp.down_proj.dequant_scale")
            

=======
        stacked_params_mapping = [
            # (param_name, shard_name, shard_id)
            ("qkv_proj", "q_proj", "q"),
            ("qkv_proj", "k_proj", "k"),
            ("qkv_proj", "v_proj", "v"),
            ("gate_up_proj", "gate_proj", 0),
            ("gate_up_proj", "up_proj", 1),
        ]
        params_dict = dict(self.named_parameters())
>>>>>>> 0f90effc
        for name, loaded_weight in hf_model_weights_iterator(
                model_name_or_path, cache_dir, load_format, revision):
            if "rotary_emb.inv_freq" in name:
                continue
<<<<<<< HEAD
            # bias is useless for llama
            if "bias" in name:
                continue

            packed_dim = None
            is_transposed = False
            if self.quant_config is not None:
                packed_dim = self.quant_config.get_packed_dim(name)
                is_transposed = self.quant_config.is_transposed(name)
            if is_transposed:
                loaded_weight = convert_pyslice_to_tensor(loaded_weight)
                loaded_weight = loaded_weight.T

            if int8_fusion:
                is_fusion_weight = False
                for weight_name, _ in self._int8_scale_params.items():
                    if weight_name not in name:
                        continue
                    param = state_dict[name.replace(
                        weight_name, self._int8_scale_params[weight_name])]
                    param.copy_(loaded_weight)
                    is_fusion_weight = True
                if is_fusion_weight:
                    continue

            is_attention_weight = False
            for weight_name, shard_size, offset in attention_weight_specs:
                if weight_name not in name:
                    continue
                param = state_dict[name.replace(weight_name, "qkv_proj")]
                if is_transposed:
                    param = param.T

                if packed_dim is not None:
                    shard_dim = 0 if not is_transposed else 1
                    if packed_dim == shard_dim:
                        shard_size //= self.quant_config.pack_factor
                        offset //= self.quant_config.pack_factor

                if weight_name in ["k_proj", "v_proj"]:
                    shard_id = tp_rank // num_kv_heads_replicas
                else:
                    shard_id = tp_rank
                loaded_weight = loaded_weight[shard_size *
                                              shard_id:shard_size *
                                              (shard_id + 1)]
                param_slice = param.data[offset:offset + shard_size]
                assert param_slice.shape == loaded_weight.shape

                param_slice.copy_(loaded_weight)
                is_attention_weight = True
                break
            if is_attention_weight:
                continue

            is_gate_up_weight = False
            for stride_id, weight_name in enumerate(["gate_proj", "up_proj"]):
=======
            for (param_name, weight_name, shard_id) in stacked_params_mapping:
>>>>>>> 0f90effc
                if weight_name not in name:
                    continue
                param = params_dict[name.replace(weight_name, param_name)]
                weight_loader = param.weight_loader
                weight_loader(param, loaded_weight, shard_id)
                break
            else:
                param = params_dict[name]
                weight_loader = getattr(param, "weight_loader",
                                        default_weight_loader)
                weight_loader(param, loaded_weight)<|MERGE_RESOLUTION|>--- conflicted
+++ resolved
@@ -28,26 +28,20 @@
 from transformers import LlamaConfig
 
 from vllm.model_executor.input_metadata import InputMetadata
-<<<<<<< HEAD
 from vllm.model_executor.layers.activation import SiluAndMul, DequantSiluAndMulQuant
-from vllm.model_executor.layers.layernorm import RMSNorm, DequantAddResidualI8RMSNormQuant, AddResidualI8RMSNormQuant
-from vllm.model_executor.layers.attention import PagedAttentionWithRoPE, DequantPagedAttentionWithRoPEQuant
-from vllm.model_executor.layers.sampler import Sampler
-from vllm.model_executor.layers.quantized_linear import ParallelLinear
+from vllm.model_executor.layers.attention import PagedAttention, DequantPagedAttentionQuant
+from vllm.model_executor.layers.layernorm import RMSNorm, DequantAddResidualI8RMSNormQuant
 from vllm.model_executor.layers.fusion import DequantAddResidual
-=======
-from vllm.model_executor.layers.activation import SiluAndMul
-from vllm.model_executor.layers.attention import PagedAttention
-from vllm.model_executor.layers.layernorm import RMSNorm
 from vllm.model_executor.layers.linear import (LinearMethodBase,
                                                MergedColumnParallelLinear,
                                                QKVParallelLinear,
-                                               RowParallelLinear)
+                                               RowParallelLinear,
+                                               SQRowParallelLinear)
+from vllm.model_executor.layers.quantization import QuantizationConfig
 from vllm.model_executor.layers.rotary_embedding import get_rope
 from vllm.model_executor.layers.sampler import Sampler
 from vllm.model_executor.layers.vocab_parallel_embedding import (
     VocabParallelEmbedding, ParallelLMHead)
->>>>>>> 0f90effc
 from vllm.model_executor.parallel_utils.parallel_state import (
     get_tensor_model_parallel_world_size)
 from vllm.model_executor.sampling_metadata import SamplingMetadata
@@ -66,43 +60,31 @@
         intermediate_size: int,
         hidden_act: str,
         linear_method: Optional[LinearMethodBase] = None,
+        quant_config: Optional[QuantizationConfig] = None,
     ) -> None:
         super().__init__()
-<<<<<<< HEAD
         self.use_int8 = quant_config is not None and quant_config.get_name(
         ) == "smoothquant"
-
-        if hidden_act != "silu":
-            raise ValueError(f"Unsupported activation: {hidden_act}. "
-                             "Only silu is supported for now.")
-
-        self.gate_up_proj = ParallelLinear.column(hidden_size,
-                                                  2 * intermediate_size,
-                                                  bias=False,
-                                                  gather_output=False,
-                                                  quant_config=quant_config)
-        self.down_proj = ParallelLinear.row(intermediate_size,
-                                            hidden_size,
-                                            bias=False,
-                                            input_is_parallel=True,
-                                            quant_config=quant_config)
-=======
         self.gate_up_proj = MergedColumnParallelLinear(
             hidden_size, [intermediate_size] * 2,
             bias=False,
             linear_method=linear_method)
-        self.down_proj = RowParallelLinear(intermediate_size,
-                                           hidden_size,
-                                           bias=False,
-                                           linear_method=linear_method)
->>>>>>> 0f90effc
         if hidden_act != "silu":
             raise ValueError(f"Unsupported activation: {hidden_act}. "
                              "Only silu is supported for now.")
-        # kernel fusion for int8 inference
-        if self.use_int8:
+        if self.use_int8:
+            self.down_proj = SQRowParallelLinear(
+                intermediate_size,
+                hidden_size,
+                bias=False,
+                linear_method=linear_method)
             self.act_fn = DequantSiluAndMulQuant()
         else:
+            self.down_proj = RowParallelLinear(
+                intermediate_size,
+                hidden_size,
+                bias=False,
+                linear_method=linear_method)
             self.act_fn = SiluAndMul()
 
     def forward(self, x):
@@ -112,26 +94,15 @@
             # TODO: currently gate up share same scale, use seperate scales
             x, *scale = self.act_fn(gate_up)
             scale = scale[0] if scale is not None else None
+            x, _ = self.down_proj(x, scale)
         else:
             x = self.act_fn(gate_up)
-        x, _ = self.down_proj(x, scale)
+            x, _ = self.down_proj(x)
         return x, scale
 
 
 class LlamaAttention(nn.Module):
 
-<<<<<<< HEAD
-    def __init__(self,
-                 hidden_size: int,
-                 num_heads: int,
-                 num_kv_heads: int,
-                 rope_theta: float = 10000,
-                 rope_scaling: Optional[Dict[str, Any]] = None,
-                 max_position_embeddings: int = 8192,
-                 quant_config: Optional[QuantizationConfig] = None,
-                 quant_kv_cache: bool = False,
-                 kv_quant_params: List[float] = None) -> None:
-=======
     def __init__(
         self,
         hidden_size: int,
@@ -141,8 +112,10 @@
         rope_scaling: Optional[Dict[str, Any]] = None,
         max_position_embeddings: int = 8192,
         linear_method: Optional[LinearMethodBase] = None,
+        quant_config: Optional[QuantizationConfig] = None,
+        quant_kv_cache: bool = False,
+        kv_quant_params: List[float] = None
     ) -> None:
->>>>>>> 0f90effc
         super().__init__()
         self.hidden_size = hidden_size
         tp_size = get_tensor_model_parallel_world_size()
@@ -176,51 +149,40 @@
             bias=False,
             linear_method=linear_method,
         )
-        self.o_proj = RowParallelLinear(
-            self.total_num_heads * self.head_dim,
-            hidden_size,
-            bias=False,
-            linear_method=linear_method,
-        )
-
-<<<<<<< HEAD
-        # kernel fusion for int8 inference
-        if self.use_int8:
-            self.attn = DequantPagedAttentionWithRoPEQuant(
-                self.num_heads,
-                self.head_dim,
-                self.scaling,
-                base=self.rope_theta,
-                max_position=self.max_position_embeddings,
-                rotary_dim=self.head_dim,
-                num_kv_heads=self.num_kv_heads,
-                rope_scaling=rope_scaling,
-                quant_kv_cache=quant_kv_cache,
-                kv_quant_params=kv_quant_params)
-        else:
-            self.attn = PagedAttentionWithRoPE(
-                self.num_heads,
-                self.head_dim,
-                self.scaling,
-                base=self.rope_theta,
-                max_position=self.max_position_embeddings,
-                rotary_dim=self.head_dim,
-                num_kv_heads=self.num_kv_heads,
-                rope_scaling=rope_scaling,
-                )
-=======
         self.rotary_emb = get_rope(
             self.head_dim,
             rotary_dim=self.head_dim,
             max_position=max_position_embeddings,
             base=rope_theta,
             rope_scaling=rope_scaling,
-        )
-        self.attn = PagedAttention(self.num_heads,
-                                   self.head_dim,
-                                   self.scaling,
-                                   num_kv_heads=self.num_kv_heads)
->>>>>>> 0f90effc
+            need_dequant=self.use_int8,
+        )
+        if self.use_int8:
+            self.o_proj = SQRowParallelLinear(
+                self.total_num_heads * self.head_dim,
+                hidden_size,
+                bias=False,
+                linear_method=linear_method,
+            )
+            self.attn = DequantPagedAttentionQuant(
+                self.num_heads,
+                self.head_dim,
+                self.scaling,
+                num_kv_heads=self.num_kv_heads,
+                quant_kv_cache=quant_kv_cache,
+                kv_quant_params=kv_quant_params)
+        else:
+            self.o_proj = RowParallelLinear(
+                self.total_num_heads * self.head_dim,
+                hidden_size,
+                bias=False,
+                linear_method=linear_method,
+            )
+            self.attn = PagedAttention(
+                self.num_heads,
+                self.head_dim,
+                self.scaling,
+                num_kv_heads=self.num_kv_heads)
 
     def forward(
         self,
@@ -231,54 +193,40 @@
         cache_event: Optional[torch.cuda.Event],
     ) -> torch.Tensor:
         qkv, _ = self.qkv_proj(hidden_states)
-        # qkv = qkv.half()
         # FIXME: currently qkv share same scale, plan to use seperate scales
         q, k, v = qkv.split([self.q_size, self.kv_size, self.kv_size], dim=-1)
-        q, k = self.rotary_emb(positions, q, k)
         k_cache, v_cache = kv_cache
-<<<<<<< HEAD
         scale = None
         if self.use_int8:
-            attn_output, *scale = self.attn(positions, q, k, v, k_cache,
+            q, k, v = self.rotary_emb(positions, q, k, v, self.attn.dequant_scale.item())
+            attn_output, *scale = self.attn(q, k, v, k_cache,
                                             v_cache, input_metadata,
                                             cache_event)
             scale = scale[0] if scale is not None else None
-        else:
-            attn_output = self.attn(positions, q, k, v, k_cache, v_cache,
+            output, _ = self.o_proj(attn_output, scale)
+        else:
+            q, k = self.rotary_emb(positions, q, k)
+            attn_output = self.attn(q, k, v, k_cache, v_cache,
                                     input_metadata, cache_event)
-        output, _ = self.o_proj(attn_output, scale)
+            output, _ = self.o_proj(attn_output)
         return output, scale
-=======
-        attn_output = self.attn(q, k, v, k_cache, v_cache, input_metadata,
-                                cache_event)
-        output, _ = self.o_proj(attn_output)
-        return output
->>>>>>> 0f90effc
 
 
 class LlamaDecoderLayer(nn.Module):
 
-<<<<<<< HEAD
-    def __init__(self,
-                 config: LlamaConfig,
-                 quant_config: Optional[QuantizationConfig] = None,
-                 quant_kv_cache: bool = False,
-                 kv_quant_params: List[float] = None) -> None:
+    def __init__(
+        self,
+        config: LlamaConfig,
+        linear_method: Optional[LinearMethodBase] = None,
+        quant_config: Optional[QuantizationConfig] = None,
+        quant_kv_cache: bool = False,
+        kv_quant_params: List[float] = None,
+    ) -> None:
         super().__init__()
         self.hidden_size = config.hidden_size
         self.use_int8 = quant_config is not None and quant_config.get_name(
         ) == "smoothquant"
         self.tp_size = get_tensor_model_parallel_world_size()
-        # Requires transformers > 4.32.0
-=======
-    def __init__(
-        self,
-        config: LlamaConfig,
-        linear_method: Optional[LinearMethodBase] = None,
-    ) -> None:
-        super().__init__()
-        self.hidden_size = config.hidden_size
->>>>>>> 0f90effc
         rope_theta = getattr(config, "rope_theta", 10000)
         rope_scaling = getattr(config, "rope_scaling", None)
         max_position_embeddings = getattr(config, "max_position_embeddings",
@@ -290,27 +238,24 @@
             rope_theta=rope_theta,
             rope_scaling=rope_scaling,
             max_position_embeddings=max_position_embeddings,
-<<<<<<< HEAD
+            linear_method=linear_method,
             quant_config=quant_config,
             quant_kv_cache=quant_kv_cache,
-            kv_quant_params=kv_quant_params)
-=======
-            linear_method=linear_method,
-        )
->>>>>>> 0f90effc
+            kv_quant_params=kv_quant_params,
+        )
         self.mlp = LlamaMLP(
             hidden_size=self.hidden_size,
             intermediate_size=config.intermediate_size,
             hidden_act=config.hidden_act,
             linear_method=linear_method,
+            quant_config=quant_config,
         )
         if self.use_int8:
             self.input_layernorm = RMSNorm(config.hidden_size,
                                            eps=config.rms_norm_eps,
                                            use_quant=True)
-            # kernel fusion, post_attention_layernorm are fused into DequantAddResidualI8RMSNormQuant
             if self.tp_size > 1:
-                self.post_attention_layernorm = AddResidualI8RMSNormQuant(config.hidden_size, eps=config.rms_norm_eps)
+                self.post_attention_layernorm = RMSNorm(config.hidden_size, eps=config.rms_norm_eps, use_quant=True)
             else:
                 self.post_attention_layernorm = DequantAddResidualI8RMSNormQuant(config.hidden_size, eps=config.rms_norm_eps)
                 self.dequant_add_residual = DequantAddResidual()
@@ -330,72 +275,47 @@
         residual: Optional[torch.Tensor],
     ) -> Tuple[torch.Tensor, torch.Tensor]:
         # Self Attention
-<<<<<<< HEAD
-        residual = hidden_states
-        hidden_states = self.input_layernorm(hidden_states)
-        hidden_states, scale = self.self_attn(
-=======
         if residual is None:
             residual = hidden_states
             hidden_states = self.input_layernorm(hidden_states)
         else:
             hidden_states, residual = self.input_layernorm(
                 hidden_states, residual)
-        hidden_states = self.self_attn(
->>>>>>> 0f90effc
+        hidden_states, scale = self.self_attn(
             positions=positions,
             hidden_states=hidden_states,
             kv_cache=kv_cache,
             input_metadata=input_metadata,
             cache_event=cache_event,
         )
-<<<<<<< HEAD
         if self.use_int8:
             if self.tp_size > 1:
-                residual, hidden_states = self.post_attention_layernorm(
-                    residual, hidden_states)
+                hidden_states, residual = self.post_attention_layernorm(
+                    hidden_states, residual)
                 hidden_states, _ = self.mlp(hidden_states)
-                hidden_states = residual + hidden_states
             else:
-                residual, hidden_states = self.post_attention_layernorm(
-                    residual, hidden_states, scale)
+                hidden_states, residual = self.post_attention_layernorm(
+                    hidden_states, residual, scale)
                 hidden_states, scale = self.mlp(hidden_states)
-                hidden_states = self.dequant_add_residual(residual, hidden_states,
-                                                        scale)
-        else:
-            hidden_states = residual + hidden_states
+                hidden_states, residual = self.dequant_add_residual(hidden_states, residual, scale)
+        else:
             # Fully Connected
-            residual = hidden_states
-            hidden_states = self.post_attention_layernorm(hidden_states)
-            hidden_states, scale = self.mlp(hidden_states)
-            hidden_states = residual + hidden_states
-
-        return hidden_states
-=======
-
-        # Fully Connected
-        hidden_states, residual = self.post_attention_layernorm(
-            hidden_states, residual)
-        hidden_states = self.mlp(hidden_states)
+            hidden_states, residual = self.post_attention_layernorm(
+                hidden_states, residual)
+            hidden_states, _ = self.mlp(hidden_states)
         return hidden_states, residual
->>>>>>> 0f90effc
 
 
 class LlamaModel(nn.Module):
 
-<<<<<<< HEAD
-    def __init__(self,
-                 config: LlamaConfig,
-                 quant_config: Optional[QuantizationConfig] = None,
-                 quant_kv_cache: bool = False,
-                 kv_quant_params_list: List[List[float]] = None) -> None:
-=======
     def __init__(
         self,
         config: LlamaConfig,
         linear_method: Optional[LinearMethodBase] = None,
+        quant_config: Optional[QuantizationConfig] = None,
+        quant_kv_cache: bool = False,
+        kv_quant_params_list: List[List[float]] = None,
     ) -> None:
->>>>>>> 0f90effc
         super().__init__()
         self.config = config
         self.padding_idx = config.pad_token_id
@@ -405,15 +325,10 @@
             config.hidden_size,
         )
         self.layers = nn.ModuleList([
-<<<<<<< HEAD
             LlamaDecoderLayer(
-                config, quant_config, quant_kv_cache,
+                config, linear_method, quant_config, quant_kv_cache,
                 kv_quant_params_list[i] if quant_kv_cache else None)
             for i in range(config.num_hidden_layers)
-=======
-            LlamaDecoderLayer(config, linear_method)
-            for _ in range(config.num_hidden_layers)
->>>>>>> 0f90effc
         ])
         self.norm = RMSNorm(config.hidden_size, eps=config.rms_norm_eps)
 
@@ -438,42 +353,30 @@
                 cache_event,
                 residual,
             )
-        hidden_states, _ = self.norm(hidden_states, residual)
+        if residual is not None:
+            hidden_states, _ = self.norm(hidden_states, residual)
+        else:
+            hidden_states = self.norm(hidden_states, residual)
         return hidden_states
 
 
 class LlamaForCausalLM(nn.Module):
 
-<<<<<<< HEAD
-    def __init__(self,
-                 config: LlamaConfig,
-                 quant_config: Optional[QuantizationConfig] = None,
-                 quant_kv_cache: bool = False,
-                 kv_quant_params_list: List[List[float]] = None) -> None:
-        super().__init__()
-        self.config = config
-        self.quant_config = quant_config
-        self.model = LlamaModel(config, quant_config, quant_kv_cache,
-                                kv_quant_params_list)
-        vocab_size = ((config.vocab_size + 63) // 64) * 64
-        # NOTE: The LM head is not quantized.
-        self.lm_head = ParallelLinear.column(config.hidden_size,
-                                             vocab_size,
-                                             bias=False,
-                                             gather_output=False,
-                                             quant_config=None)
-=======
     def __init__(
         self,
         config: LlamaConfig,
         linear_method: Optional[LinearMethodBase] = None,
+        quant_config: Optional[QuantizationConfig] = None,
+        quant_kv_cache: bool = False,
+        kv_quant_params_list: List[List[float]] = None,
     ) -> None:
         super().__init__()
         self.config = config
         self.linear_method = linear_method
-        self.model = LlamaModel(config, linear_method)
+        self.quant_config = quant_config
+        self.model = LlamaModel(config, linear_method,quant_config, quant_kv_cache,
+                                kv_quant_params_list)
         self.lm_head = ParallelLMHead(config.vocab_size, config.hidden_size)
->>>>>>> 0f90effc
         self.sampler = Sampler(config.vocab_size)
 
     def forward(
@@ -497,77 +400,32 @@
                                    sampling_metadata)
         return next_tokens
 
-<<<<<<< HEAD
-    _column_parallel_layers = []
-    _row_parallel_layers = ["o_proj", "down_proj"]
-    # name map, you may need to modify it according to your situation
-    _int8_scale_params = {
-        "self_attn.q_proj.dequant_scale": "self_attn.attn.dequant_scale",
-        "self_attn.k_proj.dequant_scale": "self_attn.attn.dequant_scale",
-        "self_attn.v_proj.dequant_scale": "self_attn.attn.dequant_scale",
-        "self_attn.o_proj.dequant_scale":
-        "post_attention_layernorm.dequant_scale",
-        "mlp.gate_proj.dequant_scale": "mlp.act_fn.dequant_scale",
-        "mlp.up_proj.dequant_scale": "mlp.act_fn.dequant_scale",
-        "mlp.down_proj.dequant_scale": "dequant_add_residual.dequant_scale"
-    }
-
-=======
->>>>>>> 0f90effc
     def load_weights(self,
                      model_name_or_path: str,
                      cache_dir: Optional[str] = None,
                      load_format: str = "auto",
                      revision: Optional[str] = None):
-<<<<<<< HEAD
+        # For SmoothQuant
         int8_fusion = False
         if self.quant_config is not None and self.quant_config.get_name(
         ) == "smoothquant":
             int8_fusion = True
-
-        if self.quant_config is None:
-            col_weight_suffixes = ["weight"]
-            row_weight_suffixes = ["weight"]
-        else:
-            col_weight_suffixes = (
-                self.quant_config.get_col_parallel_tensor_names())
-            row_weight_suffixes = (
-                self.quant_config.get_row_parallel_tensor_names())
-
-        column_parallel_weights: List[str] = []
-        for layer in self._column_parallel_layers:
-            for suffix in col_weight_suffixes:
-                column_parallel_weights.append(f"{layer}.{suffix}")
-        row_parallel_weights: List[str] = []
-        for layer in self._row_parallel_layers:
-            for suffix in row_weight_suffixes:
-                row_parallel_weights.append(f"{layer}.{suffix}")
-
-        tp_size = get_tensor_model_parallel_world_size()
-        tp_rank = get_tensor_model_parallel_rank()
-        q_proj_shard_size = (self.config.hidden_size // tp_size)
-        num_kv_heads_replicas = max(1,
-                                    tp_size // self.config.num_key_value_heads)
-        num_kv_heads_per_gpu = max(1,
-                                   self.config.num_key_value_heads // tp_size)
-        kv_proj_shard_size = (self.config.hidden_size //
-                              self.config.num_attention_heads *
-                              num_kv_heads_per_gpu)
-        attention_weight_specs = [
-            # (weight_name, shard_size, offset),
-            ("q_proj", q_proj_shard_size, 0),
-            ("k_proj", kv_proj_shard_size, q_proj_shard_size),
-            ("v_proj", kv_proj_shard_size,
-             q_proj_shard_size + kv_proj_shard_size),
-        ]
-        state_dict = self.state_dict()
-
-        if tp_size > 1:
-            self._int8_scale_params.pop("self_attn.o_proj.dequant_scale")
-            self._int8_scale_params.pop("mlp.down_proj.dequant_scale")
-            
-
-=======
+            # This is smoothquant param name map, you may need to modify it according to your situation when using smoothquant
+            _int8_scale_params = {
+                "self_attn.q_proj.dequant_scale": "self_attn.attn.dequant_scale",
+                "self_attn.k_proj.dequant_scale": "self_attn.attn.dequant_scale",
+                "self_attn.v_proj.dequant_scale": "self_attn.attn.dequant_scale",
+                "self_attn.o_proj.dequant_scale":
+                "post_attention_layernorm.dequant_scale",
+                "mlp.gate_proj.dequant_scale": "mlp.act_fn.dequant_scale",
+                "mlp.up_proj.dequant_scale": "mlp.act_fn.dequant_scale",
+                "mlp.down_proj.dequant_scale": "dequant_add_residual.dequant_scale"
+            }
+            tp_size = get_tensor_model_parallel_world_size()
+            if tp_size > 1:
+                _int8_scale_params.pop("self_attn.o_proj.dequant_scale")
+                _int8_scale_params.pop("mlp.down_proj.dequant_scale")
+
         stacked_params_mapping = [
             # (param_name, shard_name, shard_id)
             ("qkv_proj", "q_proj", "q"),
@@ -577,72 +435,27 @@
             ("gate_up_proj", "up_proj", 1),
         ]
         params_dict = dict(self.named_parameters())
->>>>>>> 0f90effc
         for name, loaded_weight in hf_model_weights_iterator(
                 model_name_or_path, cache_dir, load_format, revision):
             if "rotary_emb.inv_freq" in name:
                 continue
-<<<<<<< HEAD
             # bias is useless for llama
             if "bias" in name:
                 continue
 
-            packed_dim = None
-            is_transposed = False
-            if self.quant_config is not None:
-                packed_dim = self.quant_config.get_packed_dim(name)
-                is_transposed = self.quant_config.is_transposed(name)
-            if is_transposed:
-                loaded_weight = convert_pyslice_to_tensor(loaded_weight)
-                loaded_weight = loaded_weight.T
-
             if int8_fusion:
                 is_fusion_weight = False
-                for weight_name, _ in self._int8_scale_params.items():
+                for weight_name, _ in _int8_scale_params.items():
                     if weight_name not in name:
                         continue
-                    param = state_dict[name.replace(
-                        weight_name, self._int8_scale_params[weight_name])]
+                    param = params_dict[name.replace(
+                        weight_name, _int8_scale_params[weight_name])]
                     param.copy_(loaded_weight)
                     is_fusion_weight = True
                 if is_fusion_weight:
                     continue
 
-            is_attention_weight = False
-            for weight_name, shard_size, offset in attention_weight_specs:
-                if weight_name not in name:
-                    continue
-                param = state_dict[name.replace(weight_name, "qkv_proj")]
-                if is_transposed:
-                    param = param.T
-
-                if packed_dim is not None:
-                    shard_dim = 0 if not is_transposed else 1
-                    if packed_dim == shard_dim:
-                        shard_size //= self.quant_config.pack_factor
-                        offset //= self.quant_config.pack_factor
-
-                if weight_name in ["k_proj", "v_proj"]:
-                    shard_id = tp_rank // num_kv_heads_replicas
-                else:
-                    shard_id = tp_rank
-                loaded_weight = loaded_weight[shard_size *
-                                              shard_id:shard_size *
-                                              (shard_id + 1)]
-                param_slice = param.data[offset:offset + shard_size]
-                assert param_slice.shape == loaded_weight.shape
-
-                param_slice.copy_(loaded_weight)
-                is_attention_weight = True
-                break
-            if is_attention_weight:
-                continue
-
-            is_gate_up_weight = False
-            for stride_id, weight_name in enumerate(["gate_proj", "up_proj"]):
-=======
             for (param_name, weight_name, shard_id) in stacked_params_mapping:
->>>>>>> 0f90effc
                 if weight_name not in name:
                     continue
                 param = params_dict[name.replace(weight_name, param_name)]
