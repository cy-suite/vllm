--- conflicted
+++ resolved
@@ -11,13 +11,8 @@
 from vllm.attention import Attention, AttentionMetadata
 from vllm.config import CacheConfig, MultiModalConfig
 from vllm.distributed import get_tensor_model_parallel_world_size
-<<<<<<< HEAD
 from vllm.inputs import (INPUT_REGISTRY, DecoderOnlyInputs, InputContext,
                          token_inputs)
-from vllm.logger import init_logger
-=======
-from vllm.inputs import INPUT_REGISTRY, InputContext, LLMInputs
->>>>>>> 8ca5051b
 from vllm.model_executor.layers.activation import SiluAndMul
 from vllm.model_executor.layers.layernorm import RMSNorm
 from vllm.model_executor.layers.linear import (MergedColumnParallelLinear,
@@ -73,19 +68,10 @@
     else:
         image_feature_size = image_feature_size_override
 
-<<<<<<< HEAD
-    return SequenceData.from_counts({
-        image_token_id:
-        image_feature_size * num_images,
-        0:
-        seq_len - image_feature_size * num_images,
-    })
-=======
     return SequenceData.from_token_counts(
         (image_token_id, image_feature_size * num_images),
         (0, seq_len - image_feature_size * num_images),
     )
->>>>>>> 8ca5051b
 
 
 def dummy_image_for_chameleon(
