--- conflicted
+++ resolved
@@ -1192,7 +1192,6 @@
         },
     )
 
-<<<<<<< HEAD
     packed_modules_mapping = {
         "qkv_proj": ["qkv_proj"],
         "gate_up_proj": ["gate_up_proj"],  # language model
@@ -1219,14 +1218,12 @@
     embedding_modules = {}
     embedding_padding_modules = []
 
-=======
     # BitandBytes specific attributes
     bitsandbytes_stacked_params_mapping = {
         "gate_proj": ("merged_linear", 0),
         "up_proj": ("merged_linear", 1),
     }
 
->>>>>>> 0aa38d16
     def __init__(self, *, vllm_config: VllmConfig, prefix: str = ""):
         super().__init__()
         config = vllm_config.model_config.hf_config
