# -*- coding: utf-8 -*-
from functools import partial
from typing import Any, Dict, Iterable, List, Optional, Tuple, Union

import torch
from torch import nn
from transformers import PretrainedConfig

from vllm.attention import Attention, AttentionMetadata
from vllm.config import CacheConfig
from vllm.distributed import (get_pp_group, get_tensor_model_parallel_rank,
                              get_tensor_model_parallel_world_size,
                              split_tensor_along_last_dim,
                              tensor_model_parallel_all_gather)
from vllm.model_executor.layers.activation import SiluAndMul
from vllm.model_executor.layers.layernorm import RMSNorm
from vllm.model_executor.layers.linear import (MergedColumnParallelLinear,
                                               QKVParallelLinear,
                                               RowParallelLinear)
from vllm.model_executor.layers.logits_processor import LogitsProcessor
from vllm.model_executor.layers.quantization import QuantizationConfig
from vllm.model_executor.layers.rotary_embedding import get_rope
from vllm.model_executor.layers.sampler import Sampler, SamplerOutput
from vllm.model_executor.layers.vocab_parallel_embedding import (
    ParallelLMHead, VocabParallelEmbedding)
from vllm.model_executor.model_loader.weight_utils import default_weight_loader
from vllm.model_executor.sampling_metadata import SamplingMetadata
from vllm.sequence import IntermediateTensors

<<<<<<< HEAD
from .utils import (get_inputs_embeds, is_pp_missing_parameter,
=======
from .interfaces import SupportsPP
from .utils import (is_pp_missing_parameter,
>>>>>>> 663874e0
                    make_empty_intermediate_tensors_factory, make_layers)


class InternLM2MLP(nn.Module):

    def __init__(
        self,
        hidden_size: int,
        intermediate_size: int,
        hidden_act: str,
        quant_config: Optional[QuantizationConfig] = None,
    ) -> None:
        super().__init__()
        self.gate_up_proj = MergedColumnParallelLinear(
            hidden_size, [intermediate_size] * 2,
            bias=False,
            quant_config=quant_config)
        self.w2 = RowParallelLinear(intermediate_size,
                                    hidden_size,
                                    bias=False,
                                    quant_config=quant_config)
        if hidden_act != "silu":
            raise ValueError(f"Unsupported activation: {hidden_act}. "
                             "Only silu is supported for now.")
        self.act_fn = SiluAndMul()

    def forward(self, x):
        gate_up, _ = self.gate_up_proj(x)
        x = self.act_fn(gate_up)
        x, _ = self.w2(x)
        return x


class InternLM2Attention(nn.Module):

    def __init__(
        self,
        hidden_size: int,
        num_heads: int,
        num_kv_heads: int,
        rope_theta: float = 10000,
        rope_scaling: Optional[Dict[str, Any]] = None,
        max_position_embeddings: int = 8192,
        cache_config: Optional[CacheConfig] = None,
        quant_config: Optional[QuantizationConfig] = None,
    ) -> None:
        super().__init__()
        self.hidden_size = hidden_size
        self.tp_size = get_tensor_model_parallel_world_size()
        self.tp_rank = get_tensor_model_parallel_rank()
        self.total_num_heads = num_heads
        assert self.total_num_heads % self.tp_size == 0
        self.num_heads = self.total_num_heads // self.tp_size
        self.total_num_kv_heads = num_kv_heads
        if self.total_num_kv_heads >= self.tp_size:
            # Number of KV heads is greater than TP size, so we partition
            # the KV heads across multiple tensor parallel GPUs.
            assert self.total_num_kv_heads % self.tp_size == 0
        else:
            # Number of KV heads is less than TP size, so we replicate
            # the KV heads across multiple tensor parallel GPUs.
            assert self.tp_size % self.total_num_kv_heads == 0
        self.num_kv_heads = max(1, self.total_num_kv_heads // self.tp_size)
        self.head_dim = hidden_size // self.total_num_heads
        self.q_size = self.num_heads * self.head_dim
        self.kv_size = self.num_kv_heads * self.head_dim
        self.key_value_groups = int(self.num_heads / self.num_kv_heads)
        self.scaling = self.head_dim**-0.5
        self.rope_theta = rope_theta
        self.max_position_embeddings = max_position_embeddings

        self.wqkv = QKVParallelLinear(
            hidden_size,
            self.head_dim,
            self.total_num_heads,
            self.total_num_kv_heads,
            bias=False,
            quant_config=quant_config,
        )
        self.wo = RowParallelLinear(
            self.total_num_heads * self.head_dim,
            hidden_size,
            bias=False,
            quant_config=quant_config,
        )

        self.rotary_emb = get_rope(
            self.head_dim,
            rotary_dim=self.head_dim,
            max_position=max_position_embeddings,
            base=rope_theta,
            rope_scaling=rope_scaling,
        )
        self.attn = Attention(self.num_heads,
                              self.head_dim,
                              self.scaling,
                              num_kv_heads=self.num_kv_heads,
                              cache_config=cache_config,
                              quant_config=quant_config)

    def split_qkv(self, qkv: torch.Tensor):
        seq_len = qkv.shape[0]
        if self.tp_size > 1:
            qkv_map = [self.q_size, self.kv_size, self.kv_size] * self.tp_size
            qkv = tensor_model_parallel_all_gather(qkv)
            qkv = torch.split(qkv, qkv_map, dim=-1)
            qkv = qkv[::3] + qkv[1::3] + qkv[2::3]
            qkv = torch.cat(qkv, dim=-1)

        qkv = qkv.view(seq_len, self.total_num_kv_heads,
                       self.key_value_groups + 2, self.head_dim)
        q, k, v = torch.split(qkv, [self.key_value_groups, 1, 1], dim=-2)
        q = q.reshape(seq_len, self.q_size * self.tp_size)
        k = k.reshape(seq_len, self.kv_size * self.tp_size)
        v = v.reshape(seq_len, self.kv_size * self.tp_size)

        if self.tp_size > 1:
            splitter = partial(split_tensor_along_last_dim,
                               num_partitions=self.tp_size)
            q = splitter(q)[self.tp_rank]
            k = splitter(k)[self.tp_rank]
            v = splitter(v)[self.tp_rank]
        return q, k, v

    def forward(
        self,
        positions: torch.Tensor,
        hidden_states: torch.Tensor,
        kv_cache: torch.Tensor,
        attn_metadata: AttentionMetadata,
    ) -> torch.Tensor:
        qkv, _ = self.wqkv(hidden_states)
        q, k, v = self.split_qkv(qkv)
        q, k = self.rotary_emb(positions, q, k)
        attn_output = self.attn(q, k, v, kv_cache, attn_metadata)
        output, _ = self.wo(attn_output)
        return output


class InternLMDecoderLayer(nn.Module):

    def __init__(
        self,
        config: PretrainedConfig,
        cache_config: Optional[CacheConfig] = None,
        quant_config: Optional[QuantizationConfig] = None,
    ) -> None:
        super().__init__()
        self.hidden_size = config.hidden_size
        rope_theta = getattr(config, "rope_theta", 10000)
        rope_scaling = getattr(config, "rope_scaling", None)
        max_position_embeddings = getattr(config, "max_position_embeddings",
                                          8192)
        self.attention = InternLM2Attention(
            hidden_size=self.hidden_size,
            num_heads=config.num_attention_heads,
            num_kv_heads=config.num_key_value_heads,
            rope_theta=rope_theta,
            rope_scaling=rope_scaling,
            max_position_embeddings=max_position_embeddings,
            cache_config=cache_config,
            quant_config=quant_config,
        )
        self.feed_forward = InternLM2MLP(
            hidden_size=self.hidden_size,
            intermediate_size=config.intermediate_size,
            hidden_act=config.hidden_act,
            quant_config=quant_config,
        )
        self.attention_norm = RMSNorm(config.hidden_size,
                                      eps=config.rms_norm_eps)
        self.ffn_norm = RMSNorm(config.hidden_size, eps=config.rms_norm_eps)

    def forward(
        self,
        positions: torch.Tensor,
        hidden_states: torch.Tensor,
        kv_cache: torch.Tensor,
        attn_metadata: AttentionMetadata,
        residual: Optional[torch.Tensor],
    ) -> Tuple[torch.Tensor, torch.Tensor]:
        # Self Attention
        if residual is None:
            residual = hidden_states
            hidden_states = self.attention_norm(hidden_states)
        else:
            hidden_states, residual = self.attention_norm(
                hidden_states, residual)
        hidden_states = self.attention(
            positions=positions,
            hidden_states=hidden_states,
            kv_cache=kv_cache,
            attn_metadata=attn_metadata,
        )

        # Fully Connected
        hidden_states, residual = self.ffn_norm(hidden_states, residual)
        hidden_states = self.feed_forward(hidden_states)
        return hidden_states, residual


class InternLM2Model(nn.Module):

    def __init__(
        self,
        config: PretrainedConfig,
        cache_config: Optional[CacheConfig] = None,
        quant_config: Optional[QuantizationConfig] = None,
        prefix: str = "",
    ) -> None:
        super().__init__()
        self.config = config
        self.padding_idx = config.pad_token_id
        self.vocab_size = config.vocab_size
        self.tok_embeddings = VocabParallelEmbedding(
            config.vocab_size,
            config.hidden_size,
        )
        self.start_layer, self.end_layer, self.layers = make_layers(
            config.num_hidden_layers,
            lambda prefix: InternLMDecoderLayer(config, cache_config,
                                                quant_config),
            prefix=f"{prefix}.layers")
        self.norm = RMSNorm(config.hidden_size, eps=config.rms_norm_eps)
        self.make_empty_intermediate_tensors = (
            make_empty_intermediate_tensors_factory(
                ["hidden_states", "residual"], config.hidden_size))

    def get_input_embeddings(self, input_ids: torch.Tensor) -> torch.Tensor:
        return self.tok_embeddings(input_ids)

    def forward(
        self,
        input_ids: torch.Tensor,
        positions: torch.Tensor,
        kv_caches: List[torch.Tensor],
        attn_metadata: AttentionMetadata,
        intermediate_tensors: Optional[IntermediateTensors] = None,
        inputs_embeds: Optional[torch.Tensor] = None,
        inputs_embeds_masks: Optional[torch.Tensor] = None,
    ) -> Union[torch.Tensor, IntermediateTensors]:
        if get_pp_group().is_first_rank:
            hidden_states = get_inputs_embeds(input_ids, self.tok_embeddings,
                                              inputs_embeds,
                                              inputs_embeds_masks)
            residual = None
        else:
            assert intermediate_tensors is not None
            hidden_states = intermediate_tensors["hidden_states"]
            residual = intermediate_tensors["residual"]
        for i in range(self.start_layer, self.end_layer):
            layer = self.layers[i]
            hidden_states, residual = layer(
                positions,
                hidden_states,
                kv_caches[i - self.start_layer],
                attn_metadata,
                residual,
            )
        if not get_pp_group().is_last_rank:
            return IntermediateTensors({
                "hidden_states": hidden_states,
                "residual": residual
            })
        hidden_states, _ = self.norm(hidden_states, residual)
        return hidden_states


class InternLM2ForCausalLM(nn.Module, SupportsPP):

    def __init__(
        self,
        config: PretrainedConfig,
        cache_config: Optional[CacheConfig] = None,
        quant_config: Optional[QuantizationConfig] = None,
    ) -> None:
        super().__init__()
        self.config = config
        self.quant_config = quant_config
        self.model = InternLM2Model(config, cache_config, quant_config)
        self.output = ParallelLMHead(config.vocab_size,
                                     config.hidden_size,
                                     quant_config=quant_config)
        if self.config.tie_word_embeddings:
            self.output.weight = self.model.tok_embeddings.weight
        self.logits_processor = LogitsProcessor(config.vocab_size)
        self.sampler = Sampler()
        self.make_empty_intermediate_tensors = (
            self.model.make_empty_intermediate_tensors)

    def forward(
        self,
        input_ids: torch.Tensor,
        positions: torch.Tensor,
        kv_caches: List[torch.Tensor],
        attn_metadata: AttentionMetadata,
<<<<<<< HEAD
        intermediate_tensors: IntermediateTensors,
        inputs_embeds: Optional[torch.Tensor] = None,
        inputs_embeds_masks: Optional[torch.Tensor] = None,
=======
        intermediate_tensors: Optional[IntermediateTensors],
>>>>>>> 663874e0
    ) -> torch.Tensor:
        hidden_states = self.model(input_ids, positions, kv_caches,
                                   attn_metadata, intermediate_tensors,
                                   inputs_embeds, inputs_embeds_masks)
        return hidden_states

    def compute_logits(
        self,
        hidden_states: torch.Tensor,
        sampling_metadata: SamplingMetadata,
    ) -> Optional[torch.Tensor]:
        logits = self.logits_processor(self.output, hidden_states,
                                       sampling_metadata)
        return logits

    def sample(
        self,
        logits: torch.Tensor,
        sampling_metadata: SamplingMetadata,
    ) -> Optional[SamplerOutput]:
        next_tokens = self.sampler(logits, sampling_metadata)
        return next_tokens

    def load_weights(self, weights: Iterable[Tuple[str, torch.Tensor]]):
        stacked_params_mapping = [
            # (param_name, shard_name, shard_id)
            ("gate_up_proj", "w1", 0),
            ("gate_up_proj", "w3", 1),
        ]
        params_dict = dict(self.named_parameters())
        for name, loaded_weight in weights:
            if "rotary_emb.inv_freq" in name:
                continue
            for (param_name, weight_name, shard_id) in stacked_params_mapping:
                if weight_name not in name:
                    continue
                name = name.replace(weight_name, param_name)
                # Skip loading extra bias for GPTQ models.
                if name.endswith(".bias") and name not in params_dict:
                    continue
                if is_pp_missing_parameter(name, self):
                    continue
                param = params_dict[name]
                weight_loader = param.weight_loader
                weight_loader(param, loaded_weight, shard_id)
                break
            else:
                # Skip loading extra bias for GPTQ models.
                if name.endswith(".bias") and name not in params_dict:
                    continue
                if is_pp_missing_parameter(name, self):
                    continue
                param = params_dict[name]
                weight_loader = getattr(param, "weight_loader",
                                        default_weight_loader)
                weight_loader(param, loaded_weight)<|MERGE_RESOLUTION|>--- conflicted
+++ resolved
@@ -27,12 +27,8 @@
 from vllm.model_executor.sampling_metadata import SamplingMetadata
 from vllm.sequence import IntermediateTensors
 
-<<<<<<< HEAD
+from .interfaces import SupportsPP
 from .utils import (get_inputs_embeds, is_pp_missing_parameter,
-=======
-from .interfaces import SupportsPP
-from .utils import (is_pp_missing_parameter,
->>>>>>> 663874e0
                     make_empty_intermediate_tensors_factory, make_layers)
 
 
@@ -329,14 +325,10 @@
         positions: torch.Tensor,
         kv_caches: List[torch.Tensor],
         attn_metadata: AttentionMetadata,
-<<<<<<< HEAD
-        intermediate_tensors: IntermediateTensors,
+        intermediate_tensors: Optional[IntermediateTensors],
         inputs_embeds: Optional[torch.Tensor] = None,
         inputs_embeds_masks: Optional[torch.Tensor] = None,
-=======
-        intermediate_tensors: Optional[IntermediateTensors],
->>>>>>> 663874e0
-    ) -> torch.Tensor:
+    ) -> Union[torch.Tensor, IntermediateTensors]:
         hidden_states = self.model(input_ids, positions, kv_caches,
                                    attn_metadata, intermediate_tensors,
                                    inputs_embeds, inputs_embeds_masks)
