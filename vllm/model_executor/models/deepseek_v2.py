# coding=utf-8
# Adapted from
# https://github.com/huggingface/transformers/blob/v4.28.0/src/transformers/models/llama/modeling_llama.py
# Copyright 2023 The vLLM team.
# Copyright 2023 DeepSeek-AI and the HuggingFace Inc. team. All rights reserved.
#
# This code is based on EleutherAI's GPT-NeoX library and the GPT-NeoX
# and OPT implementations in this library. It has been modified from its
# original forms to accommodate minor architectural differences compared
# to GPT-NeoX and OPT used by the Meta AI team that trained the model.
#
# Licensed under the Apache License, Version 2.0 (the "License");
# you may not use this file except in compliance with the License.
# You may obtain a copy of the License at
#
#     http://www.apache.org/licenses/LICENSE-2.0
#
# Unless required by applicable law or agreed to in writing, software
# distributed under the License is distributed on an "AS IS" BASIS,
# WITHOUT WARRANTIES OR CONDITIONS OF ANY KIND, either express or implied.
# See the License for the specific language governing permissions and
# limitations under the License.
"""Inference-only DeepseekV2 model."""
from typing import Any, Dict, Iterable, List, Optional, Tuple, Union

import torch
from torch import nn
from transformers import PretrainedConfig

from vllm.attention import Attention, AttentionMetadata
from vllm.config import CacheConfig
from vllm.distributed import (get_pp_group,
                              get_tensor_model_parallel_world_size,
                              tensor_model_parallel_all_reduce)
from vllm.model_executor.layers.activation import SiluAndMul
from vllm.model_executor.layers.fused_moe import FusedMoE
from vllm.model_executor.layers.layernorm import RMSNorm
from vllm.model_executor.layers.linear import (ColumnParallelLinear,
                                               MergedColumnParallelLinear,
                                               ReplicatedLinear,
                                               RowParallelLinear)
from vllm.model_executor.layers.logits_processor import LogitsProcessor
from vllm.model_executor.layers.quantization import QuantizationConfig
from vllm.model_executor.layers.rotary_embedding import get_rope
from vllm.model_executor.layers.sampler import Sampler, SamplerOutput
from vllm.model_executor.layers.vocab_parallel_embedding import (
    ParallelLMHead, VocabParallelEmbedding)
from vllm.model_executor.model_loader.weight_utils import default_weight_loader
from vllm.model_executor.sampling_metadata import SamplingMetadata
from vllm.sequence import IntermediateTensors

<<<<<<< HEAD
from .utils import (PPMissingLayer, is_pp_missing_parameter,
                    make_empty_intermediate_tensors_factory, make_layers)
=======
from .interfaces import SupportsPP
from .utils import PPMissingLayer, is_pp_missing_parameter, make_layers
>>>>>>> 1e010c79


class DeepseekV2MLP(nn.Module):

    def __init__(
        self,
        hidden_size: int,
        intermediate_size: int,
        hidden_act: str,
        quant_config: Optional[QuantizationConfig] = None,
        reduce_results: bool = True,
        prefix: str = "",
    ) -> None:
        super().__init__()
        self.gate_up_proj = MergedColumnParallelLinear(
            hidden_size, [intermediate_size] * 2,
            bias=False,
            quant_config=quant_config,
            prefix=f"{prefix}.gate_up_proj")
        self.down_proj = RowParallelLinear(intermediate_size,
                                           hidden_size,
                                           bias=False,
                                           quant_config=quant_config,
                                           reduce_results=reduce_results,
                                           prefix=f"{prefix}.down_proj")
        if hidden_act != "silu":
            raise ValueError(f"Unsupported activation: {hidden_act}. "
                             "Only silu is supported for now.")
        self.act_fn = SiluAndMul()

    def forward(self, x):
        gate_up, _ = self.gate_up_proj(x)
        x = self.act_fn(gate_up)
        x, _ = self.down_proj(x)
        return x


class DeepseekV2MoE(nn.Module):

    def __init__(
        self,
        config: PretrainedConfig,
        quant_config: Optional[QuantizationConfig] = None,
        prefix: str = "",
    ):
        super().__init__()
        self.tp_size = get_tensor_model_parallel_world_size()
        self.routed_scaling_factor = config.routed_scaling_factor
        self.n_shared_experts = config.n_shared_experts
        self.routed_scaling_factor = config.routed_scaling_factor
        if self.tp_size > config.n_routed_experts:
            raise ValueError(
                f"Tensor parallel size {self.tp_size} is greater than "
                f"the number of experts {config.n_routed_experts}.")

        if config.hidden_act != "silu":
            raise ValueError(f"Unsupported activation: {config.hidden_act}. "
                             "Only silu is supported for now.")

        self.experts = FusedMoE(num_experts=config.n_routed_experts,
                                top_k=config.num_experts_per_tok,
                                hidden_size=config.hidden_size,
                                intermediate_size=config.moe_intermediate_size,
                                reduce_results=False,
                                renormalize=config.norm_topk_prob,
                                quant_config=quant_config,
                                use_grouped_topk=True,
                                num_expert_group=config.n_group,
                                topk_group=config.topk_group,
                                prefix=f"{prefix}.experts")

        self.gate = ReplicatedLinear(config.hidden_size,
                                     config.n_routed_experts,
                                     bias=False,
                                     quant_config=None,
                                     prefix=f"{prefix}.gate")
        if config.n_shared_experts is not None:
            intermediate_size = (config.moe_intermediate_size *
                                 config.n_shared_experts)
            self.shared_experts = DeepseekV2MLP(
                hidden_size=config.hidden_size,
                intermediate_size=intermediate_size,
                hidden_act=config.hidden_act,
                quant_config=quant_config,
                reduce_results=False,
            )

    def forward(self, hidden_states: torch.Tensor) -> torch.Tensor:
        num_tokens, hidden_dim = hidden_states.shape
        hidden_states = hidden_states.view(-1, hidden_dim)
        if self.n_shared_experts is not None:
            shared_output = self.shared_experts(hidden_states)
        # router_logits: (num_tokens, n_experts)
        router_logits, _ = self.gate(hidden_states)
        final_hidden_states = self.experts(
            hidden_states=hidden_states,
            router_logits=router_logits) * self.routed_scaling_factor
        if shared_output is not None:
            final_hidden_states = final_hidden_states + shared_output
        if self.tp_size > 1:
            final_hidden_states = tensor_model_parallel_all_reduce(
                final_hidden_states)

        return final_hidden_states.view(num_tokens, hidden_dim)


def yarn_get_mscale(scale: float = 1, mscale: float = 1) -> float:
    import math
    if scale <= 1:
        return 1.0
    return 0.1 * mscale * math.log(scale) + 1.0


class DeepseekV2Attention(nn.Module):

    def __init__(
        self,
        config: PretrainedConfig,
        hidden_size: int,
        num_heads: int,
        qk_nope_head_dim: int,
        qk_rope_head_dim: int,
        v_head_dim: int,
        q_lora_rank: int,
        kv_lora_rank: int,
        rope_theta: float = 10000,
        rope_scaling: Optional[Dict[str, Any]] = None,
        max_position_embeddings: int = 8192,
        cache_config: Optional[CacheConfig] = None,
        quant_config: Optional[QuantizationConfig] = None,
        prefix: str = "",
    ) -> None:
        super().__init__()
        self.hidden_size = hidden_size
        self.qk_nope_head_dim = qk_nope_head_dim
        self.qk_rope_head_dim = qk_rope_head_dim
        self.qk_head_dim = qk_nope_head_dim + qk_rope_head_dim
        self.v_head_dim = v_head_dim
        self.q_lora_rank = q_lora_rank
        self.kv_lora_rank = kv_lora_rank
        self.num_heads = num_heads
        tp_size = get_tensor_model_parallel_world_size()
        assert num_heads % tp_size == 0
        self.num_local_heads = num_heads // tp_size
        self.scaling = self.qk_head_dim**-0.5
        self.rope_theta = rope_theta
        self.max_position_embeddings = max_position_embeddings

        if self.q_lora_rank is not None:
            self.q_a_proj = ReplicatedLinear(self.hidden_size,
                                             self.q_lora_rank,
                                             bias=False,
                                             quant_config=quant_config,
                                             prefix=f"{prefix}.q_a_proj")
            self.q_a_layernorm = RMSNorm(self.q_lora_rank,
                                         eps=config.rms_norm_eps)
            self.q_b_proj = ColumnParallelLinear(q_lora_rank,
                                                 self.num_heads *
                                                 self.qk_head_dim,
                                                 bias=False,
                                                 quant_config=quant_config,
                                                 prefix=f"{prefix}.q_b_proj")
        else:
            self.q_proj = ColumnParallelLinear(self.hidden_size,
                                               self.num_heads *
                                               self.qk_head_dim,
                                               bias=False,
                                               quant_config=quant_config,
                                               prefix=f"{prefix}.q_proj")

        self.kv_a_proj_with_mqa = ReplicatedLinear(
            self.hidden_size,
            self.kv_lora_rank + self.qk_rope_head_dim,
            bias=False,
            quant_config=quant_config,
            prefix=f"{prefix}.kv_a_proj_with_mqa")
        self.kv_a_layernorm = RMSNorm(self.kv_lora_rank,
                                      eps=config.rms_norm_eps)
        self.kv_b_proj = ColumnParallelLinear(
            self.kv_lora_rank,
            self.num_heads * (self.qk_nope_head_dim + self.v_head_dim),
            bias=False,
            quant_config=quant_config,
            prefix=f"{prefix}.kv_b_proj")
        # O projection.
        self.o_proj = RowParallelLinear(self.num_heads * self.v_head_dim,
                                        self.hidden_size,
                                        bias=False,
                                        quant_config=quant_config,
                                        prefix=f"{prefix}.o_proj")
        rope_scaling['type'] = 'deepseek_yarn'
        self.rotary_emb = get_rope(qk_rope_head_dim,
                                   rotary_dim=qk_rope_head_dim,
                                   max_position=max_position_embeddings,
                                   base=rope_theta,
                                   rope_scaling=rope_scaling,
                                   is_neox_style=False)

        if rope_scaling:
            mscale_all_dim = rope_scaling.get("mscale_all_dim", False)
            scaling_factor = rope_scaling["factor"]
            mscale = yarn_get_mscale(scaling_factor, float(mscale_all_dim))
            self.scaling = self.scaling * mscale * mscale

        # self.attn = Attention(self.num_heads,
        #                       self.qk_head_dim,
        #                       self.scaling,
        #                       num_kv_heads=self.num_heads)

        # TODO, support head_size 192
        self.attn = Attention(self.num_local_heads,
                              256,
                              self.scaling,
                              num_kv_heads=self.num_local_heads,
                              cache_config=cache_config,
                              quant_config=quant_config)

    def forward(
        self,
        positions: torch.Tensor,
        hidden_states: torch.Tensor,
        kv_cache: torch.Tensor,
        attn_metadata: AttentionMetadata,
    ) -> torch.Tensor:
        if self.q_lora_rank is not None:
            q = self.q_a_proj(hidden_states)[0]
            q = self.q_a_layernorm(q)
            q = self.q_b_proj(q)[0].view(-1, self.num_local_heads,
                                         self.qk_head_dim)
        else:
            q = self.q_proj(hidden_states)[0].view(-1, self.num_local_heads,
                                                   self.qk_head_dim)
        q_nope, q_pe = q.split([self.qk_nope_head_dim, self.qk_rope_head_dim],
                               dim=-1)
        latent_cache = self.kv_a_proj_with_mqa(hidden_states)[0]
        kv_a, _ = latent_cache.split(
            [self.kv_lora_rank, self.qk_rope_head_dim], dim=-1)
        latent_cache = latent_cache.unsqueeze(1)
        kv_a = self.kv_a_layernorm(kv_a.contiguous())
        kv = self.kv_b_proj(kv_a)[0]
        kv = kv.view(-1, self.num_local_heads,
                     self.qk_nope_head_dim + self.v_head_dim)
        k_nope, v = kv.split([self.qk_nope_head_dim, self.v_head_dim], dim=-1)
        k_pe = latent_cache[:, :, self.kv_lora_rank:]
        q_pe, k_pe = self.rotary_emb(positions, q_pe, k_pe)
        q[..., self.qk_nope_head_dim:] = q_pe
        k = torch.empty_like(q)
        k[..., :self.qk_nope_head_dim] = k_nope
        k[..., self.qk_nope_head_dim:] = k_pe
        q = torch.nn.functional.pad(q, [0, 256 - self.qk_head_dim],
                                    value=0).view(-1,
                                                  self.num_local_heads * 256)
        k = torch.nn.functional.pad(k, [0, 256 - self.qk_head_dim],
                                    value=0).view(-1,
                                                  self.num_local_heads * 256)
        v = torch.nn.functional.pad(v, [0, 256 - self.v_head_dim],
                                    value=0).view(-1,
                                                  self.num_local_heads * 256)
        attn_output = self.attn(q, k, v, kv_cache, attn_metadata)
        attn_output = attn_output.view(
            -1, self.num_local_heads, 256)[..., :self.v_head_dim].reshape(
                -1, self.num_local_heads * self.v_head_dim)
        output, _ = self.o_proj(attn_output)
        return output


class DeepseekV2DecoderLayer(nn.Module):

    def __init__(
        self,
        config: PretrainedConfig,
        prefix: str,
        cache_config: Optional[CacheConfig] = None,
        quant_config: Optional[QuantizationConfig] = None,
    ) -> None:
        super().__init__()
        self.hidden_size = config.hidden_size
        rope_theta = getattr(config, "rope_theta", 10000)
        rope_scaling = getattr(config, "rope_scaling", None)
        max_position_embeddings = getattr(config, "max_position_embeddings",
                                          8192)
        # DecoderLayers are created with `make_layers` which passes the prefix
        # with the layer's index.
        layer_idx = int(prefix.split(sep='.')[-1])
        self.self_attn = DeepseekV2Attention(
            config=config,
            hidden_size=self.hidden_size,
            num_heads=config.num_attention_heads,
            qk_nope_head_dim=config.qk_nope_head_dim,
            qk_rope_head_dim=config.qk_rope_head_dim,
            v_head_dim=config.v_head_dim,
            q_lora_rank=config.q_lora_rank
            if hasattr(config, "q_lora_rank") else None,
            kv_lora_rank=config.kv_lora_rank,
            rope_theta=rope_theta,
            rope_scaling=rope_scaling,
            max_position_embeddings=max_position_embeddings,
            cache_config=cache_config,
            quant_config=quant_config,
            prefix=f"{prefix}.self_attn",
        )
        if (config.n_routed_experts is not None
                and layer_idx >= config.first_k_dense_replace
                and layer_idx % config.moe_layer_freq == 0):
            self.mlp = DeepseekV2MoE(
                config=config,
                quant_config=quant_config,
                prefix=f"{prefix}.mlp",
            )
        else:
            self.mlp = DeepseekV2MLP(
                hidden_size=config.hidden_size,
                intermediate_size=config.intermediate_size,
                hidden_act=config.hidden_act,
                quant_config=quant_config,
                prefix=f"{prefix}.mlp",
            )
        self.input_layernorm = RMSNorm(config.hidden_size,
                                       eps=config.rms_norm_eps)
        self.post_attention_layernorm = RMSNorm(config.hidden_size,
                                                eps=config.rms_norm_eps)

    def forward(
        self,
        positions: torch.Tensor,
        hidden_states: torch.Tensor,
        kv_cache: torch.Tensor,
        attn_metadata: AttentionMetadata,
        residual: Optional[torch.Tensor],
    ) -> torch.Tensor:
        # Self Attention
        if residual is None:
            residual = hidden_states
            hidden_states = self.input_layernorm(hidden_states)
        else:
            hidden_states, residual = self.input_layernorm(
                hidden_states, residual)
        hidden_states = self.self_attn(
            positions=positions,
            hidden_states=hidden_states,
            kv_cache=kv_cache,
            attn_metadata=attn_metadata,
        )

        # Fully Connected
        hidden_states, residual = self.post_attention_layernorm(
            hidden_states, residual)
        hidden_states = self.mlp(hidden_states)
        return hidden_states, residual


class DeepseekV2Model(nn.Module):

    fall_back_to_pt_during_load = False

    def __init__(
        self,
        config: PretrainedConfig,
        cache_config: Optional[CacheConfig] = None,
        quant_config: Optional[QuantizationConfig] = None,
        prefix: str = "",
    ) -> None:
        super().__init__()
        self.padding_idx = config.pad_token_id
        self.vocab_size = config.vocab_size

        if get_pp_group().is_first_rank:
            self.embed_tokens = VocabParallelEmbedding(
                config.vocab_size,
                config.hidden_size,
            )
        else:
            self.embed_tokens = PPMissingLayer()

        self.start_layer, self.end_layer, self.layers = make_layers(
            config.num_hidden_layers,
            lambda prefix: DeepseekV2DecoderLayer(
                config,
                prefix,
                cache_config=cache_config,
                quant_config=quant_config,
            ),
            prefix=f"{prefix}.layers")

        if get_pp_group().is_last_rank:
            self.norm = RMSNorm(config.hidden_size, eps=config.rms_norm_eps)
        else:
            self.norm = PPMissingLayer()
        self.make_empty_intermediate_tensors = (
            make_empty_intermediate_tensors_factory(
                ["hidden_states", "residual"], config.hidden_size))

    def forward(
        self,
        input_ids: torch.Tensor,
        positions: torch.Tensor,
        kv_caches: List[torch.Tensor],
        attn_metadata: AttentionMetadata,
        intermediate_tensors: Optional[IntermediateTensors],
    ) -> Union[torch.Tensor, IntermediateTensors]:
        if get_pp_group().is_first_rank:
            hidden_states = self.embed_tokens(input_ids)
            residual = None
        else:
            assert intermediate_tensors is not None
            hidden_states = intermediate_tensors["hidden_states"]
            residual = intermediate_tensors["residual"]

        for i in range(self.start_layer, self.end_layer):
            layer = self.layers[i]
            hidden_states, residual = layer(positions, hidden_states,
                                            kv_caches[i - self.start_layer],
                                            attn_metadata, residual)

        if not get_pp_group().is_last_rank:
            return IntermediateTensors({
                "hidden_states": hidden_states,
                "residual": residual
            })

        hidden_states, _ = self.norm(hidden_states, residual)
        return hidden_states


class DeepseekV2ForCausalLM(nn.Module, SupportsPP):

    def __init__(
        self,
        config: PretrainedConfig,
        cache_config: Optional[CacheConfig] = None,
        quant_config: Optional[QuantizationConfig] = None,
    ) -> None:
        super().__init__()
        self.config = config
        self.quant_config = quant_config
        self.model = DeepseekV2Model(config,
                                     cache_config,
                                     quant_config,
                                     prefix="model")
        self.lm_head = ParallelLMHead(config.vocab_size,
                                      config.hidden_size,
                                      quant_config=quant_config)
        self.logits_processor = LogitsProcessor(config.vocab_size)
        self.sampler = Sampler()
        self.make_empty_intermediate_tensors = (
            self.model.make_empty_intermediate_tensors)

    def forward(
        self,
        input_ids: torch.Tensor,
        positions: torch.Tensor,
        kv_caches: List[torch.Tensor],
        attn_metadata: AttentionMetadata,
        intermediate_tensors: Optional[IntermediateTensors] = None,
    ) -> Union[torch.Tensor, IntermediateTensors]:
        hidden_states = self.model(input_ids, positions, kv_caches,
                                   attn_metadata, intermediate_tensors)
        return hidden_states

    def compute_logits(
        self,
        hidden_states: torch.Tensor,
        sampling_metadata: SamplingMetadata,
    ) -> Optional[torch.Tensor]:
        logits = self.logits_processor(self.lm_head, hidden_states,
                                       sampling_metadata)
        return logits

    def sample(
        self,
        logits: Optional[torch.Tensor],
        sampling_metadata: SamplingMetadata,
    ) -> Optional[SamplerOutput]:
        next_tokens = self.sampler(logits, sampling_metadata)
        return next_tokens

    def make_empty_intermediate_tensors(
            self, batch_size: int, dtype: torch.dtype,
            device: torch.device) -> IntermediateTensors:
        return IntermediateTensors({
            "hidden_states":
            torch.zeros((batch_size, self.config.hidden_size),
                        dtype=dtype,
                        device=device),
            "residual":
            torch.zeros((batch_size, self.config.hidden_size),
                        dtype=dtype,
                        device=device),
        })

    def load_weights(self, weights: Iterable[Tuple[str, torch.Tensor]]):
        stacked_params_mapping = [
            # (param_name, shard_name, shard_id)
            ("gate_up_proj", "gate_proj", 0),
            ("gate_up_proj", "up_proj", 1),
        ]

        # Params for weights, fp8 weight scales, fp8 activation scales
        # (param_name, weight_name, expert_id, shard_id)
        expert_params_mapping = FusedMoE.make_expert_params_mapping(
            ckpt_gate_proj_name="gate_proj",
            ckpt_down_proj_name="down_proj",
            ckpt_up_proj_name="up_proj",
            num_experts=self.config.n_routed_experts)

        params_dict = dict(self.named_parameters())
        for name, loaded_weight in weights:
            if "rotary_emb.inv_freq" in name:
                continue
            for (param_name, weight_name, shard_id) in stacked_params_mapping:
                # Skip non-stacked layers and experts (experts handled below).
                if weight_name not in name:
                    continue
                # We have mlp.experts[0].gate_proj in the checkpoint.
                # Since we handle the experts below in expert_params_mapping,
                # we need to skip here BEFORE we update the name, otherwise
                # name will be updated to mlp.experts[0].gate_up_proj, which
                # will then be updated below in expert_params_mapping
                # for mlp.experts[0].gate_gate_up_proj, which breaks load.
                if (("mlp.experts." in name) and name not in params_dict):
                    continue
                name = name.replace(weight_name, param_name)
                # Skip loading extra bias for GPTQ models.
                if name.endswith(".bias") and name not in params_dict:
                    continue

                if is_pp_missing_parameter(name, self):
                    continue

                param = params_dict[name]
                weight_loader = param.weight_loader
                weight_loader(param, loaded_weight, shard_id)
                break
            else:
                for mapping in expert_params_mapping:
                    param_name, weight_name, expert_id, shard_id = mapping
                    if weight_name not in name:
                        continue
                    name = name.replace(weight_name, param_name)

                    if is_pp_missing_parameter(name, self):
                        continue

                    param = params_dict[name]
                    weight_loader = param.weight_loader
                    weight_loader(param,
                                  loaded_weight,
                                  name,
                                  shard_id=shard_id,
                                  expert_id=expert_id)
                    break
                else:
                    # Skip loading extra bias for GPTQ models.
                    if name.endswith(".bias") and name not in params_dict:
                        continue

                    if is_pp_missing_parameter(name, self):
                        continue

                    param = params_dict[name]
                    weight_loader = getattr(param, "weight_loader",
                                            default_weight_loader)
                    weight_loader(param, loaded_weight)<|MERGE_RESOLUTION|>--- conflicted
+++ resolved
@@ -49,13 +49,9 @@
 from vllm.model_executor.sampling_metadata import SamplingMetadata
 from vllm.sequence import IntermediateTensors
 
-<<<<<<< HEAD
+from .interfaces import SupportsPP
 from .utils import (PPMissingLayer, is_pp_missing_parameter,
                     make_empty_intermediate_tensors_factory, make_layers)
-=======
-from .interfaces import SupportsPP
-from .utils import PPMissingLayer, is_pp_missing_parameter, make_layers
->>>>>>> 1e010c79
 
 
 class DeepseekV2MLP(nn.Module):
