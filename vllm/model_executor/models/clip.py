--- conflicted
+++ resolved
@@ -106,11 +106,7 @@
 def input_processor_for_clip(
     model_config: ModelConfig,
     hf_config: CLIPVisionConfig,
-<<<<<<< HEAD
-    llm_inputs: DecoderOnlyInputs,
-=======
     inputs: DecoderOnlyInputs,
->>>>>>> 59230ef3
     *,
     image_token_id: int,
     image_feature_size_override: Optional[Union[int, List[int]]] = None,
