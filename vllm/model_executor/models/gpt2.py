# coding=utf-8
# Adapted from
# https://github.com/huggingface/transformers/blob/v4.28.0/src/transformers/models/gpt2/modeling_gpt2.py
# Copyright 2023 The vLLM team.
# Copyright 2018 The OpenAI Team Authors and HuggingFace Inc. team.
# Copyright (c) 2018, NVIDIA CORPORATION.  All rights reserved.
#
# Licensed under the Apache License, Version 2.0 (the "License");
# you may not use this file except in compliance with the License.
# You may obtain a copy of the License at
#
#     http://www.apache.org/licenses/LICENSE-2.0
#
# Unless required by applicable law or agreed to in writing, software
# distributed under the License is distributed on an "AS IS" BASIS,
# WITHOUT WARRANTIES OR CONDITIONS OF ANY KIND, either express or implied.
# See the License for the specific language governing permissions and
# limitations under the License.
"""Inference-only GPT-2 model compatible with HuggingFace weights.

The input of the model is flattened to a 1D tensor of tokens. The model uses
InputMetadata to extract the original 2D shape of the input.
"""
from typing import List, Optional, Tuple

import torch
from torch import nn
from transformers import GPT2Config

from vllm.model_executor.input_metadata import InputMetadata
from vllm.model_executor.layers.activation import get_act_fn
from vllm.model_executor.layers.attention import PagedAttention
from vllm.model_executor.layers.sampler import Sampler
from vllm.model_executor.weight_utils import (
    convert_pyslice_to_tensor, hf_model_weights_iterator,
    load_padded_tensor_parallel_vocab, load_tensor_parallel_weights)
from vllm.model_executor.parallel_utils.parallel_state import (
    get_tensor_model_parallel_rank, get_tensor_model_parallel_world_size)
from vllm.model_executor.parallel_utils.tensor_parallel import (
    VocabParallelEmbedding, ColumnParallelLinear, RowParallelLinear)
from vllm.sequence import SamplerOutput

KVCache = Tuple[torch.Tensor, torch.Tensor]


class GPT2Attention(nn.Module):

    def __init__(self, config: GPT2Config):
        super().__init__()
        self.hidden_size = config.hidden_size
        total_num_heads = config.num_attention_heads
        tensor_model_parallel_world_size = (
            get_tensor_model_parallel_world_size())
        assert total_num_heads % tensor_model_parallel_world_size == 0
        self.num_heads = total_num_heads // tensor_model_parallel_world_size
        self.head_dim = self.hidden_size // total_num_heads
        self.scale = self.head_dim**-0.5

        self.c_attn = ColumnParallelLinear(self.hidden_size,
                                           3 * self.hidden_size,
                                           bias=True,
                                           gather_output=False,
                                           perform_initialization=False)
        self.c_proj = RowParallelLinear(self.hidden_size,
                                        self.hidden_size,
                                        bias=True,
                                        input_is_parallel=True,
                                        perform_initialization=False)
        self.attn = PagedAttention(self.num_heads,
                                   self.head_dim,
                                   scale=self.scale)

    def forward(
        self,
        hidden_states: torch.Tensor,
        kv_cache: KVCache,
        input_metadata: InputMetadata,
        cache_event: Optional[torch.cuda.Event],
    ) -> torch.Tensor:
        qkv, _ = self.c_attn(hidden_states)
        q, k, v = qkv.chunk(chunks=3, dim=-1)
        key_cache, value_cache = kv_cache
        attn_output = self.attn(q, k, v, key_cache, value_cache,
                                input_metadata, cache_event)
        attn_output, _ = self.c_proj(attn_output)
        return attn_output


class GPT2MLP(nn.Module):

    def __init__(
        self,
        intermediate_size: int,
        config: GPT2Config,
    ):
        super().__init__()
        hidden_size = config.hidden_size
        self.c_fc = ColumnParallelLinear(hidden_size,
                                         intermediate_size,
                                         bias=True,
                                         gather_output=False,
                                         perform_initialization=False)
        self.c_proj = RowParallelLinear(intermediate_size,
                                        hidden_size,
                                        bias=True,
                                        input_is_parallel=True,
                                        perform_initialization=False)
        self.act = get_act_fn(config.activation_function)

    def forward(self, hidden_states: torch.Tensor) -> torch.Tensor:
        hidden_states, _ = self.c_fc(hidden_states)
        hidden_states = self.act(hidden_states)
        hidden_states, _ = self.c_proj(hidden_states)
        return hidden_states


class GPT2Block(nn.Module):

    def __init__(self, config: GPT2Config):
        super().__init__()
        hidden_size = config.hidden_size
        inner_dim = (config.n_inner if config.n_inner is not None else 4 *
                     hidden_size)

        self.ln_1 = nn.LayerNorm(hidden_size, eps=config.layer_norm_epsilon)
        self.attn = GPT2Attention(config)
        self.ln_2 = nn.LayerNorm(hidden_size, eps=config.layer_norm_epsilon)
        self.mlp = GPT2MLP(inner_dim, config)

    def forward(
        self,
        hidden_states: torch.Tensor,
        kv_cache: KVCache,
        input_metadata: InputMetadata,
        cache_event: Optional[torch.cuda.Event],
    ) -> torch.Tensor:
        residual = hidden_states
        hidden_states = self.ln_1(hidden_states)
        attn_output = self.attn(
            hidden_states=hidden_states,
            kv_cache=kv_cache,
            input_metadata=input_metadata,
            cache_event=cache_event,
        )
        # residual connection
        hidden_states = attn_output + residual

        residual = hidden_states
        hidden_states = self.ln_2(hidden_states)
        feed_forward_hidden_states = self.mlp(hidden_states)
        # residual connection
        hidden_states = residual + feed_forward_hidden_states
        return hidden_states


class GPT2Model(nn.Module):

    def __init__(self, config: GPT2Config):
        super().__init__()
        self.config = config
        assert not config.add_cross_attention
        assert not config.scale_attn_by_inverse_layer_idx
        assert not config.reorder_and_upcast_attn
        self.embed_dim = config.hidden_size

        # Optimization: While the vocab size of GPT-2 is 50257, we extend it
        # to 50304 in order to make it divisible by 64.
        # This improves performance since GPUs are faster if the dimension
        # is divisible by 64. In addition, it allows us to shard the embedding
        # layer across 2, 4, 8, or more GPUs.
        vocab_size = ((config.vocab_size + 63) // 64) * 64
        self.wte = VocabParallelEmbedding(vocab_size, self.embed_dim)
        self.wpe = nn.Embedding(config.max_position_embeddings, self.embed_dim)
        self.h = nn.ModuleList(
            [GPT2Block(config) for _ in range(config.num_hidden_layers)])
        self.ln_f = nn.LayerNorm(self.embed_dim, eps=config.layer_norm_epsilon)

    def forward(
        self,
        input_ids: torch.Tensor,
        position_ids: torch.Tensor,
        kv_caches: List[KVCache],
        input_metadata: InputMetadata,
        cache_events: Optional[List[torch.cuda.Event]],
    ) -> torch.Tensor:
        inputs_embeds = self.wte(input_ids)
        position_embeds = self.wpe(position_ids)
        hidden_states = inputs_embeds + position_embeds

        for i in range(len(self.h)):
            if cache_events is None:
                cache_event = None
            else:
                cache_event = cache_events[i]
            layer = self.h[i]
            hidden_states = layer(hidden_states, kv_caches[i], input_metadata,
                                  cache_event)

        hidden_states = self.ln_f(hidden_states)
        return hidden_states


class GPT2LMHeadModel(nn.Module):

    def __init__(self, config: GPT2Config):
        super().__init__()
        self.config = config
        self.transformer = GPT2Model(config)
        # TODO(zhuohan): create a new weight after implementing pipeline
        #                parallelism
        self.lm_head_weight = self.transformer.wte.weight
        self.sampler = Sampler(config.vocab_size)

    def forward(
        self,
        input_ids: torch.Tensor,
        positions: torch.Tensor,
        kv_caches: List[KVCache],
        input_metadata: InputMetadata,
        cache_events: Optional[List[torch.cuda.Event]],
    ) -> SamplerOutput:
        hidden_states = self.transformer(input_ids, positions, kv_caches,
                                         input_metadata, cache_events)
        next_tokens = self.sampler(self.lm_head_weight, hidden_states,
                                   input_metadata)
        return next_tokens

    _column_parallel_weights = ["c_fc.weight", "c_fc.bias"]
    _row_parallel_weights = ["c_proj.weight"]

    def load_weights(self,
                     model_name_or_path: str,
                     cache_dir: Optional[str] = None,
                     load_format: str = "auto"):
        tensor_model_parallel_world_size = (
            get_tensor_model_parallel_world_size())
        tensor_model_parallel_rank = get_tensor_model_parallel_rank()
        state_dict = self.state_dict()

<<<<<<< HEAD
        for name, loaded_weight, _, _ in hf_model_weights_iterator(
                model_name_or_path, cache_dir, use_np_cache):
=======
        for name, loaded_weight in hf_model_weights_iterator(
                model_name_or_path, cache_dir, load_format):
>>>>>>> 0bb1e885
            if "lm_head.weight" in name:
                # GPT-2 ties the weights of the embedding layer and the final
                # linear layer.
                continue
            if ".attn.bias" in name or ".attn.masked_bias" in name:
                # Skip attention mask.
                # NOTE: "c_attn.bias" should not be skipped.
                continue

            if not name.startswith("transformer."):
                name = "transformer." + name

            loaded_weight = convert_pyslice_to_tensor(loaded_weight)

            # The HF's GPT-2 implementation uses Conv1D instead of Linear.
            # Because of this, we need to transpose the weights.
            for conv1d_weight_name in ["c_attn", "c_proj", "c_fc"]:
                if conv1d_weight_name not in name:
                    continue
                if not name.endswith(".weight"):
                    continue
                loaded_weight = loaded_weight.t()
            param = state_dict[name]

            if name == "transformer.wte.weight":
                load_padded_tensor_parallel_vocab(param, loaded_weight,
                                                  tensor_model_parallel_rank)
                continue

            # For the fused QKV linear layer, manually shard the weights.
            if "c_attn" in name:
                # GPT-2's fused QKV has the shape of
                # [3 * num_heads * head_size, hidden_size].
                # When tensor parallelism is used, we shard the weights along
                # the head dimension.
                total_num_heads = self.config.num_attention_heads
                hidden_size = self.config.hidden_size
                head_size = hidden_size // total_num_heads
                num_heads = total_num_heads // tensor_model_parallel_world_size
                head_start = tensor_model_parallel_rank * num_heads
                head_end = (tensor_model_parallel_rank + 1) * num_heads

                if name.endswith(".weight"):
                    loaded_weight = loaded_weight.view(3, total_num_heads,
                                                       head_size, hidden_size)
                    loaded_weight = loaded_weight[:, head_start:head_end, :, :]
                    loaded_weight = loaded_weight.reshape(-1, hidden_size)
                elif name.endswith(".bias"):
                    loaded_weight = loaded_weight.view(3, total_num_heads,
                                                       head_size)
                    loaded_weight = loaded_weight[:, head_start:head_end, :]
                    loaded_weight = loaded_weight.reshape(-1)
                else:
                    raise ValueError(f"Unexpected parameter name {name}")
            load_tensor_parallel_weights(param, loaded_weight, name,
                                         self._column_parallel_weights,
                                         self._row_parallel_weights,
                                         tensor_model_parallel_rank)<|MERGE_RESOLUTION|>--- conflicted
+++ resolved
@@ -237,13 +237,8 @@
         tensor_model_parallel_rank = get_tensor_model_parallel_rank()
         state_dict = self.state_dict()
 
-<<<<<<< HEAD
         for name, loaded_weight, _, _ in hf_model_weights_iterator(
-                model_name_or_path, cache_dir, use_np_cache):
-=======
-        for name, loaded_weight in hf_model_weights_iterator(
                 model_name_or_path, cache_dir, load_format):
->>>>>>> 0bb1e885
             if "lm_head.weight" in name:
                 # GPT-2 ties the weights of the embedding layer and the final
                 # linear layer.
