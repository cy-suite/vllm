# coding=utf-8
# Adapted from
# https://github.com/huggingface/transformers/blob/v4.28.0/src/transformers/models/gpt2/modeling_gpt2.py
# Copyright 2023 The vLLM team.
# Copyright 2018 The OpenAI Team Authors and HuggingFace Inc. team.
# Copyright (c) 2018, NVIDIA CORPORATION.  All rights reserved.
#
# Licensed under the Apache License, Version 2.0 (the "License");
# you may not use this file except in compliance with the License.
# You may obtain a copy of the License at
#
#     http://www.apache.org/licenses/LICENSE-2.0
#
# Unless required by applicable law or agreed to in writing, software
# distributed under the License is distributed on an "AS IS" BASIS,
# WITHOUT WARRANTIES OR CONDITIONS OF ANY KIND, either express or implied.
# See the License for the specific language governing permissions and
# limitations under the License.
"""Inference-only GPT-2 model compatible with HuggingFace weights."""
from typing import Iterable, List, Optional, Tuple, Union

import torch
from torch import nn
from transformers import GPT2Config

from vllm.attention import Attention, AttentionMetadata
from vllm.config import CacheConfig
from vllm.distributed.parallel_state import (
    get_pp_group, get_tensor_model_parallel_world_size)
from vllm.model_executor.layers.activation import get_act_fn
from vllm.model_executor.layers.linear import (ColumnParallelLinear,
                                               QKVParallelLinear,
                                               RowParallelLinear)
from vllm.model_executor.layers.logits_processor import LogitsProcessor
from vllm.model_executor.layers.quantization import QuantizationConfig
from vllm.model_executor.layers.sampler import Sampler, SamplerOutput
from vllm.model_executor.layers.vocab_parallel_embedding import (
    ParallelLMHead, VocabParallelEmbedding)
from vllm.model_executor.model_loader.weight_utils import default_weight_loader
from vllm.model_executor.sampling_metadata import SamplingMetadata
from vllm.sequence import IntermediateTensors

<<<<<<< HEAD
from .utils import (is_pp_missing_parameter,
                    make_empty_intermediate_tensors_factory, make_layers)
=======
from .interfaces import SupportsPP
from .utils import is_pp_missing_parameter, make_layers
>>>>>>> 1e010c79


class GPT2Attention(nn.Module):

    def __init__(
        self,
        config: GPT2Config,
        cache_config: Optional[CacheConfig] = None,
        quant_config: Optional[QuantizationConfig] = None,
        prefix: str = "",
    ):
        super().__init__()
        self.hidden_size = config.hidden_size
        total_num_heads = config.num_attention_heads
        tensor_model_parallel_world_size = (
            get_tensor_model_parallel_world_size())
        assert total_num_heads % tensor_model_parallel_world_size == 0
        self.num_heads = total_num_heads // tensor_model_parallel_world_size
        self.head_dim = self.hidden_size // total_num_heads
        self.scale = self.head_dim**-0.5

        self.c_attn = QKVParallelLinear(
            self.hidden_size,
            self.head_dim,
            total_num_heads,
            bias=True,
            quant_config=quant_config,
            prefix=f"{prefix}.c_attn",
        )
        self.c_proj = RowParallelLinear(
            self.hidden_size,
            self.hidden_size,
            bias=True,
            quant_config=quant_config,
            prefix=f"{prefix}.c_proj",
        )
        self.attn = Attention(self.num_heads,
                              self.head_dim,
                              scale=self.scale,
                              cache_config=cache_config,
                              quant_config=quant_config)

    def forward(
        self,
        hidden_states: torch.Tensor,
        kv_cache: torch.Tensor,
        attn_metadata: AttentionMetadata,
    ) -> torch.Tensor:
        qkv, _ = self.c_attn(hidden_states)
        q, k, v = qkv.chunk(chunks=3, dim=-1)
        attn_output = self.attn(q, k, v, kv_cache, attn_metadata)
        attn_output, _ = self.c_proj(attn_output)
        return attn_output


class GPT2MLP(nn.Module):

    def __init__(
        self,
        intermediate_size: int,
        config: GPT2Config,
        quant_config: Optional[QuantizationConfig] = None,
        prefix: str = "",
    ):
        super().__init__()
        hidden_size = config.hidden_size
        self.c_fc = ColumnParallelLinear(
            hidden_size,
            intermediate_size,
            bias=True,
            quant_config=quant_config,
            prefix=f"{prefix}.c_fc",
        )
        self.c_proj = RowParallelLinear(
            intermediate_size,
            hidden_size,
            bias=True,
            quant_config=quant_config,
            prefix=f"{prefix}.c_proj",
        )
        self.act = get_act_fn(config.activation_function, quant_config,
                              intermediate_size)

    def forward(self, hidden_states: torch.Tensor) -> torch.Tensor:
        hidden_states, _ = self.c_fc(hidden_states)
        hidden_states = self.act(hidden_states)
        hidden_states, _ = self.c_proj(hidden_states)
        return hidden_states


class GPT2Block(nn.Module):

    def __init__(
        self,
        config: GPT2Config,
        cache_config: Optional[CacheConfig] = None,
        quant_config: Optional[QuantizationConfig] = None,
        prefix: str = "",
    ):
        super().__init__()
        hidden_size = config.hidden_size
        inner_dim = (config.n_inner if config.n_inner is not None else 4 *
                     hidden_size)

        self.ln_1 = nn.LayerNorm(hidden_size, eps=config.layer_norm_epsilon)
        self.attn = GPT2Attention(config,
                                  cache_config,
                                  quant_config,
                                  prefix=f"{prefix}.attn")
        self.ln_2 = nn.LayerNorm(hidden_size, eps=config.layer_norm_epsilon)
        self.mlp = GPT2MLP(inner_dim,
                           config,
                           quant_config,
                           prefix=f"{prefix}.mlp")

    def forward(
        self,
        hidden_states: torch.Tensor,
        kv_cache: torch.Tensor,
        attn_metadata: AttentionMetadata,
    ) -> torch.Tensor:
        residual = hidden_states
        hidden_states = self.ln_1(hidden_states)
        attn_output = self.attn(
            hidden_states=hidden_states,
            kv_cache=kv_cache,
            attn_metadata=attn_metadata,
        )
        # residual connection
        hidden_states = attn_output + residual

        residual = hidden_states
        hidden_states = self.ln_2(hidden_states)
        feed_forward_hidden_states = self.mlp(hidden_states)
        # residual connection
        hidden_states = residual + feed_forward_hidden_states
        return hidden_states


class GPT2Model(nn.Module):

    def __init__(
        self,
        config: GPT2Config,
        cache_config: Optional[CacheConfig] = None,
        quant_config: Optional[QuantizationConfig] = None,
        prefix: str = "",
    ):
        super().__init__()
        self.config = config
        assert not config.add_cross_attention
        assert not config.scale_attn_by_inverse_layer_idx
        assert not config.reorder_and_upcast_attn
        self.embed_dim = config.hidden_size
        self.wte = VocabParallelEmbedding(config.vocab_size, self.embed_dim)
        self.wpe = nn.Embedding(config.max_position_embeddings, self.embed_dim)
        self.start_layer, self.end_layer, self.h = make_layers(
            config.num_hidden_layers,
            lambda prefix: GPT2Block(
                config, cache_config, quant_config, prefix=prefix),
            prefix=f"{prefix}.h")
        self.ln_f = nn.LayerNorm(self.embed_dim, eps=config.layer_norm_epsilon)
        self.make_empty_intermediate_tensors = (
            make_empty_intermediate_tensors_factory(["hidden_states"],
                                                    config.n_embd))

    def forward(
        self,
        input_ids: torch.Tensor,
        position_ids: torch.Tensor,
        kv_caches: List[torch.Tensor],
        attn_metadata: AttentionMetadata,
        intermediate_tensors: Optional[IntermediateTensors],
    ) -> Union[torch.Tensor, IntermediateTensors]:
        if get_pp_group().is_first_rank:
            inputs_embeds = self.wte(input_ids)
            position_embeds = self.wpe(position_ids)
            hidden_states = inputs_embeds + position_embeds
        else:
            assert intermediate_tensors is not None
            hidden_states = intermediate_tensors["hidden_states"]

        for i in range(self.start_layer, self.end_layer):
            layer = self.h[i]
            hidden_states = layer(hidden_states,
                                  kv_caches[i - self.start_layer],
                                  attn_metadata)

        if not get_pp_group().is_last_rank:
            return IntermediateTensors({"hidden_states": hidden_states})

        hidden_states = self.ln_f(hidden_states)
        return hidden_states


class GPT2LMHeadModel(nn.Module, SupportsPP):

    def __init__(
        self,
        config: GPT2Config,
        cache_config: Optional[CacheConfig] = None,
        quant_config: Optional[QuantizationConfig] = None,
    ):
        super().__init__()
        self.config = config
        self.quant_config = quant_config
        self.transformer = GPT2Model(config,
                                     cache_config,
                                     quant_config,
                                     prefix="transformer")
        if self.config.tie_word_embeddings:
            self.lm_head = self.transformer.wte
        else:
            self.lm_head = ParallelLMHead(self.config.vocab_size,
                                          self.config.hidden_size)
        self.logits_processor = LogitsProcessor(config.vocab_size)
        self.sampler = Sampler()
        self.make_empty_intermediate_tensors = (
            self.transformer.make_empty_intermediate_tensors)

    def forward(
        self,
        input_ids: torch.Tensor,
        positions: torch.Tensor,
        kv_caches: List[torch.Tensor],
        attn_metadata: AttentionMetadata,
        intermediate_tensors: Optional[IntermediateTensors] = None,
    ) -> Union[torch.Tensor, IntermediateTensors]:
        hidden_states = self.transformer(input_ids, positions, kv_caches,
                                         attn_metadata, intermediate_tensors)
        return hidden_states

    def compute_logits(
        self,
        hidden_states: torch.Tensor,
        sampling_metadata: SamplingMetadata,
    ) -> Optional[torch.Tensor]:
        logits = self.logits_processor(self.lm_head, hidden_states,
                                       sampling_metadata)
        return logits

    def sample(
        self,
        logits: torch.Tensor,
        sampling_metadata: SamplingMetadata,
    ) -> Optional[SamplerOutput]:
        next_tokens = self.sampler(logits, sampling_metadata)
        return next_tokens

    def load_weights(self, weights: Iterable[Tuple[str, torch.Tensor]]):
        params_dict = dict(self.named_parameters(remove_duplicate=False))
        for name, loaded_weight in weights:
            if "lm_head.weight" in name:
                # GPT-2 ties the weights of the embedding layer and the final
                # linear layer.
                continue
            if ".attn.bias" in name or ".attn.masked_bias" in name:
                # Skip attention mask.
                # NOTE: "c_attn.bias" should not be skipped.
                continue
            if not name.startswith("transformer."):
                name = "transformer." + name

            if is_pp_missing_parameter(name, self):
                continue

            param = params_dict[name]
            # The HF's GPT-2 implementation uses Conv1D instead of Linear.
            # Because of this, we need to transpose the weights.
            # Note(zhuohan): the logic below might break quantized models.
            for conv1d_weight_name in ["c_attn", "c_proj", "c_fc"]:
                if conv1d_weight_name not in name:
                    continue
                if not name.endswith(".weight"):
                    continue
                loaded_weight = loaded_weight.t()
            weight_loader = getattr(param, "weight_loader",
                                    default_weight_loader)
            weight_loader(param, loaded_weight)<|MERGE_RESOLUTION|>--- conflicted
+++ resolved
@@ -40,13 +40,9 @@
 from vllm.model_executor.sampling_metadata import SamplingMetadata
 from vllm.sequence import IntermediateTensors
 
-<<<<<<< HEAD
+from .interfaces import SupportsPP
 from .utils import (is_pp_missing_parameter,
                     make_empty_intermediate_tensors_factory, make_layers)
-=======
-from .interfaces import SupportsPP
-from .utils import is_pp_missing_parameter, make_layers
->>>>>>> 1e010c79
 
 
 class GPT2Attention(nn.Module):
