# coding=utf-8
# Adapted from
# https://huggingface.co/Qwen/Qwen-7B/blob/main/modeling_qwen.py
# Copyright (c) Alibaba Cloud.
# LICENSE: https://huggingface.co/Qwen/Qwen-7B/blob/main/LICENSE
"""Inference-only QWen model compatible with HuggingFace weights.

The input of the model is flattened to a 1D tensor of tokens. The model uses
InputMetadata to extract the original 2D shape of the input.
"""
from typing import Any, Dict, List, Optional, Tuple

import torch
from torch import nn

from vllm.model_executor.input_metadata import InputMetadata
from vllm.model_executor.layers.activation import SiluAndMul
from vllm.model_executor.layers.attention import PagedAttentionWithRoPE
from vllm.model_executor.layers.layernorm import RMSNorm
from vllm.model_executor.layers.linear import (LinearMethodBase,
                                               MergedColumnParallelLinear,
                                               QKVParallelLinear,
                                               RowParallelLinear)
from vllm.model_executor.layers.sampler import Sampler
<<<<<<< HEAD
from vllm.model_executor.layers.quantized_linear import ParallelLinear
from vllm.model_executor.quantization_utils import QuantizationConfig
from vllm.model_executor.weight_utils import (
    convert_pyslice_to_tensor,
    hf_model_weights_iterator,
    load_padded_tensor_parallel_vocab,
    load_tensor_parallel_weights,
    get_parallel_weight,
)
from vllm.model_executor.parallel_utils.parallel_state import (
    get_tensor_model_parallel_rank,
    get_tensor_model_parallel_world_size,
)
from vllm.model_executor.parallel_utils.layers import VocabParallelEmbedding
=======
from vllm.model_executor.layers.vocab_parallel_embedding import (
    VocabParallelEmbedding, ParallelLMHead)
from vllm.model_executor.parallel_utils.parallel_state import (
    get_tensor_model_parallel_world_size)
from vllm.model_executor.weight_utils import (default_weight_loader,
                                              hf_model_weights_iterator)
>>>>>>> 37c1e3c2
from vllm.sequence import SamplerOutput
from vllm.transformers_utils.configs.qwen import QWenConfig

KVCache = Tuple[torch.Tensor, torch.Tensor]


class QWenMLP(nn.Module):

    def __init__(
        self,
        hidden_size: int,
        intermediate_size: int,
        hidden_act: str = "silu",
<<<<<<< HEAD
        quant_config: Optional[QuantizationConfig] = None,
    ):
        super().__init__()
        self.gate_up_proj = ParallelLinear.column(
            hidden_size,
            2 * intermediate_size,
            bias=False,
            gather_output=False,
            quant_config=quant_config,
        )
        self.c_proj = ParallelLinear.row(
            intermediate_size,
            hidden_size,
            bias=False,
            input_is_parallel=True,
            quant_config=quant_config,
        )
=======
        linear_method: Optional[LinearMethodBase] = None,
    ):
        super().__init__()
        self.gate_up_proj = MergedColumnParallelLinear(
            hidden_size, [intermediate_size] * 2,
            bias=False,
            linear_method=linear_method)
        self.c_proj = RowParallelLinear(intermediate_size,
                                        hidden_size,
                                        bias=False,
                                        linear_method=linear_method)
>>>>>>> 37c1e3c2
        if hidden_act != "silu":
            raise ValueError(f"Unsupported activation: {hidden_act}. "
                             "Only silu is supported for now.")
        self.act_fn = SiluAndMul()

    def forward(self, x):
        gate_up, _ = self.gate_up_proj(x)
        x = self.act_fn(gate_up)
        x, _ = self.c_proj(x)
        return x


class QWenAttention(nn.Module):

    def __init__(
        self,
        hidden_size: int,
        num_heads: int,
        max_position_embeddings: int,
        rope_theta: float = 10000,
        rope_scaling: Optional[Dict[str, Any]] = None,
<<<<<<< HEAD
        quant_config: Optional[QuantizationConfig] = None,
=======
        linear_method: Optional[LinearMethodBase] = None,
>>>>>>> 37c1e3c2
    ):
        super().__init__()
        self.hidden_size = hidden_size
        tensor_model_parallel_world_size = get_tensor_model_parallel_world_size(
        )
        self.total_num_heads = num_heads
        assert self.total_num_heads % tensor_model_parallel_world_size == 0
        self.num_heads = (self.total_num_heads //
                          tensor_model_parallel_world_size)
        self.head_dim = hidden_size // self.total_num_heads

<<<<<<< HEAD
        # pylint: disable=invalid-name
        self.c_attn = ParallelLinear.column(
=======
        self.c_attn = QKVParallelLinear(
>>>>>>> 37c1e3c2
            hidden_size,
            self.head_dim,
            self.total_num_heads,
            bias=True,
<<<<<<< HEAD
            gather_output=False,
            quant_config=quant_config,
=======
            linear_method=linear_method,
>>>>>>> 37c1e3c2
        )
        self.c_proj = ParallelLinear.row(
            self.total_num_heads * self.head_dim,
            hidden_size,
            bias=False,
<<<<<<< HEAD
            input_is_parallel=True,
            quant_config=quant_config,
=======
            linear_method=linear_method,
>>>>>>> 37c1e3c2
        )
        self.scaling = self.head_dim**-0.5
        self.attn = PagedAttentionWithRoPE(
            self.num_heads,
            self.head_dim,
            self.scaling,
            rotary_dim=self.head_dim,
            base=rope_theta,
            max_position=max_position_embeddings,
            rope_scaling=rope_scaling)

    def forward(
        self,
        positions: torch.Tensor,
        hidden_states: torch.Tensor,
        kv_cache: KVCache,
        input_metadata: InputMetadata,
        cache_event: Optional[torch.cuda.Event],
    ) -> torch.Tensor:
        qkv, _ = self.c_attn(hidden_states)
        q, k, v = qkv.chunk(chunks=3, dim=-1)

        k_cache, v_cache = kv_cache
        attn_output = self.attn(positions, q, k, v, k_cache, v_cache,
                                input_metadata, cache_event)

        output, _ = self.c_proj(attn_output)
        return output


class QWenBlock(nn.Module):

<<<<<<< HEAD
    def __init__(self,
                 config: QWenConfig,
                 quant_config: Optional[QuantizationConfig] = None):
=======
    def __init__(
        self,
        config: QWenConfig,
        linear_method: Optional[LinearMethodBase] = None,
    ):
>>>>>>> 37c1e3c2
        super().__init__()
        self.ln_1 = RMSNorm(config.hidden_size, eps=config.layer_norm_epsilon)

        rope_theta = getattr(config, "rope_theta", 10000)
        rope_scaling = getattr(config, "rope_scaling", None)
        self.attn = QWenAttention(config.hidden_size,
                                  config.num_attention_heads,
                                  config.max_position_embeddings,
                                  rope_theta=rope_theta,
                                  rope_scaling=rope_scaling,
<<<<<<< HEAD
                                  quant_config=quant_config)

        self.ln_2 = RMSNorm(config.hidden_size, eps=config.layer_norm_epsilon)

        self.mlp = QWenMLP(
            config.hidden_size,
            config.intermediate_size // 2,
            quant_config=quant_config,
        )
=======
                                  linear_method=linear_method)

        self.ln_2 = RMSNorm(config.hidden_size, eps=config.layer_norm_epsilon)

        self.mlp = QWenMLP(config.hidden_size,
                           config.intermediate_size // 2,
                           linear_method=linear_method)
>>>>>>> 37c1e3c2

    def forward(
        self,
        positions: torch.Tensor,
        hidden_states: torch.Tensor,
        kv_cache: KVCache,
        input_metadata: InputMetadata,
        cache_event: Optional[torch.cuda.Event],
        residual: Optional[torch.Tensor],
    ) -> Tuple[torch.Tensor, torch.Tensor]:
        # Self Attention
        if residual is None:
            residual = hidden_states
            hidden_states = self.ln_1(hidden_states)
        else:
            hidden_states, residual = self.ln_1(hidden_states, residual)
        hidden_states = self.attn(
            positions=positions,
            hidden_states=hidden_states,
            kv_cache=kv_cache,
            input_metadata=input_metadata,
            cache_event=cache_event,
        )

        # Fully Connected
        hidden_states, residual = self.ln_2(hidden_states, residual)
        hidden_states = self.mlp(hidden_states)
        return hidden_states, residual


class QWenModel(nn.Module):

<<<<<<< HEAD
    def __init__(self,
                 config: QWenConfig,
                 quant_config: Optional[QuantizationConfig] = None):
=======
    def __init__(
        self,
        config: QWenConfig,
        linear_method: Optional[LinearMethodBase] = None,
    ):
>>>>>>> 37c1e3c2
        super().__init__()
        self.config = config
        self.vocab_size = config.vocab_size

        self.wte = VocabParallelEmbedding(
            config.vocab_size,
            config.hidden_size,
        )
        self.h = nn.ModuleList([
<<<<<<< HEAD
            QWenBlock(config, quant_config)
=======
            QWenBlock(config, linear_method)
>>>>>>> 37c1e3c2
            for _ in range(config.num_hidden_layers)
        ])
        self.ln_f = RMSNorm(config.hidden_size, eps=config.layer_norm_epsilon)

    def forward(
        self,
        input_ids: torch.Tensor,
        positions: torch.Tensor,
        kv_caches: List[KVCache],
        input_metadata: InputMetadata,
        cache_events: Optional[List[torch.cuda.Event]],
    ) -> torch.Tensor:
        hidden_states = self.wte(input_ids)
        residual = None
        for i in range(len(self.h)):
            if cache_events is None:
                cache_event = None
            else:
                cache_event = cache_events[i]
            layer = self.h[i]
            hidden_states, residual = layer(
                positions,
                hidden_states,
                kv_caches[i],
                input_metadata,
                cache_event,
                residual,
            )
        hidden_states, _ = self.ln_f(hidden_states, residual)
        return hidden_states


class QWenLMHeadModel(nn.Module):

<<<<<<< HEAD
    def __init__(self,
                 config: QWenConfig,
                 quant_config: Optional[QuantizationConfig] = None):
        super().__init__()
        self.config = config
        self.quant_config = quant_config
        self.transformer = QWenModel(config, quant_config)
        vocab_size = ((config.vocab_size + 63) // 64) * 64
        self.lm_head = ParallelLinear.column(
            config.hidden_size,
            vocab_size,
            bias=False,
            gather_output=False,
            quant_config=None,
        )
=======
    def __init__(
        self,
        config: QWenConfig,
        linear_method: Optional[LinearMethodBase] = None,
    ):
        super().__init__()
        self.config = config
        self.linear_method = linear_method
        self.transformer = QWenModel(config, linear_method)
        self.lm_head = ParallelLMHead(config.vocab_size, config.hidden_size)
>>>>>>> 37c1e3c2
        self.sampler = Sampler(config.vocab_size)

    def forward(
        self,
        input_ids: torch.Tensor,
        positions: torch.Tensor,
        kv_caches: List[KVCache],
        input_metadata: InputMetadata,
        cache_events: Optional[List[torch.cuda.Event]],
    ) -> SamplerOutput:
        hidden_states = self.transformer(input_ids, positions, kv_caches,
                                         input_metadata, cache_events)
        next_tokens = self.sampler(self.lm_head.weight, hidden_states,
                                   input_metadata)
        return next_tokens

<<<<<<< HEAD
    column_parallel_layers = []
    row_parallel_layers = ["c_proj"]

    def load_weights(
        self,
        model_name_or_path: str,
        cache_dir: Optional[str] = None,
        load_format: str = "auto",
        revision: Optional[str] = None,
    ):
        column_parallel_weights, row_parallel_weights = get_parallel_weight(
            self)
        column_weight_suffixes = (
            self.quant_config.get_col_parallel_tensor_names()
        ) if self.quant_config is not None else ["weight", "bias"]

        tp_world_size = get_tensor_model_parallel_world_size()
        tp_rank = get_tensor_model_parallel_rank()
        state_dict = self.state_dict()

=======
    def load_weights(self,
                     model_name_or_path: str,
                     cache_dir: Optional[str] = None,
                     load_format: str = "auto",
                     revision: Optional[str] = None):
        stacked_params_mapping = [
            # (param_name, shard_name, shard_id)
            ("gate_up_proj", "w2", 0),
            ("gate_up_proj", "w1", 1),
        ]
        params_dict = dict(self.named_parameters())
>>>>>>> 37c1e3c2
        for name, loaded_weight in hf_model_weights_iterator(
                model_name_or_path, cache_dir, load_format, revision):
            if "rotary_emb.inv_freq" in name:
                continue
<<<<<<< HEAD

            loaded_weight = convert_pyslice_to_tensor(loaded_weight)

            is_transposed = False
            if self.quant_config is not None:
                is_transposed = self.quant_config.is_transposed(name)
            if is_transposed:
                loaded_weight = loaded_weight.T

            if "c_attn" in name and any(
                    name.endswith(suffix)
                    for suffix in column_weight_suffixes):
                total_num_heads = self.config.num_attention_heads
                num_heads = total_num_heads // tp_world_size
                head_start = tp_rank * num_heads
                head_end = (tp_rank + 1) * num_heads

                weight_shape = loaded_weight.shape
                loaded_weight = loaded_weight.view(3, total_num_heads, -1,
                                                   *weight_shape[1:])
                loaded_weight = loaded_weight[:, head_start:head_end]
                loaded_weight = loaded_weight.reshape(-1, *weight_shape[1:])

            is_gate_up_weight = False
            for stride_id, weight_name in enumerate(["w2", "w1"]):
                if weight_name not in name:
                    continue
                name = name.replace(weight_name, "gate_up_proj")
                if name not in state_dict:
                    continue
                param = state_dict[name]
                if is_transposed:
                    param = param.T
                shard_size = param.shape[0] // 2
                if any(
                        name.endswith(suffix)
                        for suffix in column_weight_suffixes):
                    loaded_weight = loaded_weight[shard_size *
                                                  tp_rank:shard_size *
                                                  (tp_rank + 1)]
                    param_slice = param.data[shard_size *
                                             stride_id:shard_size *
                                             (stride_id + 1)]
                else:
                    param_slice = param.data
                assert param_slice.shape == loaded_weight.shape
                param_slice.copy_(loaded_weight)
                is_gate_up_weight = True
                break
            if is_gate_up_weight:
                continue

            if name not in state_dict:
                continue
            param = state_dict[name]
            if is_transposed:
                param = param.T

            if "wte" in name or "lm_head" in name:
                load_padded_tensor_parallel_vocab(param, loaded_weight,
                                                  tp_rank)
                continue

            load_tensor_parallel_weights(
                param,
                loaded_weight,
                name,
                column_parallel_weights,
                row_parallel_weights,
                tp_rank,
            )
=======
            for (param_name, weight_name, shard_id) in stacked_params_mapping:
                if weight_name not in name:
                    continue
                param = params_dict[name.replace(weight_name, param_name)]
                weight_loader = param.weight_loader
                weight_loader(param, loaded_weight, shard_id)
                break
            else:
                param = params_dict[name]
                weight_loader = getattr(param, "weight_loader",
                                        default_weight_loader)
                weight_loader(param, loaded_weight)
>>>>>>> 37c1e3c2
<|MERGE_RESOLUTION|>--- conflicted
+++ resolved
@@ -22,29 +22,12 @@
                                                QKVParallelLinear,
                                                RowParallelLinear)
 from vllm.model_executor.layers.sampler import Sampler
-<<<<<<< HEAD
-from vllm.model_executor.layers.quantized_linear import ParallelLinear
-from vllm.model_executor.quantization_utils import QuantizationConfig
-from vllm.model_executor.weight_utils import (
-    convert_pyslice_to_tensor,
-    hf_model_weights_iterator,
-    load_padded_tensor_parallel_vocab,
-    load_tensor_parallel_weights,
-    get_parallel_weight,
-)
-from vllm.model_executor.parallel_utils.parallel_state import (
-    get_tensor_model_parallel_rank,
-    get_tensor_model_parallel_world_size,
-)
-from vllm.model_executor.parallel_utils.layers import VocabParallelEmbedding
-=======
 from vllm.model_executor.layers.vocab_parallel_embedding import (
     VocabParallelEmbedding, ParallelLMHead)
 from vllm.model_executor.parallel_utils.parallel_state import (
     get_tensor_model_parallel_world_size)
 from vllm.model_executor.weight_utils import (default_weight_loader,
                                               hf_model_weights_iterator)
->>>>>>> 37c1e3c2
 from vllm.sequence import SamplerOutput
 from vllm.transformers_utils.configs.qwen import QWenConfig
 
@@ -58,25 +41,6 @@
         hidden_size: int,
         intermediate_size: int,
         hidden_act: str = "silu",
-<<<<<<< HEAD
-        quant_config: Optional[QuantizationConfig] = None,
-    ):
-        super().__init__()
-        self.gate_up_proj = ParallelLinear.column(
-            hidden_size,
-            2 * intermediate_size,
-            bias=False,
-            gather_output=False,
-            quant_config=quant_config,
-        )
-        self.c_proj = ParallelLinear.row(
-            intermediate_size,
-            hidden_size,
-            bias=False,
-            input_is_parallel=True,
-            quant_config=quant_config,
-        )
-=======
         linear_method: Optional[LinearMethodBase] = None,
     ):
         super().__init__()
@@ -88,7 +52,6 @@
                                         hidden_size,
                                         bias=False,
                                         linear_method=linear_method)
->>>>>>> 37c1e3c2
         if hidden_act != "silu":
             raise ValueError(f"Unsupported activation: {hidden_act}. "
                              "Only silu is supported for now.")
@@ -110,11 +73,7 @@
         max_position_embeddings: int,
         rope_theta: float = 10000,
         rope_scaling: Optional[Dict[str, Any]] = None,
-<<<<<<< HEAD
-        quant_config: Optional[QuantizationConfig] = None,
-=======
-        linear_method: Optional[LinearMethodBase] = None,
->>>>>>> 37c1e3c2
+        linear_method: Optional[LinearMethodBase] = None,
     ):
         super().__init__()
         self.hidden_size = hidden_size
@@ -125,34 +84,18 @@
         self.num_heads = (self.total_num_heads //
                           tensor_model_parallel_world_size)
         self.head_dim = hidden_size // self.total_num_heads
-
-<<<<<<< HEAD
-        # pylint: disable=invalid-name
-        self.c_attn = ParallelLinear.column(
-=======
         self.c_attn = QKVParallelLinear(
->>>>>>> 37c1e3c2
             hidden_size,
             self.head_dim,
             self.total_num_heads,
             bias=True,
-<<<<<<< HEAD
-            gather_output=False,
-            quant_config=quant_config,
-=======
             linear_method=linear_method,
->>>>>>> 37c1e3c2
-        )
-        self.c_proj = ParallelLinear.row(
+        )
+        self.c_proj = RowParallelLinear(
             self.total_num_heads * self.head_dim,
             hidden_size,
             bias=False,
-<<<<<<< HEAD
-            input_is_parallel=True,
-            quant_config=quant_config,
-=======
             linear_method=linear_method,
->>>>>>> 37c1e3c2
         )
         self.scaling = self.head_dim**-0.5
         self.attn = PagedAttentionWithRoPE(
@@ -185,17 +128,11 @@
 
 class QWenBlock(nn.Module):
 
-<<<<<<< HEAD
-    def __init__(self,
-                 config: QWenConfig,
-                 quant_config: Optional[QuantizationConfig] = None):
-=======
     def __init__(
         self,
         config: QWenConfig,
         linear_method: Optional[LinearMethodBase] = None,
     ):
->>>>>>> 37c1e3c2
         super().__init__()
         self.ln_1 = RMSNorm(config.hidden_size, eps=config.layer_norm_epsilon)
 
@@ -206,17 +143,6 @@
                                   config.max_position_embeddings,
                                   rope_theta=rope_theta,
                                   rope_scaling=rope_scaling,
-<<<<<<< HEAD
-                                  quant_config=quant_config)
-
-        self.ln_2 = RMSNorm(config.hidden_size, eps=config.layer_norm_epsilon)
-
-        self.mlp = QWenMLP(
-            config.hidden_size,
-            config.intermediate_size // 2,
-            quant_config=quant_config,
-        )
-=======
                                   linear_method=linear_method)
 
         self.ln_2 = RMSNorm(config.hidden_size, eps=config.layer_norm_epsilon)
@@ -224,7 +150,6 @@
         self.mlp = QWenMLP(config.hidden_size,
                            config.intermediate_size // 2,
                            linear_method=linear_method)
->>>>>>> 37c1e3c2
 
     def forward(
         self,
@@ -257,17 +182,11 @@
 
 class QWenModel(nn.Module):
 
-<<<<<<< HEAD
-    def __init__(self,
-                 config: QWenConfig,
-                 quant_config: Optional[QuantizationConfig] = None):
-=======
     def __init__(
         self,
         config: QWenConfig,
         linear_method: Optional[LinearMethodBase] = None,
     ):
->>>>>>> 37c1e3c2
         super().__init__()
         self.config = config
         self.vocab_size = config.vocab_size
@@ -277,11 +196,7 @@
             config.hidden_size,
         )
         self.h = nn.ModuleList([
-<<<<<<< HEAD
-            QWenBlock(config, quant_config)
-=======
             QWenBlock(config, linear_method)
->>>>>>> 37c1e3c2
             for _ in range(config.num_hidden_layers)
         ])
         self.ln_f = RMSNorm(config.hidden_size, eps=config.layer_norm_epsilon)
@@ -316,23 +231,6 @@
 
 class QWenLMHeadModel(nn.Module):
 
-<<<<<<< HEAD
-    def __init__(self,
-                 config: QWenConfig,
-                 quant_config: Optional[QuantizationConfig] = None):
-        super().__init__()
-        self.config = config
-        self.quant_config = quant_config
-        self.transformer = QWenModel(config, quant_config)
-        vocab_size = ((config.vocab_size + 63) // 64) * 64
-        self.lm_head = ParallelLinear.column(
-            config.hidden_size,
-            vocab_size,
-            bias=False,
-            gather_output=False,
-            quant_config=None,
-        )
-=======
     def __init__(
         self,
         config: QWenConfig,
@@ -343,7 +241,6 @@
         self.linear_method = linear_method
         self.transformer = QWenModel(config, linear_method)
         self.lm_head = ParallelLMHead(config.vocab_size, config.hidden_size)
->>>>>>> 37c1e3c2
         self.sampler = Sampler(config.vocab_size)
 
     def forward(
@@ -360,28 +257,6 @@
                                    input_metadata)
         return next_tokens
 
-<<<<<<< HEAD
-    column_parallel_layers = []
-    row_parallel_layers = ["c_proj"]
-
-    def load_weights(
-        self,
-        model_name_or_path: str,
-        cache_dir: Optional[str] = None,
-        load_format: str = "auto",
-        revision: Optional[str] = None,
-    ):
-        column_parallel_weights, row_parallel_weights = get_parallel_weight(
-            self)
-        column_weight_suffixes = (
-            self.quant_config.get_col_parallel_tensor_names()
-        ) if self.quant_config is not None else ["weight", "bias"]
-
-        tp_world_size = get_tensor_model_parallel_world_size()
-        tp_rank = get_tensor_model_parallel_rank()
-        state_dict = self.state_dict()
-
-=======
     def load_weights(self,
                      model_name_or_path: str,
                      cache_dir: Optional[str] = None,
@@ -393,94 +268,24 @@
             ("gate_up_proj", "w1", 1),
         ]
         params_dict = dict(self.named_parameters())
->>>>>>> 37c1e3c2
         for name, loaded_weight in hf_model_weights_iterator(
                 model_name_or_path, cache_dir, load_format, revision):
             if "rotary_emb.inv_freq" in name:
                 continue
-<<<<<<< HEAD
-
-            loaded_weight = convert_pyslice_to_tensor(loaded_weight)
-
-            is_transposed = False
-            if self.quant_config is not None:
-                is_transposed = self.quant_config.is_transposed(name)
-            if is_transposed:
-                loaded_weight = loaded_weight.T
-
-            if "c_attn" in name and any(
-                    name.endswith(suffix)
-                    for suffix in column_weight_suffixes):
-                total_num_heads = self.config.num_attention_heads
-                num_heads = total_num_heads // tp_world_size
-                head_start = tp_rank * num_heads
-                head_end = (tp_rank + 1) * num_heads
-
-                weight_shape = loaded_weight.shape
-                loaded_weight = loaded_weight.view(3, total_num_heads, -1,
-                                                   *weight_shape[1:])
-                loaded_weight = loaded_weight[:, head_start:head_end]
-                loaded_weight = loaded_weight.reshape(-1, *weight_shape[1:])
-
-            is_gate_up_weight = False
-            for stride_id, weight_name in enumerate(["w2", "w1"]):
-                if weight_name not in name:
-                    continue
-                name = name.replace(weight_name, "gate_up_proj")
-                if name not in state_dict:
-                    continue
-                param = state_dict[name]
-                if is_transposed:
-                    param = param.T
-                shard_size = param.shape[0] // 2
-                if any(
-                        name.endswith(suffix)
-                        for suffix in column_weight_suffixes):
-                    loaded_weight = loaded_weight[shard_size *
-                                                  tp_rank:shard_size *
-                                                  (tp_rank + 1)]
-                    param_slice = param.data[shard_size *
-                                             stride_id:shard_size *
-                                             (stride_id + 1)]
-                else:
-                    param_slice = param.data
-                assert param_slice.shape == loaded_weight.shape
-                param_slice.copy_(loaded_weight)
-                is_gate_up_weight = True
-                break
-            if is_gate_up_weight:
-                continue
-
-            if name not in state_dict:
-                continue
-            param = state_dict[name]
-            if is_transposed:
-                param = param.T
-
-            if "wte" in name or "lm_head" in name:
-                load_padded_tensor_parallel_vocab(param, loaded_weight,
-                                                  tp_rank)
-                continue
-
-            load_tensor_parallel_weights(
-                param,
-                loaded_weight,
-                name,
-                column_parallel_weights,
-                row_parallel_weights,
-                tp_rank,
-            )
-=======
             for (param_name, weight_name, shard_id) in stacked_params_mapping:
                 if weight_name not in name:
                     continue
-                param = params_dict[name.replace(weight_name, param_name)]
+                name = name.replace(weight_name, param_name)
+                if name not in params_dict:
+                    continue
+                param = params_dict[name]
                 weight_loader = param.weight_loader
                 weight_loader(param, loaded_weight, shard_id)
                 break
             else:
+                if name not in params_dict:
+                    continue
                 param = params_dict[name]
                 weight_loader = getattr(param, "weight_loader",
                                         default_weight_loader)
-                weight_loader(param, loaded_weight)
->>>>>>> 37c1e3c2
+                weight_loader(param, loaded_weight)