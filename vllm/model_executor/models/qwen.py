--- conflicted
+++ resolved
@@ -31,16 +31,9 @@
     get_tensor_model_parallel_rank,
     get_tensor_model_parallel_world_size,
 )
-<<<<<<< HEAD
-from vllm.model_executor.parallel_utils.tensor_parallel import (
-    VocabParallelEmbedding, )
-=======
 from vllm.model_executor.parallel_utils.layers import (
     VocabParallelEmbedding,
-    ColumnParallelLinear,
-    RowParallelLinear,
 )
->>>>>>> 09ff7f10
 from vllm.sequence import SamplerOutput
 from vllm.transformers_utils.configs.qwen import QWenConfig
 
@@ -62,22 +55,14 @@
             2 * intermediate_size,
             bias=False,
             gather_output=False,
-<<<<<<< HEAD
-            perform_initialization=False,
-            quant_config=quant_config,
-=======
->>>>>>> 09ff7f10
+            quant_config=quant_config,
         )
         self.c_proj = ParallelLinear.row(
             intermediate_size,
             hidden_size,
             bias=False,
             input_is_parallel=True,
-<<<<<<< HEAD
-            perform_initialization=False,
-            quant_config=quant_config,
-=======
->>>>>>> 09ff7f10
+            quant_config=quant_config,
         )
         if hidden_act != "silu":
             raise ValueError(f"Unsupported activation: {hidden_act}. "
@@ -92,24 +77,13 @@
 
 
 class QWenAttention(nn.Module):
-
-<<<<<<< HEAD
-    def __init__(
-        self,
-        hidden_size: int,
-        num_heads: int,
-        max_position_embeddings: int,
-        rope_theta: float = 10000,
-        quant_config: Optional[QuantizationConfig] = None,
-    ):
-=======
     def __init__(self,
                  hidden_size: int,
                  num_heads: int,
                  max_position_embeddings: int,
                  rope_theta: float = 10000,
-                 rope_scaling: Optional[Dict[str, Any]] = None):
->>>>>>> 09ff7f10
+                 rope_scaling: Optional[Dict[str, Any]] = None,
+                 quant_config: Optional[QuantizationConfig] = None,):
         super().__init__()
         self.hidden_size = hidden_size
         tensor_model_parallel_world_size = get_tensor_model_parallel_world_size(
@@ -126,22 +100,14 @@
             3 * hidden_size,
             bias=True,
             gather_output=False,
-<<<<<<< HEAD
-            perform_initialization=False,
-            quant_config=quant_config,
-=======
->>>>>>> 09ff7f10
+            quant_config=quant_config,
         )
         self.c_proj = ParallelLinear.row(
             self.total_num_heads * self.head_dim,
             hidden_size,
             bias=False,
             input_is_parallel=True,
-<<<<<<< HEAD
-            perform_initialization=False,
-            quant_config=quant_config,
-=======
->>>>>>> 09ff7f10
+            quant_config=quant_config,
         )
         self.scaling = self.head_dim**-0.5
         self.attn = PagedAttentionWithRoPE(
@@ -186,23 +152,16 @@
                                   config.num_attention_heads,
                                   config.max_position_embeddings,
                                   rope_theta=rope_theta,
-<<<<<<< HEAD
+                                  rope_scaling=rope_scaling,
                                   quant_config=quant_config)
-=======
-                                  rope_scaling=rope_scaling)
->>>>>>> 09ff7f10
 
         self.ln_2 = RMSNorm(config.hidden_size, eps=config.layer_norm_epsilon)
 
-<<<<<<< HEAD
         self.mlp = QWenMLP(
-            config.n_embd,
-            config.ffn_hidden_size // 2,
-            quant_config=quant_config,
-        )
-=======
-        self.mlp = QWenMLP(config.hidden_size, config.intermediate_size // 2)
->>>>>>> 09ff7f10
+            config.hidden_size,
+            config.intermediate_size // 2,
+            quant_config=quant_config,
+        )
 
     def forward(
         self,
@@ -242,24 +201,15 @@
         self.vocab_size = config.vocab_size
 
         vocab_size = ((config.vocab_size + 63) // 64) * 64
-<<<<<<< HEAD
-        self.wte = VocabParallelEmbedding(vocab_size,
-                                          config.n_embd,
-                                          perform_initialization=False)
+        self.wte = VocabParallelEmbedding(
+            vocab_size,
+            config.hidden_size,
+        )
         self.h = nn.ModuleList([
             QWenBlock(config, quant_config)
             for _ in range(config.num_hidden_layers)
         ])
-        self.ln_f = RMSNorm(config.n_embd, eps=config.layer_norm_epsilon)
-=======
-        self.wte = VocabParallelEmbedding(
-            vocab_size,
-            config.hidden_size,
-        )
-        self.h = nn.ModuleList(
-            [QWenBlock(config) for _ in range(config.num_hidden_layers)])
         self.ln_f = RMSNorm(config.hidden_size, eps=config.layer_norm_epsilon)
->>>>>>> 09ff7f10
 
     def forward(
         self,
@@ -297,21 +247,12 @@
         self.quant_config = quant_config
         self.transformer = QWenModel(config, quant_config)
         vocab_size = ((config.vocab_size + 63) // 64) * 64
-<<<<<<< HEAD
         self.lm_head = ParallelLinear.column(
-            config.n_embd,
-            vocab_size,
-            bias=False,
-            gather_output=False,
-            perform_initialization=False,
-            quant_config=None,
-=======
-        self.lm_head = ColumnParallelLinear(
             config.hidden_size,
             vocab_size,
             bias=False,
             gather_output=False,
->>>>>>> 09ff7f10
+            quant_config=None
         )
         self.sampler = Sampler(config.vocab_size)
 
