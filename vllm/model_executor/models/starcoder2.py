# Copyright 2024 BigCode and the HuggingFace Inc. team. All rights reserved.
#
# This code is based on EleutherAI's GPT-NeoX library and the GPT-NeoX
# and OPT implementations in this library. It has been modified from its
# original forms to accommodate minor architectural differences compared
# to GPT-NeoX and OPT used by the Meta AI team that trained the model.
#
# Licensed under the Apache License, Version 2.0 (the "License");
# you may not use this file except in compliance with the License.
# You may obtain a copy of the License at
#
#     http://www.apache.org/licenses/LICENSE-2.0
#
# Unless required by applicable law or agreed to in writing, software
# distributed under the License is distributed on an "AS IS" BASIS,
# WITHOUT WARRANTIES OR CONDITIONS OF ANY KIND, either express or implied.
# See the License for the specific language governing permissions and
# limitations under the License.
""" PyTorch Starcoder2 model."""
from typing import Iterable, List, Optional, Set, Tuple, Union

import torch
from torch import nn
from transformers import Starcoder2Config

from vllm.attention import Attention, AttentionMetadata
from vllm.compilation.decorators import support_torch_compile
from vllm.config import CacheConfig, VllmConfig
from vllm.distributed import get_pp_group, get_tensor_model_parallel_world_size
from vllm.model_executor.layers.activation import get_act_fn
from vllm.model_executor.layers.linear import (ColumnParallelLinear,
                                               QKVParallelLinear,
                                               RowParallelLinear)
from vllm.model_executor.layers.logits_processor import LogitsProcessor
from vllm.model_executor.layers.quantization import QuantizationConfig
from vllm.model_executor.layers.rotary_embedding import get_rope
from vllm.model_executor.layers.sampler import SamplerOutput, get_sampler
from vllm.model_executor.layers.vocab_parallel_embedding import (
    DEFAULT_VOCAB_PADDING_SIZE, ParallelLMHead, VocabParallelEmbedding)
from vllm.model_executor.model_loader.weight_utils import default_weight_loader
from vllm.model_executor.sampling_metadata import SamplingMetadata
from vllm.sequence import IntermediateTensors

from .interfaces import SupportsPP
from .utils import (is_pp_missing_parameter,
                    make_empty_intermediate_tensors_factory, make_layers,
                    maybe_prefix)


class Starcoder2Attention(nn.Module):

    def __init__(self,
                 config: Starcoder2Config,
                 cache_config: Optional[CacheConfig] = None,
                 quant_config: Optional[QuantizationConfig] = None,
                 prefix: str = ""):
        super().__init__()
        self.config = config

        self.hidden_size = config.hidden_size
        tp_size = get_tensor_model_parallel_world_size()
        self.total_num_heads = config.num_attention_heads
        assert self.total_num_heads % tp_size == 0
        self.num_heads = self.total_num_heads // tp_size
        self.total_num_kv_heads = config.num_key_value_heads
        if self.total_num_kv_heads >= tp_size:
            # Number of KV heads is greater than TP size, so we partition
            # the KV heads across multiple tensor parallel GPUs.
            assert self.total_num_kv_heads % tp_size == 0
        else:
            # Number of KV heads is less than TP size, so we replicate
            # the KV heads across multiple tensor parallel GPUs.
            assert tp_size % self.total_num_kv_heads == 0
        self.num_kv_heads = max(1, self.total_num_kv_heads // tp_size)
        self.head_dim = self.hidden_size // self.total_num_heads
        self.q_size = self.num_heads * self.head_dim
        self.kv_size = self.num_kv_heads * self.head_dim
        self.scaling = self.head_dim**-0.5
        self.rope_theta = config.rope_theta
        self.max_position_embeddings = config.max_position_embeddings
        self.use_bias = config.use_bias

        self.qkv_proj = QKVParallelLinear(
            self.hidden_size,
            self.head_dim,
            self.total_num_heads,
            self.total_num_kv_heads,
            bias=self.use_bias,
            quant_config=quant_config,
            prefix=f"{prefix}.qkv_proj",
        )
        self.o_proj = RowParallelLinear(
            self.total_num_heads * self.head_dim,
            self.hidden_size,
            bias=self.use_bias,
            quant_config=quant_config,
            prefix=f"{prefix}.o_proj",
        )
        self.rotary_emb = get_rope(
            self.head_dim,
            rotary_dim=self.head_dim,
            max_position=self.max_position_embeddings,
            base=int(self.rope_theta),
            is_neox_style=True,
        )
        self.attn = Attention(self.num_heads,
                              self.head_dim,
                              self.scaling,
                              num_kv_heads=self.num_kv_heads,
                              cache_config=cache_config,
                              quant_config=quant_config,
                              prefix=f"{prefix}.attn")

    def forward(
        self,
        positions: torch.Tensor,
        hidden_states: torch.Tensor,
        kv_cache: torch.Tensor,
        attn_metadata: AttentionMetadata,
    ) -> torch.Tensor:
        qkv, _ = self.qkv_proj(hidden_states)
        q, k, v = qkv.split([self.q_size, self.kv_size, self.kv_size], dim=-1)
        q, k = self.rotary_emb(positions, q, k)
        attn_output = self.attn(q, k, v, kv_cache, attn_metadata)
        output, _ = self.o_proj(attn_output)
        return output


class Starcoder2MLP(nn.Module):

    def __init__(self,
                 config: Starcoder2Config,
                 quant_config: Optional[QuantizationConfig] = None,
                 prefix: str = ""):
        super().__init__()
        self.c_fc = ColumnParallelLinear(
            config.hidden_size,
            config.intermediate_size,
            bias=config.use_bias,
            quant_config=quant_config,
            prefix=f"{prefix}.c_fc",
        )
        self.c_proj = RowParallelLinear(
            config.intermediate_size,
            config.hidden_size,
            bias=config.use_bias,
            quant_config=quant_config,
            prefix=f"{prefix}.c_proj",
        )
        self.act = get_act_fn(config.hidden_act)

    def forward(self, hidden_states: torch.Tensor) -> torch.Tensor:
        hidden_states, _ = self.c_fc(hidden_states)
        hidden_states = self.act(hidden_states)
        hidden_states, _ = self.c_proj(hidden_states)
        return hidden_states


class Starcoder2DecoderLayer(nn.Module):

    def __init__(self,
                 config: Starcoder2Config,
                 cache_config: Optional[CacheConfig] = None,
                 quant_config: Optional[QuantizationConfig] = None,
                 prefix: str = ""):
        super().__init__()
        self.hidden_size = config.hidden_size
        self.self_attn = Starcoder2Attention(config,
                                             cache_config,
                                             quant_config=quant_config,
                                             prefix=f"{prefix}.self_attn")
<<<<<<< HEAD
        self.mlp = Starcoder2MLP(config,
                                 quant_config=quant_config,
                                 prefix=f"{prefix}.mlp")
=======
        self.mlp = Starcoder2MLP(config, quant_config=quant_config)
>>>>>>> 571da8fc
        self.input_layernorm = nn.LayerNorm(config.hidden_size,
                                            eps=config.norm_epsilon)
        self.post_attention_layernorm = nn.LayerNorm(config.hidden_size,
                                                     eps=config.norm_epsilon)

    def forward(
        self,
        positions: torch.Tensor,
        hidden_states: torch.Tensor,
        kv_cache: torch.Tensor,
        attn_metadata: AttentionMetadata,
    ) -> torch.Tensor:
        # Self Attention
        residual = hidden_states
        hidden_states = self.input_layernorm(hidden_states)
        hidden_states = self.self_attn(
            positions=positions,
            hidden_states=hidden_states,
            kv_cache=kv_cache,
            attn_metadata=attn_metadata,
        )
        hidden_states = residual + hidden_states

        # Fully Connected
        residual = hidden_states
        hidden_states = self.post_attention_layernorm(hidden_states)
        hidden_states = self.mlp(hidden_states)
        hidden_states = residual + hidden_states

        return hidden_states


@support_torch_compile
class Starcoder2Model(nn.Module):

    def __init__(self, *, vllm_config: VllmConfig, prefix: str = ""):
        super().__init__()

        config = vllm_config.model_config.hf_config
        cache_config = vllm_config.cache_config
        quant_config = vllm_config.quant_config

        self.config = config
        self.padding_idx = config.pad_token_id
        self.vocab_size = config.vocab_size

        # TODO: consider padding_idx (currently removed)
        self.embed_tokens = VocabParallelEmbedding(
            config.vocab_size,
            config.hidden_size,
            quant_config=quant_config,
            prefix=f"{prefix}.embed_tokens")
        self.start_layer, self.end_layer, self.layers = make_layers(
            config.num_hidden_layers,
            lambda prefix: Starcoder2DecoderLayer(
                config, cache_config, quant_config=quant_config, prefix=prefix
            ),
            prefix=f"{prefix}.layers",
        )
        self.norm = nn.LayerNorm(config.hidden_size, eps=config.norm_epsilon)
        self.make_empty_intermediate_tensors = (
            make_empty_intermediate_tensors_factory(["hidden_states"],
                                                    config.hidden_size))

    def get_input_embeddings(self, input_ids: torch.Tensor) -> torch.Tensor:
        return self.embed_tokens(input_ids)

    def forward(
        self,
        input_ids: torch.Tensor,
        positions: torch.Tensor,
        kv_caches: List[torch.Tensor],
        attn_metadata: AttentionMetadata,
        intermediate_tensors: Optional[IntermediateTensors],
        inputs_embeds: Optional[torch.Tensor] = None,
    ) -> Union[torch.Tensor, IntermediateTensors]:
        if get_pp_group().is_first_rank:
            if inputs_embeds is not None:
                hidden_states = inputs_embeds
            else:
                hidden_states = self.get_input_embeddings(input_ids)
        else:
            assert intermediate_tensors is not None
            hidden_states = intermediate_tensors["hidden_states"]
        for i in range(self.start_layer, self.end_layer):
            layer = self.layers[i]
            hidden_states = layer(positions, hidden_states,
                                  kv_caches[i - self.start_layer],
                                  attn_metadata)
        if not get_pp_group().is_last_rank:
            return IntermediateTensors({"hidden_states": hidden_states})
        hidden_states = self.norm(hidden_states)
        return hidden_states


class Starcoder2ForCausalLM(nn.Module, SupportsPP):

<<<<<<< HEAD
    def __init__(self,
                 config: Starcoder2Config,
                 cache_config: Optional[CacheConfig] = None,
                 quant_config: Optional[QuantizationConfig] = None,
                 prefix: str = ""):
=======
    def __init__(self, *, vllm_config: VllmConfig, prefix: str = ""):
>>>>>>> 571da8fc
        super().__init__()
        config = vllm_config.model_config.hf_config
        quant_config = vllm_config.quant_config
        self.config = config
<<<<<<< HEAD
        self.model = Starcoder2Model(config,
                                     cache_config,
                                     quant_config=quant_config,
                                     prefix=f"{prefix}.model")
=======
        self.model = Starcoder2Model(vllm_config=vllm_config,
                                     prefix=maybe_prefix(prefix, "model"))
>>>>>>> 571da8fc
        self.vocab_size = config.vocab_size
        self.unpadded_vocab_size = config.vocab_size
        if config.tie_word_embeddings:
            self.lm_head = self.model.embed_tokens
        else:
            self.unpadded_vocab_size = config.vocab_size
            self.lm_head = ParallelLMHead(
                self.unpadded_vocab_size,
                config.hidden_size,
                org_num_embeddings=config.vocab_size,
                padding_size=DEFAULT_VOCAB_PADDING_SIZE,
                quant_config=quant_config,
                prefix=f"{prefix}.lm_head",
            )
        self.logits_processor = LogitsProcessor(self.unpadded_vocab_size,
                                                config.vocab_size)
        self.sampler = get_sampler()
        self.make_empty_intermediate_tensors = (
            self.model.make_empty_intermediate_tensors)

    def get_input_embeddings(self, input_ids: torch.Tensor) -> torch.Tensor:
        return self.model.get_input_embeddings(input_ids)

    def forward(
        self,
        input_ids: torch.Tensor,
        positions: torch.Tensor,
        kv_caches: List[torch.Tensor],
        attn_metadata: AttentionMetadata,
        intermediate_tensors: Optional[IntermediateTensors] = None,
        inputs_embeds: Optional[torch.Tensor] = None,
    ) -> Union[torch.Tensor, IntermediateTensors]:
        hidden_states = self.model(input_ids, positions, kv_caches,
                                   attn_metadata, intermediate_tensors,
                                   inputs_embeds)
        return hidden_states

    def compute_logits(
        self,
        hidden_states: torch.Tensor,
        sampling_metadata: SamplingMetadata,
    ) -> Optional[torch.Tensor]:
        logits = self.logits_processor(self.lm_head, hidden_states,
                                       sampling_metadata)
        return logits

    def sample(
        self,
        logits: Optional[torch.Tensor],
        sampling_metadata: SamplingMetadata,
    ) -> Optional[SamplerOutput]:
        next_tokens = self.sampler(logits, sampling_metadata)
        return next_tokens

    def load_weights(self, weights: Iterable[Tuple[str,
                                                   torch.Tensor]]) -> Set[str]:
        stacked_params_mapping = [
            # (param_name, shard_name, shard_id)
            ("qkv_proj", "q_proj", "q"),
            ("qkv_proj", "k_proj", "k"),
            ("qkv_proj", "v_proj", "v"),
        ]

        params_dict = dict(self.named_parameters(remove_duplicate=False))
        loaded_params: Set[str] = set()
        for name, loaded_weight in weights:
            if "rotary_emb.inv_freq" in name:
                continue

            for (param_name, weight_name, shard_id) in stacked_params_mapping:
                if weight_name not in name:
                    continue
                name = name.replace(weight_name, param_name)
                if is_pp_missing_parameter(name, self):
                    continue
                param = params_dict[name]
                weight_loader = param.weight_loader
                weight_loader(param, loaded_weight, shard_id)
                break
            else:
                if self.config.tie_word_embeddings and "lm_head.weight" in name:
                    continue
                if is_pp_missing_parameter(name, self):
                    continue
                param = params_dict[name]
                weight_loader = getattr(param, "weight_loader",
                                        default_weight_loader)
                weight_loader(param, loaded_weight)
            loaded_params.add(name)
        return loaded_params<|MERGE_RESOLUTION|>--- conflicted
+++ resolved
@@ -169,13 +169,9 @@
                                              cache_config,
                                              quant_config=quant_config,
                                              prefix=f"{prefix}.self_attn")
-<<<<<<< HEAD
         self.mlp = Starcoder2MLP(config,
                                  quant_config=quant_config,
                                  prefix=f"{prefix}.mlp")
-=======
-        self.mlp = Starcoder2MLP(config, quant_config=quant_config)
->>>>>>> 571da8fc
         self.input_layernorm = nn.LayerNorm(config.hidden_size,
                                             eps=config.norm_epsilon)
         self.post_attention_layernorm = nn.LayerNorm(config.hidden_size,
@@ -273,28 +269,13 @@
 
 class Starcoder2ForCausalLM(nn.Module, SupportsPP):
 
-<<<<<<< HEAD
-    def __init__(self,
-                 config: Starcoder2Config,
-                 cache_config: Optional[CacheConfig] = None,
-                 quant_config: Optional[QuantizationConfig] = None,
-                 prefix: str = ""):
-=======
     def __init__(self, *, vllm_config: VllmConfig, prefix: str = ""):
->>>>>>> 571da8fc
         super().__init__()
         config = vllm_config.model_config.hf_config
         quant_config = vllm_config.quant_config
         self.config = config
-<<<<<<< HEAD
-        self.model = Starcoder2Model(config,
-                                     cache_config,
-                                     quant_config=quant_config,
-                                     prefix=f"{prefix}.model")
-=======
         self.model = Starcoder2Model(vllm_config=vllm_config,
                                      prefix=maybe_prefix(prefix, "model"))
->>>>>>> 571da8fc
         self.vocab_size = config.vocab_size
         self.unpadded_vocab_size = config.vocab_size
         if config.tie_word_embeddings:
