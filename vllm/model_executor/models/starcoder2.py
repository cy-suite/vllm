# coding=utf-8
# Copyright 2024 BigCode and the HuggingFace Inc. team. All rights reserved.
#
# This code is based on EleutherAI's GPT-NeoX library and the GPT-NeoX
# and OPT implementations in this library. It has been modified from its
# original forms to accommodate minor architectural differences compared
# to GPT-NeoX and OPT used by the Meta AI team that trained the model.
#
# Licensed under the Apache License, Version 2.0 (the "License");
# you may not use this file except in compliance with the License.
# You may obtain a copy of the License at
#
#     http://www.apache.org/licenses/LICENSE-2.0
#
# Unless required by applicable law or agreed to in writing, software
# distributed under the License is distributed on an "AS IS" BASIS,
# WITHOUT WARRANTIES OR CONDITIONS OF ANY KIND, either express or implied.
# See the License for the specific language governing permissions and
# limitations under the License.
""" PyTorch Starcoder2 model."""
from typing import List, Optional

import torch
from torch import nn
from transformers import Starcoder2Config

from vllm.attention import Attention, AttentionMetadata
from vllm.model_executor.sampling_metadata import SamplingMetadata
from vllm.model_executor.layers.activation import get_act_fn
from vllm.model_executor.layers.rotary_embedding import get_rope
from vllm.model_executor.layers.linear import (ColumnParallelLinear,
                                               LinearMethodBase,
                                               QKVParallelLinear,
                                               RowParallelLinear)
from vllm.model_executor.layers.logits_processor import LogitsProcessor
from vllm.model_executor.layers.sampler import Sampler
from vllm.model_executor.layers.vocab_parallel_embedding import (
    VocabParallelEmbedding, ParallelLMHead, DEFAULT_VOCAB_PADDING_SIZE)
from vllm.model_executor.parallel_utils.parallel_state import (
    get_tensor_model_parallel_world_size)
from vllm.model_executor.weight_utils import (default_weight_loader,
                                              hf_model_weights_iterator)
from vllm.sequence import SamplerOutput

<<<<<<< HEAD
try:
    from transformers import Starcoder2Config
except ImportError:
    # fallback to PretrainedConfig
    # NOTE: Please install transformers from source or use transformers>=4.39.0
    from transformers import PretrainedConfig as Starcoder2Config
=======
KVCache = Tuple[torch.Tensor, torch.Tensor]
>>>>>>> c188ecb0


class Starcoder2Attention(nn.Module):

    def __init__(self,
                 config: Starcoder2Config,
                 linear_method: Optional[LinearMethodBase] = None):
        super().__init__()
        self.config = config

        self.hidden_size = config.hidden_size
        tp_size = get_tensor_model_parallel_world_size()
        self.total_num_heads = config.num_attention_heads
        assert self.total_num_heads % tp_size == 0
        self.num_heads = self.total_num_heads // tp_size
        self.total_num_kv_heads = config.num_key_value_heads
        if self.total_num_kv_heads >= tp_size:
            # Number of KV heads is greater than TP size, so we partition
            # the KV heads across multiple tensor parallel GPUs.
            assert self.total_num_kv_heads % tp_size == 0
        else:
            # Number of KV heads is less than TP size, so we replicate
            # the KV heads across multiple tensor parallel GPUs.
            assert tp_size % self.total_num_kv_heads == 0
        self.num_kv_heads = max(1, self.total_num_kv_heads // tp_size)
        self.head_dim = self.hidden_size // self.total_num_heads
        self.q_size = self.num_heads * self.head_dim
        self.kv_size = self.num_kv_heads * self.head_dim
        self.scaling = self.head_dim**-0.5
        self.rope_theta = config.rope_theta
        self.max_position_embeddings = config.max_position_embeddings
        self.use_bias = config.use_bias
        self.sliding_window = config.sliding_window

        self.qkv_proj = QKVParallelLinear(
            self.hidden_size,
            self.head_dim,
            self.total_num_heads,
            self.total_num_kv_heads,
            bias=self.use_bias,
            linear_method=linear_method,
        )
        self.o_proj = RowParallelLinear(
            self.total_num_heads * self.head_dim,
            self.hidden_size,
            bias=self.use_bias,
            linear_method=linear_method,
        )
        self.rotary_emb = get_rope(
            self.head_dim,
            rotary_dim=self.head_dim,
            max_position=self.max_position_embeddings,
            base=int(self.rope_theta),
            is_neox_style=True,
        )
        self.attn = Attention(
            self.num_heads,
            self.head_dim,
            self.scaling,
            num_kv_heads=self.num_kv_heads,
            sliding_window=self.sliding_window,
        )

    def forward(
        self,
        positions: torch.Tensor,
        hidden_states: torch.Tensor,
        kv_cache: torch.Tensor,
        attn_metadata: AttentionMetadata,
    ) -> torch.Tensor:
        qkv, _ = self.qkv_proj(hidden_states)
        q, k, v = qkv.split([self.q_size, self.kv_size, self.kv_size], dim=-1)
        q, k = self.rotary_emb(positions, q, k)
        attn_output = self.attn(q, k, v, kv_cache, attn_metadata)
        output, _ = self.o_proj(attn_output)
        return output


class Starcoder2MLP(nn.Module):

    def __init__(self,
                 config: Starcoder2Config,
                 linear_method: Optional[LinearMethodBase] = None):
        super().__init__()
        self.c_fc = ColumnParallelLinear(
            config.hidden_size,
            config.intermediate_size,
            bias=config.use_bias,
            linear_method=linear_method,
        )
        self.c_proj = RowParallelLinear(
            config.intermediate_size,
            config.hidden_size,
            bias=config.use_bias,
            linear_method=linear_method,
        )
        self.act = get_act_fn(config.hidden_act,
                              intermediate_size=config.intermediate_size)

    def forward(self, hidden_states: torch.Tensor) -> torch.Tensor:
        hidden_states, _ = self.c_fc(hidden_states)
        hidden_states = self.act(hidden_states)
        hidden_states, _ = self.c_proj(hidden_states)
        return hidden_states


class Starcoder2DecoderLayer(nn.Module):

    def __init__(self,
                 config: Starcoder2Config,
                 linear_method: Optional[LinearMethodBase] = None):
        super().__init__()
        self.hidden_size = config.hidden_size
        self.self_attn = Starcoder2Attention(config,
                                             linear_method=linear_method)
        self.mlp = Starcoder2MLP(config, linear_method=linear_method)
        self.input_layernorm = nn.LayerNorm(config.hidden_size,
                                            eps=config.norm_epsilon)
        self.post_attention_layernorm = nn.LayerNorm(config.hidden_size,
                                                     eps=config.norm_epsilon)

    def forward(
        self,
        positions: torch.Tensor,
        hidden_states: torch.Tensor,
        kv_cache: torch.Tensor,
        attn_metadata: AttentionMetadata,
    ) -> torch.Tensor:
        # Self Attention
        residual = hidden_states
        hidden_states = self.input_layernorm(hidden_states)
        hidden_states = self.self_attn(
            positions=positions,
            hidden_states=hidden_states,
            kv_cache=kv_cache,
            attn_metadata=attn_metadata,
        )
        hidden_states = residual + hidden_states

        # Fully Connected
        residual = hidden_states
        hidden_states = self.post_attention_layernorm(hidden_states)
        hidden_states = self.mlp(hidden_states)
        hidden_states = residual + hidden_states

        return hidden_states


class Starcoder2Model(nn.Module):

    def __init__(self,
                 config: Starcoder2Config,
                 linear_method: Optional[LinearMethodBase] = None):
        super().__init__()
        self.config = config
        self.padding_idx = config.pad_token_id
        self.vocab_size = config.vocab_size

        # TODO: consider padding_idx (currently removed)
        self.embed_tokens = VocabParallelEmbedding(config.vocab_size,
                                                   config.hidden_size)
        self.layers = nn.ModuleList([
            Starcoder2DecoderLayer(config, linear_method=linear_method)
            for _ in range(config.num_hidden_layers)
        ])
        self.norm = nn.LayerNorm(config.hidden_size, eps=config.norm_epsilon)

    def forward(
        self,
        input_ids: torch.Tensor,
        positions: torch.Tensor,
        kv_caches: List[torch.Tensor],
        attn_metadata: AttentionMetadata,
    ) -> torch.Tensor:
        hidden_states = self.embed_tokens(input_ids)
        for i in range(len(self.layers)):
            layer = self.layers[i]
            hidden_states = layer(positions, hidden_states, kv_caches[i],
                                  attn_metadata)
        hidden_states = self.norm(hidden_states)
        return hidden_states


class Starcoder2ForCausalLM(nn.Module):

    def __init__(self,
                 config: Starcoder2Config,
                 linear_method: Optional[LinearMethodBase] = None):
        super().__init__()
        self.config = config
        self.model = Starcoder2Model(config, linear_method=linear_method)
        self.vocab_size = config.vocab_size
        self.unpadded_vocab_size = config.vocab_size
        if config.tie_word_embeddings:
            self.lm_head_weight = self.model.embed_tokens.weight
        else:
            self.unpadded_vocab_size = config.vocab_size
            self.lm_head = ParallelLMHead(
                self.unpadded_vocab_size,
                config.hidden_size,
                org_num_embeddings=config.vocab_size,
                padding_size=DEFAULT_VOCAB_PADDING_SIZE,
            )
            self.lm_head_weight = self.lm_head.weight
        self.logits_processor = LogitsProcessor(self.unpadded_vocab_size,
                                                config.vocab_size)
        self.sampler = Sampler()

    def forward(
        self,
        input_ids: torch.Tensor,
        positions: torch.Tensor,
        kv_caches: List[torch.Tensor],
        attn_metadata: AttentionMetadata,
    ) -> torch.Tensor:
        hidden_states = self.model(input_ids, positions, kv_caches,
                                   attn_metadata)
        return hidden_states

    def compute_logits(self, hidden_states: torch.Tensor,
                       sampling_metadata: SamplingMetadata) -> torch.Tensor:
        logits = self.logits_processor(self.lm_head_weight, hidden_states,
                                       sampling_metadata)
        return logits

    def sample(
        self,
        logits: Optional[torch.Tensor],
        sampling_metadata: SamplingMetadata,
    ) -> Optional[SamplerOutput]:
        next_tokens = self.sampler(logits, sampling_metadata)
        return next_tokens

    def load_weights(self,
                     model_name_or_path: str,
                     cache_dir: Optional[str] = None,
                     load_format: str = "auto",
                     revision: Optional[str] = None):
        stacked_params_mapping = [
            # (param_name, shard_name, shard_id)
            ("qkv_proj", "q_proj", "q"),
            ("qkv_proj", "k_proj", "k"),
            ("qkv_proj", "v_proj", "v"),
        ]

        params_dict = dict(self.named_parameters(remove_duplicate=False))
        for name, loaded_weight in hf_model_weights_iterator(
                model_name_or_path, cache_dir, load_format, revision):
            if "rotary_emb.inv_freq" in name:
                continue

            for (param_name, weight_name, shard_id) in stacked_params_mapping:
                if weight_name not in name:
                    continue
                name = name.replace(weight_name, param_name)
                param = params_dict[name]
                weight_loader = param.weight_loader
                weight_loader(param, loaded_weight, shard_id)
                break
            else:
                if self.config.tie_word_embeddings and "lm_head.weight" in name:
                    continue
                param = params_dict[name]
                weight_loader = getattr(param, "weight_loader",
                                        default_weight_loader)
                weight_loader(param, loaded_weight)<|MERGE_RESOLUTION|>--- conflicted
+++ resolved
@@ -41,17 +41,6 @@
 from vllm.model_executor.weight_utils import (default_weight_loader,
                                               hf_model_weights_iterator)
 from vllm.sequence import SamplerOutput
-
-<<<<<<< HEAD
-try:
-    from transformers import Starcoder2Config
-except ImportError:
-    # fallback to PretrainedConfig
-    # NOTE: Please install transformers from source or use transformers>=4.39.0
-    from transformers import PretrainedConfig as Starcoder2Config
-=======
-KVCache = Tuple[torch.Tensor, torch.Tensor]
->>>>>>> c188ecb0
 
 
 class Starcoder2Attention(nn.Module):
