--- conflicted
+++ resolved
@@ -99,19 +99,12 @@
     ncol, nrow = get_max_fuyu_image_feature_size()
     image_feature_size = get_max_fuyu_image_tokens(ctx)
 
-<<<<<<< HEAD
-    image_token_ids = (array("I", [_IMAGE_TOKEN_ID]) * ncol +
-                       array("I", [_NEWLINE_TOKEN_ID])) * nrow
-    token_ids = array("I", image_token_ids) * num_images
-    token_ids += array("I", [0]) * (seq_len - image_feature_size * num_images)
-=======
     image_token_ids = (
         array(VLLM_TOKEN_ID_ARRAY_TYPE, [_IMAGE_TOKEN_ID]) * ncol +
         array(VLLM_TOKEN_ID_ARRAY_TYPE, [_NEWLINE_TOKEN_ID])) * nrow
     token_ids = array(VLLM_TOKEN_ID_ARRAY_TYPE, image_token_ids) * num_images
     token_ids += array(VLLM_TOKEN_ID_ARRAY_TYPE,
                        [0]) * (seq_len - image_feature_size * num_images)
->>>>>>> ff7ec82c
     return SequenceData(token_ids)
 
 
