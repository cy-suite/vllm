--- conflicted
+++ resolved
@@ -1,12 +1,7 @@
-<<<<<<< HEAD
-from typing import (Callable, Dict, Iterable, List, Literal, Optional,
-                    Protocol, Tuple, Union, overload)
-=======
 import itertools
 from collections import UserDict
 from typing import (Dict, Iterable, List, Literal, Optional, Protocol, Tuple,
                     Union, overload)
->>>>>>> 8ca5051b
 
 import torch
 import torch.nn as nn
