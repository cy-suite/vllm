--- conflicted
+++ resolved
@@ -282,7 +282,6 @@
     return False
 
 
-<<<<<<< HEAD
 def get_inputs_embeds(
     input_ids: torch.Tensor,
     embeddings: torch.nn.Module,
@@ -299,7 +298,8 @@
     else:
         hidden_states = embeddings(input_ids)
     return hidden_states
-=======
+
+
 def make_empty_intermediate_tensors_factory(keys: List[str], hidden_size: int):
 
     def make_empty_intermediate_tensors(
@@ -312,5 +312,4 @@
             for key in keys
         })
 
-    return make_empty_intermediate_tensors
->>>>>>> 2ee45281
+    return make_empty_intermediate_tensors