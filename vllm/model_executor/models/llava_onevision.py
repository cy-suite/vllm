--- conflicted
+++ resolved
@@ -17,10 +17,6 @@
 from vllm.config import CacheConfig, MultiModalConfig
 from vllm.inputs import (INPUT_REGISTRY, DecoderOnlyInputs, InputContext,
                          token_inputs)
-<<<<<<< HEAD
-from vllm.logger import init_logger
-=======
->>>>>>> 59230ef3
 from vllm.model_executor.layers.activation import get_act_fn
 from vllm.model_executor.layers.quantization import QuantizationConfig
 from vllm.model_executor.layers.sampler import Sampler, SamplerOutput
