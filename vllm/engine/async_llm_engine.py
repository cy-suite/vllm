--- conflicted
+++ resolved
@@ -2,7 +2,7 @@
 import time
 from functools import partial
 from typing import (AsyncIterator, Callable, Dict, Iterable, List, Optional,
-                    Set, Tuple, Type, Union)
+                    Set, Tuple, Type, Union, overload)
 
 from transformers import PreTrainedTokenizer
 
@@ -264,14 +264,8 @@
     async def add_request_async(
         self,
         request_id: str,
-<<<<<<< HEAD
         inputs: PromptInputs,
-        sampling_params: SamplingParams,
-=======
-        prompt: Optional[str],
         params: Union[SamplingParams, PoolingParams],
-        prompt_token_ids: Optional[List[int]] = None,
->>>>>>> e7c46b95
         arrival_time: Optional[float] = None,
         lora_request: Optional[LoRARequest] = None,
     ) -> None:
@@ -286,25 +280,11 @@
 
         return self._add_processed_request(
             request_id=request_id,
-<<<<<<< HEAD
             processed_inputs=processed_inputs,
-            sampling_params=sampling_params,
+            params=params,
             arrival_time=arrival_time,
             lora_request=lora_request,
         )
-=======
-            prompt=prompt,
-            prompt_token_ids=prompt_token_ids,
-            lora_request=lora_request)
-
-        return self.add_request(request_id,
-                                prompt=prompt,
-                                params=params,
-                                prompt_token_ids=prompt_token_ids,
-                                arrival_time=arrival_time,
-                                lora_request=lora_request,
-                                multi_modal_data=multi_modal_data)
->>>>>>> e7c46b95
 
     async def check_health_async(self) -> None:
         self.model_executor.check_health()
@@ -540,14 +520,8 @@
     async def add_request(
         self,
         request_id: str,
-<<<<<<< HEAD
         inputs: PromptInputs,
-        sampling_params: SamplingParams,
-=======
-        prompt: Optional[str],
         params: Union[SamplingParams, PoolingParams],
-        prompt_token_ids: Optional[List[int]] = None,
->>>>>>> e7c46b95
         arrival_time: Optional[float] = None,
         lora_request: Optional[LoRARequest] = None,
     ) -> AsyncStream:
@@ -599,14 +573,8 @@
 
         stream = self._request_tracker.add_request(
             request_id,
-<<<<<<< HEAD
             inputs=processed_inputs,
-            sampling_params=sampling_params,
-=======
-            prompt=prompt,
             params=params,
-            prompt_token_ids=prompt_token_ids,
->>>>>>> e7c46b95
             arrival_time=arrival_time,
             lora_request=lora_request,
         )
@@ -616,7 +584,7 @@
     async def generate(
         self,
         inputs: PromptInputs,
-        sampling_params: SamplingParams,
+        params: Union[SamplingParams, PoolingParams],
         request_id: str,
         lora_request: Optional[LoRARequest] = None,
     ) -> AsyncIterator[RequestOutput]:
@@ -628,7 +596,9 @@
 
         Args:
             inputs: The inputs to the LLM.
-            sampling_params: The sampling parameters of the request.
+            params: Parameters for sampling or pooling.
+                :class:`~vllm.SamplingParams` for text generation.
+                :class:`~vllm.PoolingParams` for pooling.
             request_id: The unique id of the request.
             lora_request: LoRA request to use for generation, if any.
 
@@ -682,26 +652,17 @@
         async for output in self.process_request(
                 request_id,
                 inputs,
-                sampling_params,
-<<<<<<< HEAD
-                arrival_time=arrival_time,
+                params,
                 lora_request=lora_request,
-            )
-=======
-                prompt_token_ids,
-                lora_request,
-                multi_modal_data,
         ):
             yield output
 
     async def encode(
         self,
-        prompt: Optional[str],
+        inputs: PromptInputs,
         pooling_params: PoolingParams,
         request_id: str,
-        prompt_token_ids: Optional[List[int]] = None,
         lora_request: Optional[LoRARequest] = None,
-        multi_modal_data: Optional[MultiModalData] = None
     ) -> AsyncIterator[EmbeddingRequestOutput]:
         """Generate outputs for a request from an embedding model.
 
@@ -710,14 +671,10 @@
         from the LLMEngine to the caller.
 
         Args:
-            prompt: The prompt string. Can be None if prompt_token_ids is
-                provided.
+            inputs: The inputs to the LLM.
             pooling_params: The pooling parameters of the request.
             request_id: The unique id of the request.
-            prompt_token_ids: The token IDs of the prompt. If None, we
-                use the tokenizer to convert the prompts to token IDs.
             lora_request: LoRA request to use for generation, if any.
-            multi_modal_data: Multi modal data per request.
 
         Yields:
             The output `EmbeddingRequestOutput` objects from the LLMEngine 
@@ -766,44 +723,61 @@
         """
         async for output in self.process_request(
                 request_id,
-                prompt,
+                inputs,
                 pooling_params,
-                prompt_token_ids,
-                lora_request,
-                multi_modal_data,
+                lora_request=lora_request,
         ):
             yield output
 
-    async def process_request(
+    @overload
+    def process_request(
         self,
         request_id: str,
-        prompt: Optional[str],
+        inputs: PromptInputs,
+        params: SamplingParams,
+        lora_request: Optional[LoRARequest] = None,
+    ) -> AsyncIterator[RequestOutput]:
+        ...
+
+    @overload
+    def process_request(  # type: ignore[misc]
+        self,
+        request_id: str,
+        inputs: PromptInputs,
+        params: PoolingParams,
+        lora_request: Optional[LoRARequest] = None,
+    ) -> AsyncIterator[EmbeddingRequestOutput]:
+        ...
+
+    def process_request(
+        self,
+        request_id: str,
+        inputs: PromptInputs,
         params: Union[SamplingParams, PoolingParams],
-        prompt_token_ids: Optional[List[int]] = None,
         lora_request: Optional[LoRARequest] = None,
-        multi_modal_data: Optional[MultiModalData] = None,
     ) -> AsyncIterator[Union[RequestOutput, EmbeddingRequestOutput]]:
         """Common logic to process requests with SamplingParams or
         PoolingParams."""
-        arrival_time = time.time()
-
-        stream = await self.add_request(
-            request_id,
-            prompt,
-            params,
-            prompt_token_ids=prompt_token_ids,
-            arrival_time=arrival_time,
-            lora_request=lora_request,
-            multi_modal_data=multi_modal_data,
-        )
->>>>>>> e7c46b95
-
-        try:
-            async for request_output in stream:
-                yield request_output
-        except (Exception, asyncio.CancelledError) as e:
-            self._abort(request_id)
-            raise e
+
+        async def generator():
+            arrival_time = time.time()
+
+            stream = await self.add_request(
+                request_id,
+                inputs,
+                params,
+                arrival_time=arrival_time,
+                lora_request=lora_request,
+            )
+
+            try:
+                async for request_output in stream:
+                    yield request_output
+            except (Exception, asyncio.CancelledError) as e:
+                self._abort(request_id)
+                raise e
+
+        return generator()
 
     async def abort(self, request_id: str) -> None:
         """Abort a request.
