import asyncio
import os
import time
from http import HTTPStatus
from functools import partial
from typing import (Any, AsyncIterator, Callable, Dict, Iterable, List,
                    Optional, Set, Tuple, Type, Union)

from transformers import PreTrainedTokenizer

from vllm.config import ModelConfig
from vllm.engine.arg_utils import AsyncEngineArgs
from vllm.engine.llm_engine import LLMEngine
from vllm.engine.ray_utils import initialize_ray_cluster, ray
from vllm.logger import init_logger
from vllm.lora.request import LoRARequest
from vllm.outputs import RequestOutput
from vllm.sampling_params import SamplingParams
from vllm.sequence import MultiModalData
from vllm.usage.usage_lib import UsageContext

logger = init_logger(__name__)
ENGINE_ITERATION_TIMEOUT_S = int(
    os.environ.get("VLLM_ENGINE_ITERATION_TIMEOUT_S", "60"))


class AsyncEngineDeadError(RuntimeError):
    pass


class QueueOverflowError(BaseException):

    def __init__(self, message, status_code):
        super().__init__(message)
        self.status_code = status_code


def _raise_exception_on_finish(
        task: asyncio.Task, error_callback: Callable[[Exception],
                                                     None]) -> None:
    msg = ("Task finished unexpectedly. This should never happen! "
           "Please open an issue on Github.")

    exception = None
    try:
        task.result()
        # NOTE: This will be thrown if task exits normally (which it should not)
        raise AsyncEngineDeadError(msg)
    except Exception as e:
        exception = e
        logger.error("Engine background task failed", exc_info=e)
        error_callback(exception)
        raise AsyncEngineDeadError(
            msg + " See stack trace above for the actual cause.") from e


class AsyncStream:
    """A stream of RequestOutputs for a request that can be
    iterated over asynchronously."""

    def __init__(self, request_id: str) -> None:
        self.request_id = request_id
        self._queue: asyncio.Queue = asyncio.Queue()
        self._finished = False

    def put(self, item: Union[RequestOutput, Exception]) -> None:
        if self._finished:
            return
        self._queue.put_nowait(item)

    def finish(self) -> None:
        self._queue.put_nowait(StopAsyncIteration())
        self._finished = True

    @property
    def finished(self) -> bool:
        return self._finished

    def __aiter__(self):
        return self

    async def __anext__(self) -> RequestOutput:
        result = await self._queue.get()
        if isinstance(result, Exception):
            raise result
        return result


class RequestTracker:
    """Synchronous abstraction for tracking requests."""

    def __init__(self) -> None:
        self._request_streams: Dict[str, AsyncStream] = {}
        self._finished_requests: asyncio.Queue[str] = asyncio.Queue()
        self._new_requests: asyncio.Queue[Tuple[AsyncStream,
                                                dict]] = asyncio.Queue()
        self.new_requests_event = asyncio.Event()

    def __contains__(self, item):
        return item in self._request_streams

    def __len__(self) -> int:
        return len(self._request_streams)

    def propagate_exception(self,
                            exc: Exception,
                            request_id: Optional[str] = None) -> None:
        """Propagate an exception to request streams
        (all if request_id is None)."""
        if request_id is not None:
            self._request_streams[request_id].put(exc)
            self.abort_request(request_id)
        else:
            for rid, stream in self._request_streams.items():
                stream.put(exc)
                self.abort_request(rid)

    def process_request_output(self,
                               request_output: RequestOutput,
                               *,
                               verbose: bool = False) -> None:
        """Process a request output from the engine."""
        request_id = request_output.request_id

        self._request_streams[request_id].put(request_output)
        if request_output.finished:
            if verbose:
                logger.info(f"Finished request {request_id}.")
            self.abort_request(request_id)

    def process_exception(self,
                          request_id: str,
                          exception: Exception,
                          *,
                          verbose: bool = False) -> None:
        """Propagate an exception from the engine."""
        self._request_streams[request_id].put(exception)
        if verbose:
            logger.info(f"Finished request {request_id}.")
        self.abort_request(request_id)

    def add_request(self, request_id: str,
                    **engine_add_request_kwargs) -> AsyncStream:
        """Add a request to be sent to the engine on the next background
        loop iteration."""
        if request_id in self._request_streams:
            raise KeyError(f"Request {request_id} already exists.")

        stream = AsyncStream(request_id)
        self._new_requests.put_nowait((stream, {
            "request_id": request_id,
            **engine_add_request_kwargs
        }))

        self.new_requests_event.set()

        return stream

    def abort_request(self, request_id: str, *, verbose: bool = False) -> None:
        """Abort a request during next background loop iteration."""
        if verbose:
            logger.info(f"Aborted request {request_id}.")

        self._finished_requests.put_nowait(request_id)

        if request_id not in self._request_streams or self._request_streams[
                request_id].finished:
            # The request has already finished or been aborted.
            return

        self._request_streams[request_id].finish()

    def get_new_and_finished_requests(self) -> Tuple[List[Dict], Set[str]]:
        """Get the new requests and finished requests to be
        sent to the engine."""
        new_requests: List[Dict] = []
        finished_requests: Set[str] = set()

        while not self._finished_requests.empty():
            request_id = self._finished_requests.get_nowait()
            finished_requests.add(request_id)
            self._request_streams.pop(request_id, None)

        while not self._new_requests.empty():
            stream, new_request = self._new_requests.get_nowait()
            if stream.request_id in finished_requests:
                # The request has already been aborted.
                stream.finish()
                continue
            self._request_streams[stream.request_id] = stream
            new_requests.append(new_request)

        return new_requests, finished_requests

    async def wait_for_new_requests(self):
        if not self.has_new_requests():
            await self.new_requests_event.wait()
        self.new_requests_event.clear()

    def has_new_requests(self):
        return not self._new_requests.empty()


class _AsyncLLMEngine(LLMEngine):
    """Extension of LLMEngine to add async methods."""

    async def step_async(self) -> List[RequestOutput]:
        """Performs one decoding iteration and returns newly generated results.
        The workers are ran asynchronously if possible.

        This function performs one decoding iteration of the engine. It first
        schedules the sequences to be executed in the next iteration and the
        token blocks to be swapped in/out/copy. Then, it executes the model
        and updates the scheduler with the model outputs. Finally, it decodes
        the sequences and returns the newly generated results.
        """
        seq_group_metadata_list, scheduler_outputs = self.scheduler.schedule()

        if not scheduler_outputs.is_empty():
            # Execute the model.
            output = await self.model_executor.execute_model_async(
                seq_group_metadata_list, scheduler_outputs.blocks_to_swap_in,
                scheduler_outputs.blocks_to_swap_out,
                scheduler_outputs.blocks_to_copy)
        else:
            output = []

        return self._process_model_outputs(
            output, scheduler_outputs.scheduled_seq_groups,
            scheduler_outputs.ignored_seq_groups)

    async def encode_request_async(
        self,
        request_id: str,  # pylint: disable=unused-argument
        prompt: Optional[str],
        prompt_token_ids: Optional[List[int]] = None,
        lora_request: Optional[LoRARequest] = None,
    ):
        if prompt_token_ids is None:
            assert prompt is not None
            prompt_token_ids = await self.tokenizer.encode_async(
                request_id=request_id,
                prompt=prompt,
                lora_request=lora_request)
        return prompt_token_ids

    async def add_request_async(
        self,
        request_id: str,
        prompt: Optional[str],
        sampling_params: SamplingParams,
        prompt_token_ids: Optional[List[int]] = None,
        arrival_time: Optional[float] = None,
        lora_request: Optional[LoRARequest] = None,
        multi_modal_data: Optional[MultiModalData] = None,
    ) -> None:
        if lora_request is not None and not self.lora_config:
            raise ValueError(f"Got lora_request {lora_request} but LoRA is "
                             "not enabled!")
        if arrival_time is None:
            arrival_time = time.time()
        prompt_token_ids = await self.encode_request_async(
            request_id=request_id,
            prompt=prompt,
            prompt_token_ids=prompt_token_ids,
            lora_request=lora_request)

        return self.add_request(request_id,
                                prompt=prompt,
                                prompt_token_ids=prompt_token_ids,
                                sampling_params=sampling_params,
                                arrival_time=arrival_time,
                                lora_request=lora_request,
                                multi_modal_data=multi_modal_data)

    async def check_health_async(self) -> None:
        self.model_executor.check_health()


class AsyncLLMEngine:
    """An asynchronous wrapper for LLMEngine.

    This class is used to wrap the LLMEngine class to make it asynchronous. It
    uses asyncio to create a background loop that keeps processing incoming
    requests. The LLMEngine is kicked by the generate method when there
    are requests in the waiting queue. The generate method yields the outputs
    from the LLMEngine to the caller.

    NOTE: For the comprehensive list of arguments, see `LLMEngine`.

    Args:
        worker_use_ray: Whether to use Ray for model workers. Required for
            distributed execution. Should be the same as
            `parallel_config.worker_use_ray`.
        engine_use_ray: Whether to make LLMEngine a Ray actor. If so, the
            async frontend will be executed in a separate process as the
            model workers.
        log_requests: Whether to log the requests.
        max_log_len: Maximum number of prompt characters or prompt ID numbers
            being printed in log.
        start_engine_loop: If True, the background task to run the engine
            will be automatically started in the generate call.
        *args: Arguments for LLMEngine.
        *kwargs: Arguments for LLMEngine.
    """

    _engine_class: Type[_AsyncLLMEngine] = _AsyncLLMEngine

    def __init__(self,
                 worker_use_ray: bool,
                 engine_use_ray: bool,
                 *args,
                 log_requests: bool = True,
                 max_log_len: Optional[int] = None,
                 start_engine_loop: bool = True,
                 **kwargs) -> None:
        self.worker_use_ray = worker_use_ray
        self.engine_use_ray = engine_use_ray
        self.log_requests = log_requests
        self.max_log_len = max_log_len
        self.engine = self._init_engine(*args, **kwargs)

        self.background_loop: Optional[asyncio.Future] = None
        # We need to keep a reference to unshielded
        # task as well to prevent it from being garbage
        # collected
        self._background_loop_unshielded: Optional[asyncio.Task[Any]] = None
        self.start_engine_loop = start_engine_loop
        self._errored_with: Optional[BaseException] = None

        # Lazy initialized fields
        self._request_tracker: RequestTracker

    @classmethod
    def from_engine_args(
        cls,
        engine_args: AsyncEngineArgs,
        start_engine_loop: bool = True,
        usage_context: UsageContext = UsageContext.ENGINE_CONTEXT,
    ) -> "AsyncLLMEngine":
        """Creates an async LLM engine from the engine arguments."""
        # Create the engine configs.
        engine_config = engine_args.create_engine_config()

        if engine_config.device_config.device_type == "neuron":
            raise NotImplementedError("Neuron is not supported for "
                                      "async engine yet.")
        elif engine_config.parallel_config.worker_use_ray:
            initialize_ray_cluster(engine_config.parallel_config)
            from vllm.executor.ray_gpu_executor import RayGPUExecutorAsync
            executor_class = RayGPUExecutorAsync
        else:
            assert engine_config.parallel_config.world_size == 1, (
                "Ray is required if parallel_config.world_size > 1.")
            from vllm.executor.gpu_executor import GPUExecutorAsync
            executor_class = GPUExecutorAsync
        # Create the async LLM engine.
        engine = cls(
            engine_config.parallel_config.worker_use_ray,
            engine_args.engine_use_ray,
            **engine_config.to_dict(),
            executor_class=executor_class,
            log_requests=not engine_args.disable_log_requests,
            log_stats=not engine_args.disable_log_stats,
            max_log_len=engine_args.max_log_len,
            start_engine_loop=start_engine_loop,
            usage_context=usage_context,
        )
        return engine

    @property
    def is_running(self) -> bool:
        return (self.background_loop is not None
                and self._background_loop_unshielded is not None
                and not self._background_loop_unshielded.done())

    @property
    def is_stopped(self) -> bool:
        return self.errored or (self.background_loop is not None and
                                self._background_loop_unshielded is not None
                                and self._background_loop_unshielded.done())

    @property
    def errored(self) -> bool:
        return self._errored_with is not None

    def set_errored(self, exc: Exception) -> None:
        self._errored_with = exc

    def _error_callback(self, exc: Exception) -> None:
        self.set_errored(exc)
        self._request_tracker.propagate_exception(exc)

    async def get_tokenizer(self) -> "PreTrainedTokenizer":
        if self.engine_use_ray:
            return await self.engine.get_tokenizer.remote()  # type: ignore
        else:
            return self.engine.get_tokenizer()

    def start_background_loop(self) -> None:
        """Start the background loop."""
        if self.errored:
            raise AsyncEngineDeadError(
                "Background loop has errored already.") from self._errored_with
        if self.is_running:
            raise RuntimeError("Background loop is already running.")
        # Initialize the RequestTracker here so it uses the right event loop.
        self._request_tracker = RequestTracker()

        self._background_loop_unshielded = asyncio.get_event_loop(
        ).create_task(self.run_engine_loop())
        self._background_loop_unshielded.add_done_callback(
            partial(_raise_exception_on_finish,
                    error_callback=self._error_callback))
        self.background_loop = asyncio.shield(self._background_loop_unshielded)

    def _init_engine(self, *args,
                     **kwargs) -> Union[_AsyncLLMEngine, "ray.ObjectRef"]:
        if not self.engine_use_ray:
            engine_class = self._engine_class
        elif self.worker_use_ray:
            engine_class = ray.remote(num_cpus=0)(self._engine_class).remote
        else:
            # FIXME(woosuk): This is a bit hacky. Be careful when changing the
            # order of the arguments.
            cache_config = kwargs["cache_config"]
            parallel_config = kwargs["parallel_config"]
            if parallel_config.tensor_parallel_size == 1:
                num_gpus = cache_config.gpu_memory_utilization
            else:
                num_gpus = 1
            engine_class = ray.remote(num_gpus=num_gpus)(
                self._engine_class).remote
        return engine_class(*args, **kwargs)

    async def engine_step(self) -> bool:
        """Kick the engine to process the waiting requests.

        Returns True if there are in-progress requests."""
        new_requests, finished_requests = (
            self._request_tracker.get_new_and_finished_requests())

        for new_request in new_requests:
            # Add the request into the vLLM engine's waiting queue.
            # TODO: Maybe add add_request_batch to reduce Ray overhead
            try:
                if self.engine_use_ray:
<<<<<<< HEAD
                    logger.info(
                        "going from async add_request to synch add_request")
                    await self.engine.add_request.remote(**new_request)
=======
                    await self.engine.add_request.remote(  # type: ignore
                        **new_request)
>>>>>>> 705578ae
                else:
                    result = await self.engine.add_request_async(**new_request)
            except ValueError as e:
                # TODO: use a vLLM specific error for failed validation
                self._request_tracker.process_exception(
                    new_request["request_id"],
                    e,
                    verbose=self.log_requests,
                )

        if finished_requests:
            await self._engine_abort(finished_requests)

        if self.engine_use_ray:
            request_outputs = await self.engine.step.remote()  # type: ignore
        else:
            request_outputs = await self.engine.step_async()

        # Put the outputs into the corresponding streams.
        for request_output in request_outputs:
            self._request_tracker.process_request_output(
                request_output, verbose=self.log_requests)

        return len(request_outputs) > 0

    async def _engine_abort(self, request_ids: Iterable[str]):
        if self.engine_use_ray:
            await self.engine.abort_request.remote(request_ids)  # type: ignore
        else:
            self.engine.abort_request(request_ids)

    async def run_engine_loop(self):
        has_requests_in_progress = False
        while True:
            if not has_requests_in_progress:
                logger.debug("Waiting for new requests...")
                await self._request_tracker.wait_for_new_requests()
                logger.debug("Got new requests!")

            # Abort if iteration takes too long due to unrecoverable errors
            # (eg. NCCL timeouts).
            try:
                has_requests_in_progress = await asyncio.wait_for(
                    self.engine_step(), ENGINE_ITERATION_TIMEOUT_S)
            except asyncio.TimeoutError as exc:
                logger.error(
                    "Engine iteration timed out. This should never happen!")
                self.set_errored(exc)
                raise
            await asyncio.sleep(0)

    async def add_request(
        self,
        request_id: str,
        prompt: Optional[str],
        sampling_params: SamplingParams,
        prompt_token_ids: Optional[List[int]] = None,
        arrival_time: Optional[float] = None,
        lora_request: Optional[LoRARequest] = None,
        multi_modal_data: Optional[MultiModalData] = None,
    ) -> AsyncStream:
        curr_queue_len = len(self.engine.scheduler.waiting)
        max_queue_len = self.engine.scheduler.scheduler_config.get_max_queue_length(
        )
        if max_queue_len > -1 and curr_queue_len >= max_queue_len:
            raise QueueOverflowError(
                "Request would exceed the indicated maximum queue length.",
                HTTPStatus.SERVICE_UNAVAILABLE)
        if self.log_requests:
            shortened_prompt = prompt
            shortened_token_ids = prompt_token_ids
            if self.max_log_len is not None:
                if shortened_prompt is not None:
                    shortened_prompt = shortened_prompt[:self.max_log_len]
                if shortened_token_ids is not None:
                    shortened_token_ids = shortened_token_ids[:self.
                                                              max_log_len]
            logger.info(f"Received request {request_id}: "
                        f"prompt: {shortened_prompt!r}, "
                        f"sampling_params: {sampling_params}, "
                        f"prompt_token_ids: {shortened_token_ids}, "
                        f"lora_request: {lora_request}.")

        if not self.is_running:
            if self.start_engine_loop:
                self.start_background_loop()
            else:
                raise AsyncEngineDeadError(
                    "Background loop is not running. If it was running, "
                    "inspect the output to find the stacktrace of the "
                    "error that caused the background loop to stop "
                    "(AsyncEngineDeadError).")

        if arrival_time is None:
            arrival_time = time.time()

        if self.engine_use_ray:
            prompt_token_ids = await (
                self.engine.encode_request_async.remote(  # type: ignore
                    request_id=request_id,
                    prompt=prompt,
                    prompt_token_ids=prompt_token_ids,
                    lora_request=lora_request))
        else:
            prompt_token_ids = await self.engine.encode_request_async(
                request_id=request_id,
                prompt=prompt,
                prompt_token_ids=prompt_token_ids,
                lora_request=lora_request)

        stream = self._request_tracker.add_request(
            request_id,
            prompt=prompt,
            sampling_params=sampling_params,
            prompt_token_ids=prompt_token_ids,
            arrival_time=arrival_time,
            lora_request=lora_request,
            multi_modal_data=multi_modal_data,
        )

        return stream

    async def generate(
        self,
        prompt: Optional[str],
        sampling_params: SamplingParams,
        request_id: str,
        prompt_token_ids: Optional[List[int]] = None,
        lora_request: Optional[LoRARequest] = None,
        multi_modal_data: Optional[MultiModalData] = None
    ) -> AsyncIterator[RequestOutput]:
        """Generate outputs for a request.

        Generate outputs for a request. This method is a coroutine. It adds the
        request into the waiting queue of the LLMEngine and streams the outputs
        from the LLMEngine to the caller.

        Args:
            prompt: The prompt string. Can be None if prompt_token_ids is
                provided.
            sampling_params: The sampling parameters of the request.
            request_id: The unique id of the request.
            prompt_token_ids: The token IDs of the prompt. If None, we
                use the tokenizer to convert the prompts to token IDs.
            lora_request: LoRA request to use for generation, if any.
            multi_modal_data: Multi modal data per request.

        Yields:
            The output `RequestOutput` objects from the LLMEngine for the
            request.

        Details:
            - If the engine is not running, start the background loop,
              which iteratively invokes
              :meth:`~vllm.engine.async_llm_engine.AsyncLLMEngine.engine_step`
              to process the waiting requests.
            - Add the request to the engine's `RequestTracker`.
              On the next background loop, this request will be sent to
              the underlying engine.
              Also, a corresponding `AsyncStream` will be created.
            - Wait for the request outputs from `AsyncStream` and yield them.

        Example:
            >>> # Please refer to entrypoints/api_server.py for
            >>> # the complete example.
            >>>
            >>> # initialize the engine and the example input
            >>> engine = AsyncLLMEngine.from_engine_args(engine_args)
            >>> example_input = {
            >>>     "prompt": "What is LLM?",
            >>>     "stream": False, # assume the non-streaming case
            >>>     "temperature": 0.0,
            >>>     "request_id": 0,
            >>> }
            >>>
            >>> # start the generation
            >>> results_generator = engine.generate(
            >>>    example_input["prompt"],
            >>>    SamplingParams(temperature=example_input["temperature"]),
            >>>    example_input["request_id"])
            >>>
            >>> # get the results
            >>> final_output = None
            >>> async for request_output in results_generator:
            >>>     if await request.is_disconnected():
            >>>         # Abort the request if the client disconnects.
            >>>         await engine.abort(request_id)
            >>>         # Return or raise an error
            >>>         ...
            >>>     final_output = request_output
            >>>
            >>> # Process and return the final output
            >>> ...
        """
        # Preprocess the request.
        arrival_time = time.time()

        try:
            stream = await self.add_request(
                request_id,
                prompt,
                sampling_params,
                prompt_token_ids=prompt_token_ids,
                arrival_time=arrival_time,
                lora_request=lora_request,
                multi_modal_data=multi_modal_data,
            )

            async for request_output in stream:
                yield request_output
        except (Exception, asyncio.CancelledError) as e:
            # If there is an exception or coroutine is cancelled, abort the
            # request.
            self._abort(request_id)
            raise e

    async def abort(self, request_id: str) -> None:
        """Abort a request.

        Abort a submitted request. If the request is finished or not found,
        this method will be a no-op.

        Args:
            request_id: The unique id of the request.
        """
        if not self.is_running:
            raise AsyncEngineDeadError(
                "Background loop is not running. If it was running, "
                "inspect the output to find the stacktrace of the "
                "error that caused the background loop to stop "
                "(AsyncEngineDeadError).")

        return self._abort(request_id)

    def _abort(self, request_id: str) -> None:
        """Abort a request.

        Abort a submitted request. If the request is finished or not found,
        this method will be a no-op.

        Args:
            request_id: The unique id of the request.
        """
        self._request_tracker.abort_request(request_id,
                                            verbose=self.log_requests)

    async def get_model_config(self) -> ModelConfig:
        """Get the model configuration of the vLLM engine."""
        if self.engine_use_ray:
            return await self.engine.get_model_config.remote()  # type: ignore
        else:
            return self.engine.get_model_config()

    async def do_log_stats(self) -> None:
        if self.engine_use_ray:
            await self.engine.do_log_stats.remote()  # type: ignore
        else:
            self.engine.do_log_stats()

    async def check_health(self) -> None:
        """Raises an error if engine is unhealthy."""
        t = time.perf_counter()
        logger.debug("Starting health check...")
        if self.is_stopped:
            raise AsyncEngineDeadError("Background loop is stopped.")

        if self.engine_use_ray:
            try:
                await self.engine.check_health.remote()  # type: ignore
            except ray.exceptions.RayActorError as e:
                raise RuntimeError("Engine is dead.") from e
        else:
            await self.engine.check_health_async()
        logger.debug(f"Health check took {time.perf_counter()-t}s")<|MERGE_RESOLUTION|>--- conflicted
+++ resolved
@@ -445,14 +445,8 @@
             # TODO: Maybe add add_request_batch to reduce Ray overhead
             try:
                 if self.engine_use_ray:
-<<<<<<< HEAD
-                    logger.info(
-                        "going from async add_request to synch add_request")
-                    await self.engine.add_request.remote(**new_request)
-=======
                     await self.engine.add_request.remote(  # type: ignore
                         **new_request)
->>>>>>> 705578ae
                 else:
                     result = await self.engine.add_request_async(**new_request)
             except ValueError as e:
