import asyncio
import time
from dataclasses import dataclass
from functools import partial
from typing import (AsyncGenerator, Callable, Dict, Iterable, List, Mapping,
                    Optional, Set, Tuple, Type, Union)

import torch
from transformers import PreTrainedTokenizer
from typing_extensions import assert_never

import vllm.envs as envs
from vllm.config import (DecodingConfig, EngineConfig, LoRAConfig, ModelConfig,
                         ParallelConfig, SchedulerConfig)
from vllm.core.scheduler import SchedulerOutputs
from vllm.engine.arg_utils import AsyncEngineArgs
from vllm.engine.async_timeout import asyncio_timeout
from vllm.engine.llm_engine import (DecoderPromptComponents, LLMEngine,
                                    PromptComponents)
from vllm.engine.metrics_types import StatLoggerBase
from vllm.executor.executor_base import ExecutorAsyncBase
from vllm.executor.ray_utils import initialize_ray_cluster, ray
from vllm.inputs import (EncoderDecoderLLMInputs, LLMInputs, PromptInputs,
                         SingletonPromptInputs)
from vllm.inputs.parse import is_explicit_encoder_decoder_prompt
from vllm.logger import init_logger
from vllm.lora.request import LoRARequest
from vllm.outputs import EmbeddingRequestOutput, RequestOutput
from vllm.pooling_params import PoolingParams
from vllm.prompt_adapter.request import PromptAdapterRequest
from vllm.sampling_params import SamplingParams
<<<<<<< HEAD
from vllm.sequence import ExecuteModelRequest, SamplerOutput
from vllm.spec_decode.spec_decode_params import SpecDecodeParams
=======
from vllm.sequence import (ExecuteModelRequest, SamplerOutput,
                           SequenceGroupMetadata)
>>>>>>> b6f99a6f
from vllm.usage.usage_lib import UsageContext
from vllm.utils import print_warning_once

logger = init_logger(__name__)
ENGINE_ITERATION_TIMEOUT_S = envs.VLLM_ENGINE_ITERATION_TIMEOUT_S


class AsyncEngineDeadError(RuntimeError):
    pass


def _log_task_completion(task: asyncio.Task,
                         error_callback: Callable[[Exception], None]) -> None:
    """This function is only intended for the `engine.run_engine_loop()` task.

    In particular, that task runs a `while True` loop that can only exit if
    there is an exception.
    """

    exception = None
    try:
        return_value = task.result()
        raise AssertionError(
            f"The engine background task should never finish without an "
            f"exception. {return_value}")
    except asyncio.exceptions.CancelledError:
        # We assume that if the task is cancelled, we are gracefully shutting
        # down. This should only happen on program exit.
        logger.info("Engine is gracefully shutting down.")
    except Exception as e:
        exception = e
        logger.error("Engine background task failed", exc_info=e)
        error_callback(exception)
        raise AsyncEngineDeadError(
            "Task finished unexpectedly. This should never happen! "
            "Please open an issue on Github. See stack trace above for the "
            "actual cause.") from e


STOP_ITERATION = Exception()  # Sentinel


class AsyncStream:
    """A stream of RequestOutputs or EmbeddingRequestOutputs for a request
    that can be iterated over asynchronously via an async generator."""

    def __init__(self, request_id: str, cancel: Callable[[str], None]) -> None:
        self.request_id = request_id
        self._cancel = cancel
        self._queue: asyncio.Queue = asyncio.Queue()
        self._finished = False

    def put(self, item: Union[RequestOutput, EmbeddingRequestOutput,
                              Exception]) -> None:
        if self._finished:
            return
        self._queue.put_nowait(item)

    def finish(
        self,
        exception: Optional[Union[BaseException, Type[BaseException]]] = None,
    ) -> None:
        if not self._finished:
            self._finished = True
            self._queue.put_nowait(
                exception if exception is not None else STOP_ITERATION)

    @property
    def finished(self) -> bool:
        return self._finished

    async def generator(
        self
    ) -> AsyncGenerator[Union[RequestOutput, EmbeddingRequestOutput], None]:
        try:
            while not self._finished:
                result = await self._queue.get()
                if isinstance(result, Exception):
                    if result == STOP_ITERATION:
                        return
                    raise result
                yield result
        except GeneratorExit:
            self._cancel(self.request_id)
            raise asyncio.CancelledError from None


class RequestTracker:
    """Synchronous abstraction for tracking requests."""

    def __init__(self) -> None:
        self._request_streams: Dict[str, AsyncStream] = {}
        self._aborted_requests: asyncio.Queue[str] = asyncio.Queue()
        self._new_requests: asyncio.Queue[Tuple[AsyncStream,
                                                dict]] = asyncio.Queue()
        self.new_requests_event = asyncio.Event()

    def __contains__(self, item):
        return item in self._request_streams

    def __len__(self) -> int:
        return len(self._request_streams)

    def propagate_exception(self,
                            exc: Exception,
                            request_id: Optional[str] = None) -> None:
        """Propagate an exception to request streams
        (all if request_id is None)."""
        if request_id is not None:
            self.abort_request(request_id, exception=exc)
        else:
            # NB: tuple() used here because self.abort_request pops the stream
            # out of self._request_streams, so we can't iterate on it directly
            for rid in tuple(self._request_streams.keys()):
                self.abort_request(rid, exception=exc)

    def process_request_output(self,
                               request_output: Union[RequestOutput,
                                                     EmbeddingRequestOutput],
                               *,
                               verbose: bool = False) -> None:
        """Process a request output from the engine."""
        request_id = request_output.request_id
        finished = request_output.finished

        if finished:
            stream = self._request_streams.pop(request_id, None)
        else:
            stream = self._request_streams.get(request_id)
        # Guard against a KeyError which can occur if the request was aborted
        # while the output was generated
        if stream is not None:
            stream.put(request_output)
            if finished:
                stream.finish()

        if verbose and finished:
            logger.info("Finished request %s.", request_id)

    def process_exception(self,
                          request_id: str,
                          exception: BaseException,
                          *,
                          verbose: bool = False) -> None:
        """Propagate an exception from the engine."""
        if verbose:
            logger.info("Finished request %s.", request_id)
        self.abort_request(request_id, exception=exception)

    def add_request(self,
                    request_id: str,
                    *,
                    verbose: bool = False,
                    **engine_add_request_kwargs) -> AsyncStream:
        """Add a request to be sent to the engine on the next background
        loop iteration."""
        if request_id in self._request_streams:
            raise KeyError(f"Request {request_id} already exists.")

        abort_request = partial(self.abort_request, verbose=verbose)
        stream = AsyncStream(request_id, abort_request)
        self._new_requests.put_nowait((stream, {
            "request_id": request_id,
            **engine_add_request_kwargs
        }))

        self.new_requests_event.set()

        if verbose:
            logger.info("Added request %s.", request_id)

        return stream

    def abort_request(self,
                      request_id: str,
                      *,
                      exception: Optional[Union[BaseException,
                                                Type[BaseException]]] = None,
                      verbose: bool = False) -> None:
        """Abort a request during next background loop iteration."""
        if verbose:
            logger.info("Aborted request %s.", request_id)

        self._aborted_requests.put_nowait(request_id)

        stream = self._request_streams.pop(request_id, None)
        if stream is not None:
            stream.finish(exception=exception)

    def get_new_and_aborted_requests(self) -> Tuple[List[Dict], Set[str]]:
        """Get the new requests and finished requests to be
        sent to the engine."""
        new_requests: List[Dict] = []
        finished_requests: Set[str] = set()

        while not self._aborted_requests.empty():
            request_id = self._aborted_requests.get_nowait()
            finished_requests.add(request_id)

        while not self._new_requests.empty():
            stream, new_request = self._new_requests.get_nowait()
            request_id = stream.request_id
            if request_id in finished_requests:
                # The request has already been aborted.
                stream.finish(asyncio.CancelledError)
                finished_requests.discard(request_id)
            else:
                self._request_streams[request_id] = stream
                new_requests.append(new_request)

        return new_requests, finished_requests

    async def wait_for_new_requests(self):
        if not self.has_new_requests():
            await self.new_requests_event.wait()
        self.new_requests_event.clear()

    def has_new_requests(self):
        return not self._new_requests.empty()


@dataclass
class SchedulerOutputState:
    """Caches the scheduler outputs for a virtual engine. Used for Multi-Step"""
    last_output: Optional[SamplerOutput] = None
    seq_group_metadata_list: Optional[List[SequenceGroupMetadata]] = None
    scheduler_outputs: Optional[SchedulerOutputs] = None


class _AsyncLLMEngine(LLMEngine):
    """Extension of LLMEngine to add async methods."""

    def __init__(self, *args, **kwargs):
        super().__init__(*args, **kwargs)
        pipeline_parallel_size = \
            self.parallel_config.pipeline_parallel_size
        self.cached_scheduler_outputs = [
            SchedulerOutputState() for _ in range(pipeline_parallel_size)
        ]

    async def step_async(
        self, virtual_engine: int
    ) -> List[Union[RequestOutput, EmbeddingRequestOutput]]:
        """Performs one decoding iteration and returns newly generated results.
        The workers are ran asynchronously if possible.

        This function performs one decoding iteration of the engine. It first
        schedules the sequences to be executed in the next iteration and the
        token blocks to be swapped in/out/copy. Then, it executes the model
        and updates the scheduler with the model outputs. Finally, it decodes
        the sequences and returns the newly generated results.
        """
        # these are cached outputs from previous iterations. None if on first
        # iteration
        cached_outputs = self.cached_scheduler_outputs[virtual_engine]
        seq_group_metadata_list = cached_outputs.seq_group_metadata_list
        scheduler_outputs = cached_outputs.scheduler_outputs
        # skip the scheduler if there are any remaining steps in the seq groups.
        # This ensures that the scheduler is only called again when the current
        # batch has completed.
        if not self._has_remaining_steps(seq_group_metadata_list):
            seq_group_metadata_list, scheduler_outputs = self.scheduler[
                virtual_engine].schedule()

            if (self.scheduler_config.is_multi_step
                    and scheduler_outputs.num_lookahead_slots > 0):
                # cache the scheduler outputs for the next iteration if we have
                # lookahead slots
                self._cache_scheduler_outputs_for_multi_step(
                    virtual_engine, seq_group_metadata_list, scheduler_outputs)

        assert seq_group_metadata_list is not None
        assert scheduler_outputs is not None

        if not scheduler_outputs.is_empty():
            finished_requests_ids = self.scheduler[
                virtual_engine].get_and_reset_finished_requests_ids()

            # Check if we have a cached last_output from the previous iteration.
            # For supporting PP this is probably the best way to pass the
            # sampled_token_ids, as a separate broadcast over all the PP stages
            # will cause one virtual engine's microbatch to block the pipeline.
            last_sampled_token_ids = \
                self._get_last_sampled_token_ids(virtual_engine)

            execute_model_req = ExecuteModelRequest(
                seq_group_metadata_list=seq_group_metadata_list,
                blocks_to_swap_in=scheduler_outputs.blocks_to_swap_in,
                blocks_to_swap_out=scheduler_outputs.blocks_to_swap_out,
                blocks_to_copy=scheduler_outputs.blocks_to_copy,
                virtual_engine=virtual_engine,
                num_lookahead_slots=scheduler_outputs.num_lookahead_slots,
                running_queue_size=scheduler_outputs.running_queue_size,
                finished_requests_ids=finished_requests_ids,
                # We use ExecuteModelRequest to pass the last sampled_token_ids
                # to each of the non-last PP stages for in-place prepare_input.
                last_sampled_token_ids=last_sampled_token_ids)
            # Execute the model.
            output = await self.model_executor.execute_model_async(
                execute_model_req)
            # we need to do this here so that last step's sampled_token_ids can
            # be passed to the next iteration for PP.
            if self.scheduler_config.is_multi_step:
                self._update_cached_scheduler_output(virtual_engine, output)
        else:
            output = []

        # Finish the current step for all the sequence groups.
        if self.scheduler_config.is_multi_step:
            for seq_group in seq_group_metadata_list:
                seq_group.finish_step()

        if not self._has_remaining_steps(seq_group_metadata_list):
            # clear the cache if we have finished all the steps
            if self.scheduler_config.is_multi_step:
                self.cached_scheduler_outputs[
                    virtual_engine] = SchedulerOutputState()
            request_outputs = self._process_model_outputs(
                output, scheduler_outputs.scheduled_seq_groups,
                scheduler_outputs.ignored_seq_groups, seq_group_metadata_list)
        else:
            request_outputs = []

        # Log stats.
        self.do_log_stats(scheduler_outputs, output)

        # Tracing
        self.do_tracing(scheduler_outputs)

        return request_outputs

    def _has_remaining_steps(
        self, seq_group_metadata_list: Optional[List[SequenceGroupMetadata]]
    ) -> bool:
        if (not self.scheduler_config.is_multi_step
                or not seq_group_metadata_list):
            return False

        # TODO(will) this is a sanity check for nowto make sure that all the
        # seqs are on the same steps. Eventually we will want to do some sort of
        # dynamic scheduling when doing multi-step decoding.
        ref_remaining_steps = seq_group_metadata_list[0].state.remaining_steps
        if any([
                seq_group.state.remaining_steps != ref_remaining_steps
                for seq_group in seq_group_metadata_list[1:]
        ]):
            raise AssertionError(("All running sequence groups should "
                                  "have the same remaining steps."))

        return ref_remaining_steps > 0

    def _cache_scheduler_outputs_for_multi_step(
            self, virtual_engine: int,
            seq_group_metadata_list: Optional[List[SequenceGroupMetadata]],
            scheduler_outputs: SchedulerOutputs) -> None:
        self.cached_scheduler_outputs[
            virtual_engine].seq_group_metadata_list = seq_group_metadata_list
        self.cached_scheduler_outputs[virtual_engine].scheduler_outputs = \
            scheduler_outputs
        self.cached_scheduler_outputs[virtual_engine].last_output = None

    def _get_last_sampled_token_ids(
            self, virtual_engine: int) -> Optional[torch.Tensor]:
        cached_last_output = self.cached_scheduler_outputs[
            virtual_engine].last_output
        if (self.scheduler_config.is_multi_step
                and self.parallel_config.pipeline_parallel_size > 1
                and cached_last_output is not None
                and cached_last_output.sampled_token_ids_cpu is not None):
            return cached_last_output.sampled_token_ids_cpu
        return None

    def _update_cached_scheduler_output(
            self, virtual_engine: int,
            output: List[Optional[SamplerOutput]]) -> None:
        if (self.parallel_config.pipeline_parallel_size > 1 and len(output) > 0
                and output[0] is not None):
            last_output = output[-1]
            assert last_output is not None
            assert last_output.sampled_token_ids_cpu is not None
            assert last_output.sampled_token_ids is None
            assert last_output.sampled_token_probs is None
            self.cached_scheduler_outputs[
                virtual_engine].last_output = last_output

    async def stop_remote_worker_execution_loop_async(self) -> None:
        """Stop the remote worker execution loop."""
        await self.model_executor.stop_remote_worker_execution_loop_async()

    async def _tokenize_prompt_async(
        self,
        prompt: str,
        request_id: str,
        lora_request: Optional[LoRARequest],
    ) -> List[int]:
        """Async version of :meth:`_tokenize_prompt`."""
        tokenizer = self.get_tokenizer_group("prompts must be None if "
                                             "skip_tokenizer_init is True")

        return await tokenizer.encode_async(request_id=request_id,
                                            prompt=prompt,
                                            lora_request=lora_request)

    async def _extract_prompt_components_async(
        self,
        inputs: SingletonPromptInputs,
        request_id: str,
        lora_request: Optional[LoRARequest] = None,
    ) -> PromptComponents:
        """Async version of :meth:`_extract_prompt_components`."""
        if isinstance(inputs, str):
            prompt = inputs
            prompt_token_ids = await self._tokenize_prompt_async(
                prompt,
                request_id=request_id,
                lora_request=lora_request,
            )
            multi_modal_data = None
        elif isinstance(inputs, dict):
            if "prompt_token_ids" in inputs:
                prompt = None
                prompt_token_ids = inputs["prompt_token_ids"]
            else:
                # NOTE: This extra assignment is required to pass mypy
                prompt = parsed_prompt = inputs["prompt"]
                prompt_token_ids = await self._tokenize_prompt_async(
                    parsed_prompt,
                    request_id=request_id,
                    lora_request=lora_request,
                )

            multi_modal_data = inputs.get("multi_modal_data")
        else:
            assert_never(inputs)

        return prompt, prompt_token_ids, multi_modal_data

    async def _process_encoder_decoder_prompt_async(
        self,
        inputs: PromptInputs,
        request_id: str,
    ) -> EncoderDecoderLLMInputs:
        """Async version of :meth:`_process_encoder_decoder_prompt`."""
        encoder_comps: PromptComponents
        decoder_comps: DecoderPromptComponents

        if is_explicit_encoder_decoder_prompt(inputs):
            encoder_task = self._extract_prompt_components_async(
                inputs["encoder_prompt"],
                request_id=request_id,
            )

            if (decoder_input := inputs["decoder_prompt"]) is None:
                encoder_comps = await encoder_task
                decoder_comps = None, None, None
            else:
                decoder_task = self._extract_prompt_components_async(
                    decoder_input,
                    request_id=request_id,
                )

                encoder_comps, decoder_comps = await asyncio.gather(
                    encoder_task, decoder_task)
        else:
            encoder_comps = await self._extract_prompt_components_async(
                inputs,
                request_id=request_id,
            )

            decoder_comps = None, None, None

        return self._build_enc_dec_llm_inputs(encoder_comps, decoder_comps)

    async def _process_decoder_only_prompt_async(
        self,
        inputs: SingletonPromptInputs,
        request_id: str,
        lora_request: Optional[LoRARequest] = None,
        prompt_adapter_request: Optional[PromptAdapterRequest] = None,
    ) -> LLMInputs:
        """Async version of :meth:`_process_decoder_only_prompt`."""
        prompt_comps = await self._extract_prompt_components_async(
            inputs,
            request_id=request_id,
            lora_request=lora_request,
        )

        return self._build_decoder_only_llm_inputs(
            prompt_comps,
            prompt_adapter_request=prompt_adapter_request,
        )

    async def process_model_inputs_async(
        self,
        inputs: PromptInputs,
        request_id: str,
        lora_request: Optional[LoRARequest] = None,
        prompt_adapter_request: Optional[PromptAdapterRequest] = None,
    ) -> Union[LLMInputs, EncoderDecoderLLMInputs]:
        """Async version of :meth:`process_model_inputs`."""
        if self.is_encoder_decoder_model():
            # Encoder-decoder model requires special mapping of
            # input prompts to encoder & decoder
            model_inputs = await self._process_encoder_decoder_prompt_async(
                inputs,
                request_id=request_id,
            )
        else:
            if is_explicit_encoder_decoder_prompt(inputs):
                raise ValueError("Cannot pass encoder-decoder prompt "
                                 "to decoder-only models")

            # Decoder-only operation
            model_inputs = await self._process_decoder_only_prompt_async(
                inputs,
                request_id=request_id,
                lora_request=lora_request,
                prompt_adapter_request=prompt_adapter_request,
            )

        return self.input_processor(model_inputs)

    async def add_request_async(
        self,
        request_id: str,
        inputs: PromptInputs,
        params: Union[SamplingParams, PoolingParams],
        arrival_time: Optional[float] = None,
        lora_request: Optional[LoRARequest] = None,
        spec_decode_params: Optional[SpecDecodeParams] = None,
        trace_headers: Optional[Mapping[str, str]] = None,
        prompt_adapter_request: Optional[PromptAdapterRequest] = None,
    ) -> None:
        """Async version of :meth:`add_request`."""
        if lora_request is not None and not self.lora_config:
            raise ValueError(f"Got lora_request {lora_request} but LoRA is "
                             "not enabled!")
        if arrival_time is None:
            arrival_time = time.time()

        processed_inputs = await self.process_model_inputs_async(
            inputs,
            request_id=request_id,
            lora_request=lora_request,
            prompt_adapter_request=prompt_adapter_request,
        )

        self._add_processed_request(
            request_id=request_id,
            processed_inputs=processed_inputs,
            params=params,
            arrival_time=arrival_time,
            lora_request=lora_request,
            spec_decode_params=spec_decode_params,
            prompt_adapter_request=prompt_adapter_request,
            trace_headers=trace_headers,
        )

    async def check_health_async(self) -> None:
        if self.tokenizer:
            self.tokenizer.check_health()
        self.model_executor.check_health()


class AsyncLLMEngine:
    """An asynchronous wrapper for :class:`LLMEngine`.

    This class is used to wrap the :class:`LLMEngine` class to make it
    asynchronous. It uses asyncio to create a background loop that keeps
    processing incoming requests. The :class:`LLMEngine` is kicked by the
    generate method when there are requests in the waiting queue. The generate
    method yields the outputs from the :class:`LLMEngine` to the caller.

    Args:
        worker_use_ray: Whether to use Ray for model workers. Required for
            distributed execution. Should be the same as
            `parallel_config.worker_use_ray`.
        engine_use_ray: Whether to make LLMEngine a Ray actor. If so, the
            async frontend will be executed in a separate process as the
            model workers.
        log_requests: Whether to log the requests.
        start_engine_loop: If True, the background task to run the engine
            will be automatically started in the generate call.
        *args: Arguments for :class:`LLMEngine`.
        **kwargs: Arguments for :class:`LLMEngine`.
    """

    _engine_class: Type[_AsyncLLMEngine] = _AsyncLLMEngine

    def __init__(self,
                 worker_use_ray: bool,
                 engine_use_ray: bool,
                 *args,
                 log_requests: bool = True,
                 start_engine_loop: bool = True,
                 **kwargs) -> None:
        self.worker_use_ray = worker_use_ray
        self.engine_use_ray = engine_use_ray
        self.log_requests = log_requests
        self.engine = self._init_engine(*args, **kwargs)

        if self.engine_use_ray:
            print_warning_once(
                "DEPRECATED. `--engine-use-ray` is deprecated and will "
                "be removed in a future update. "
                "See https://github.com/vllm-project/vllm/issues/7045.")

            if envs.VLLM_ALLOW_ENGINE_USE_RAY:
                print_warning_once(
                    "VLLM_ALLOW_ENGINE_USE_RAY is set, force engine use Ray")
            else:
                raise ValueError("`--engine-use-ray` is deprecated. "
                                 "Set `VLLM_ALLOW_ENGINE_USE_RAY=1` to "
                                 "force use it")

        self.background_loop: Optional[asyncio.Future] = None
        # We need to keep a reference to unshielded
        # task as well to prevent it from being garbage
        # collected
        self._background_loop_unshielded: Optional[asyncio.Task] = None
        self.start_engine_loop = start_engine_loop
        self._errored_with: Optional[BaseException] = None

        # Lazy initialized fields
        self._request_tracker: RequestTracker

    @classmethod
    def _get_executor_cls(
            cls, engine_config: EngineConfig) -> Type[ExecutorAsyncBase]:
        distributed_executor_backend = (
            engine_config.parallel_config.distributed_executor_backend)
        if isinstance(distributed_executor_backend, type):
            if not issubclass(distributed_executor_backend, ExecutorAsyncBase):
                raise TypeError(
                    "distributed_executor_backend must be a subclass of "
                    f"ExecutorAsyncBase. Got {distributed_executor_backend}.")
            if distributed_executor_backend.uses_ray:  # type: ignore
                initialize_ray_cluster(engine_config.parallel_config)
            executor_class = distributed_executor_backend
        elif engine_config.device_config.device_type == "neuron":
            from vllm.executor.neuron_executor import NeuronExecutorAsync
            executor_class = NeuronExecutorAsync
        elif engine_config.device_config.device_type == "tpu":
            if distributed_executor_backend == "ray":
                initialize_ray_cluster(engine_config.parallel_config)
                from vllm.executor.ray_tpu_executor import RayTPUExecutorAsync
                executor_class = RayTPUExecutorAsync
            else:
                assert distributed_executor_backend is None
                from vllm.executor.tpu_executor import TPUExecutorAsync
                executor_class = TPUExecutorAsync
        elif engine_config.device_config.device_type == "cpu":
            from vllm.executor.cpu_executor import CPUExecutorAsync
            executor_class = CPUExecutorAsync
        elif engine_config.device_config.device_type == "openvino":
            assert distributed_executor_backend is None, (
                "Distributed execution is not supported with "
                "the OpenVINO backend.")
            from vllm.executor.openvino_executor import OpenVINOExecutorAsync
            executor_class = OpenVINOExecutorAsync
        elif engine_config.device_config.device_type == "xpu":
            if distributed_executor_backend is None:
                from vllm.executor.xpu_executor import XPUExecutorAsync
                executor_class = XPUExecutorAsync
            elif distributed_executor_backend == "ray":
                initialize_ray_cluster(engine_config.parallel_config)
                from vllm.executor.ray_xpu_executor import RayXPUExecutorAsync
                executor_class = RayXPUExecutorAsync
            else:
                raise RuntimeError(
                    "Not supported distributed execution model on XPU device.")
        elif distributed_executor_backend == "ray":
            initialize_ray_cluster(engine_config.parallel_config)
            from vllm.executor.ray_gpu_executor import RayGPUExecutorAsync
            executor_class = RayGPUExecutorAsync
        elif distributed_executor_backend == "mp":
            from vllm.executor.multiproc_gpu_executor import (
                MultiprocessingGPUExecutorAsync)
            executor_class = MultiprocessingGPUExecutorAsync
        else:
            from vllm.executor.gpu_executor import GPUExecutorAsync
            executor_class = GPUExecutorAsync
        return executor_class

    @classmethod
    def from_engine_args(
        cls,
        engine_args: AsyncEngineArgs,
        start_engine_loop: bool = True,
        usage_context: UsageContext = UsageContext.ENGINE_CONTEXT,
        stat_loggers: Optional[Dict[str, StatLoggerBase]] = None,
    ) -> "AsyncLLMEngine":
        """Creates an async LLM engine from the engine arguments."""
        # Create the engine configs.
        engine_config = engine_args.create_engine_config()

        if engine_args.engine_use_ray:
            from vllm.executor import ray_utils
            ray_utils.assert_ray_available()

        executor_class = cls._get_executor_cls(engine_config)

        # Create the async LLM engine.
        engine = cls(
            executor_class.uses_ray,
            engine_args.engine_use_ray,
            **engine_config.to_dict(),
            executor_class=executor_class,
            log_requests=not engine_args.disable_log_requests,
            log_stats=not engine_args.disable_log_stats,
            start_engine_loop=start_engine_loop,
            usage_context=usage_context,
            stat_loggers=stat_loggers,
        )
        return engine

    @property
    def is_running(self) -> bool:
        return (self.background_loop is not None
                and self._background_loop_unshielded is not None
                and not self._background_loop_unshielded.done())

    @property
    def is_stopped(self) -> bool:
        return self.errored or (self.background_loop is not None and
                                self._background_loop_unshielded is not None
                                and self._background_loop_unshielded.done())

    @property
    def errored(self) -> bool:
        return self._errored_with is not None

    def set_errored(self, exc: Exception) -> None:
        self._errored_with = exc

    def _error_callback(self, exc: Exception) -> None:
        self.set_errored(exc)
        self._request_tracker.propagate_exception(exc)

    async def get_tokenizer(
        self,
        lora_request: Optional[LoRARequest] = None,
    ) -> "PreTrainedTokenizer":
        if self.engine_use_ray:
            return await self.engine.get_tokenizer.remote(  # type: ignore
                lora_request)

        return await (self.engine.get_tokenizer_group().
                      get_lora_tokenizer_async(lora_request))

    def start_background_loop(self) -> None:
        """Start the background loop."""
        if self.errored:
            raise AsyncEngineDeadError(
                "Background loop has errored already.") from self._errored_with
        if self.is_running:
            raise RuntimeError("Background loop is already running.")
        # Initialize the RequestTracker here so it uses the right event loop.
        self._request_tracker = RequestTracker()

        self._background_loop_unshielded = asyncio.get_event_loop(
        ).create_task(self.run_engine_loop())
        self._background_loop_unshielded.add_done_callback(
            partial(_log_task_completion, error_callback=self._error_callback))
        self.background_loop = asyncio.shield(self._background_loop_unshielded)

    def shutdown_background_loop(self) -> None:
        """
        Shut down the background loop.

        This method needs to be called during cleanup to remove
        references to `self` and properly GC the resources held
        by the async LLM engine (e.g., the executors as well as
        their resources).
        """
        if self._background_loop_unshielded is not None:
            self._background_loop_unshielded.cancel()
            self._background_loop_unshielded = None
        self.background_loop = None

    def _init_engine(self, *args,
                     **kwargs) -> Union[_AsyncLLMEngine, "ray.ObjectRef"]:
        if not self.engine_use_ray:
            engine_class = self._engine_class
        elif self.worker_use_ray:
            engine_class = ray.remote(num_cpus=0)(self._engine_class).remote
        else:
            # FIXME(woosuk): This is a bit hacky. Be careful when changing the
            # order of the arguments.
            cache_config = kwargs["cache_config"]
            parallel_config = kwargs["parallel_config"]
            if (parallel_config.tensor_parallel_size == 1
                    and parallel_config.pipeline_parallel_size == 1):
                num_gpus = cache_config.gpu_memory_utilization
            else:
                num_gpus = 1
            engine_class = ray.remote(num_gpus=num_gpus)(
                self._engine_class).remote
        return engine_class(*args, **kwargs)

    async def engine_step(self, virtual_engine: int) -> bool:
        """Kick the engine to process the waiting requests.

        Returns True if there are in-progress requests."""

        new_requests, aborted_requests = (
            self._request_tracker.get_new_and_aborted_requests())

        for new_request in new_requests:
            # Add the request into the vLLM engine's waiting queue.
            # TODO: Maybe add add_request_batch to reduce Ray overhead
            try:
                if self.engine_use_ray:
                    await self.engine.add_request.remote(  # type: ignore
                        **new_request)
                else:
                    await self.engine.add_request_async(**new_request)
            except ValueError as e:
                # TODO: use a vLLM specific error for failed validation
                self._request_tracker.process_exception(
                    new_request["request_id"],
                    e,
                    verbose=self.log_requests,
                )

        if aborted_requests:
            await self._engine_abort(aborted_requests)

        if self.engine_use_ray:
            request_outputs = await self.engine.step.remote()  # type: ignore
        else:
            request_outputs = await self.engine.step_async(virtual_engine)

        # Put the outputs into the corresponding streams.
        finished = True
        for request_output in request_outputs:
            self._request_tracker.process_request_output(
                request_output, verbose=self.log_requests)
            finished = finished and request_output.finished

        return not finished

    async def _engine_abort(self, request_ids: Iterable[str]):
        if self.engine_use_ray:
            await self.engine.abort_request.remote(request_ids)  # type: ignore
        else:
            self.engine.abort_request(request_ids)

    async def run_engine_loop(self):
        if self.engine_use_ray:
            pipeline_parallel_size = 1  # type: ignore
        else:
            pipeline_parallel_size = \
                self.engine.parallel_config.pipeline_parallel_size
        has_requests_in_progress = [False] * pipeline_parallel_size
        while True:
            if not any(has_requests_in_progress):
                logger.debug("Waiting for new requests...")
                # Stop the execute model loop in parallel workers until there
                # are more requests to process. This avoids waiting
                # indefinitely in torch.distributed ops which may otherwise
                # timeout, and unblocks the RPC thread in the workers so that
                # they can process any other queued control plane messages,
                # such as add/remove lora adapters.
                if self.engine_use_ray:
                    await (self.engine.stop_remote_worker_execution_loop.
                           remote()  # type: ignore
                           )
                else:
                    await self.engine.stop_remote_worker_execution_loop_async()
                await self._request_tracker.wait_for_new_requests()
                logger.debug("Got new requests!")
                requests_in_progress = [
                    asyncio.create_task(self.engine_step(ve))
                    for ve in range(pipeline_parallel_size)
                ]
                has_requests_in_progress = [True] * pipeline_parallel_size

            # Abort if iteration takes too long due to unrecoverable errors
            # (eg. NCCL timeouts).
            try:
                async with asyncio_timeout(ENGINE_ITERATION_TIMEOUT_S):
                    done, _ = await asyncio.wait(
                        requests_in_progress,
                        return_when=asyncio.FIRST_COMPLETED)
                    for _ in range(pipeline_parallel_size):
                        await asyncio.sleep(0)
                for task in done:
                    result = task.result()
                    virtual_engine = requests_in_progress.index(task)
                    if self.engine_use_ray:
                        has_unfinished_requests = (
                            await (self.engine.
                                   has_unfinished_requests_for_virtual_engine.
                                   remote(  # type: ignore
                                       virtual_engine)))
                    else:
                        has_unfinished_requests = (
                            self.engine.
                            has_unfinished_requests_for_virtual_engine(
                                virtual_engine))
                    if result or has_unfinished_requests:
                        requests_in_progress[virtual_engine] = (
                            asyncio.create_task(
                                self.engine_step(virtual_engine)))
                        has_requests_in_progress[virtual_engine] = True
                    else:
                        has_requests_in_progress[virtual_engine] = False
            except asyncio.TimeoutError as exc:
                logger.error(
                    "Engine iteration timed out. This should never happen!")
                self.set_errored(exc)
                raise
            await asyncio.sleep(0)

    # This method does not need to be async, but kept that way
    # for backwards compatibility.
    async def add_request(
        self,
        request_id: str,
        inputs: PromptInputs,
        params: Union[SamplingParams, PoolingParams],
        arrival_time: Optional[float] = None,
        lora_request: Optional[LoRARequest] = None,
        spec_decode_params: Optional[SpecDecodeParams] = None,
        trace_headers: Optional[Mapping[str, str]] = None,
        prompt_adapter_request: Optional[PromptAdapterRequest] = None
    ) -> AsyncGenerator[Union[RequestOutput, EmbeddingRequestOutput], None]:
        if not self.is_running:
            if self.start_engine_loop:
                self.start_background_loop()
            else:
                raise AsyncEngineDeadError(
                    "Background loop is not running. If it was running, "
                    "inspect the output to find the stacktrace of the "
                    "error that caused the background loop to stop "
                    "(AsyncEngineDeadError).")

        stream = self._request_tracker.add_request(
            request_id,
            verbose=self.log_requests,
            inputs=inputs,
            params=params,
            arrival_time=arrival_time or time.time(),
            lora_request=lora_request,
            spec_decode_params=spec_decode_params,
            trace_headers=trace_headers,
            prompt_adapter_request=prompt_adapter_request)

        return stream.generator()

    async def generate(
        self,
        inputs: PromptInputs,
        sampling_params: SamplingParams,
        request_id: str,
        lora_request: Optional[LoRARequest] = None,
        spec_decode_params: Optional[SpecDecodeParams] = None,
        trace_headers: Optional[Mapping[str, str]] = None,
        prompt_adapter_request: Optional[PromptAdapterRequest] = None
    ) -> AsyncGenerator[RequestOutput, None]:
        """Generate outputs for a request.

        Generate outputs for a request. This method is a coroutine. It adds the
        request into the waiting queue of the LLMEngine and streams the outputs
        from the LLMEngine to the caller.

        Args:
            inputs: The inputs to the LLM. See
                :class:`~vllm.inputs.PromptInputs`
                for more details about the format of each input.
            sampling_params: The sampling parameters of the request.
            request_id: The unique id of the request.
            lora_request: LoRA request to use for generation, if any.
            spec_decode_params: The speculative decoding parameters, if any.
            trace_headers: OpenTelemetry trace headers.
            prompt_adapter_request: Prompt Adapter request to use 
                                            for generation, if any.

        Yields:
            The output `RequestOutput` objects from the LLMEngine
            for the request.

        Details:
            - If the engine is not running, start the background loop,
              which iteratively invokes
              :meth:`~vllm.engine.async_llm_engine.AsyncLLMEngine.engine_step`
              to process the waiting requests.
            - Add the request to the engine's `RequestTracker`.
              On the next background loop, this request will be sent to
              the underlying engine.
              Also, a corresponding `AsyncStream` will be created.
            - Wait for the request outputs from `AsyncStream` and yield them.

        Example:
            >>> # Please refer to entrypoints/api_server.py for
            >>> # the complete example.
            >>>
            >>> # initialize the engine and the example input
            >>> engine = AsyncLLMEngine.from_engine_args(engine_args)
            >>> example_input = {
            >>>     "prompt": "What is LLM?",
            >>>     "stream": False, # assume the non-streaming case
            >>>     "temperature": 0.0,
            >>>     "request_id": 0,
            >>> }
            >>>
            >>> # start the generation
            >>> results_generator = engine.generate(
            >>>    example_input["prompt"],
            >>>    SamplingParams(temperature=example_input["temperature"]),
            >>>    example_input["request_id"])
            >>>
            >>> # get the results
            >>> final_output = None
            >>> async for request_output in results_generator:
            >>>     if await request.is_disconnected():
            >>>         # Abort the request if the client disconnects.
            >>>         await engine.abort(request_id)
            >>>         # Return or raise an error
            >>>         ...
            >>>     final_output = request_output
            >>>
            >>> # Process and return the final output
            >>> ...
        """
        async for output in await self.add_request(
                request_id,
                inputs,
                sampling_params,
                lora_request=lora_request,
                spec_decode_params=spec_decode_params,
                trace_headers=trace_headers,
                prompt_adapter_request=prompt_adapter_request,
        ):
            yield LLMEngine.validate_output(output, RequestOutput)

    async def encode(
        self,
        inputs: PromptInputs,
        pooling_params: PoolingParams,
        request_id: str,
        lora_request: Optional[LoRARequest] = None,
        spec_decode_params: Optional[SpecDecodeParams] = None,
        trace_headers: Optional[Mapping[str, str]] = None,
    ) -> AsyncGenerator[EmbeddingRequestOutput, None]:
        """Generate outputs for a request from an embedding model.

        Generate outputs for a request. This method is a coroutine. It adds the
        request into the waiting queue of the LLMEngine and streams the outputs
        from the LLMEngine to the caller.

        Args:
            inputs: The inputs to the LLM. See
                :class:`~vllm.inputs.PromptInputs`
                for more details about the format of each input.
            pooling_params: The pooling parameters of the request.
            request_id: The unique id of the request.
            lora_request: LoRA request to use for generation, if any.
            spec_decode_params: The speculative decoding parameters, if any.
            trace_headers: OpenTelemetry trace headers.

        Yields:
            The output `EmbeddingRequestOutput` objects from the LLMEngine
            for the request.

        Details:
            - If the engine is not running, start the background loop,
              which iteratively invokes
              :meth:`~vllm.engine.async_llm_engine.AsyncLLMEngine.engine_step`
              to process the waiting requests.
            - Add the request to the engine's `RequestTracker`.
              On the next background loop, this request will be sent to
              the underlying engine.
              Also, a corresponding `AsyncStream` will be created.
            - Wait for the request outputs from `AsyncStream` and yield them.

        Example:
            >>> # Please refer to entrypoints/api_server.py for
            >>> # the complete example.
            >>>
            >>> # initialize the engine and the example input
            >>> engine = AsyncLLMEngine.from_engine_args(engine_args)
            >>> example_input = {
            >>>     "input": "What is LLM?",
            >>>     "request_id": 0,
            >>> }
            >>>
            >>> # start the generation
            >>> results_generator = engine.encode(
            >>>    example_input["input"],
            >>>    PoolingParams(),
            >>>    example_input["request_id"])
            >>>
            >>> # get the results
            >>> final_output = None
            >>> async for request_output in results_generator:
            >>>     if await request.is_disconnected():
            >>>         # Abort the request if the client disconnects.
            >>>         await engine.abort(request_id)
            >>>         # Return or raise an error
            >>>         ...
            >>>     final_output = request_output
            >>>
            >>> # Process and return the final output
            >>> ...
        """
        async for output in await self.add_request(
                request_id,
                inputs,
                pooling_params,
                lora_request=lora_request,
                spec_decode_params=spec_decode_params,
                trace_headers=trace_headers,
        ):
            yield LLMEngine.validate_output(output, EmbeddingRequestOutput)

    async def abort(self, request_id: str) -> None:
        """Abort a request.

        Abort a submitted request. If the request is finished or not found,
        this method will be a no-op.

        Args:
            request_id: The unique id of the request.
        """
        if not self.is_running:
            raise AsyncEngineDeadError(
                "Background loop is not running. If it was running, "
                "inspect the output to find the stacktrace of the "
                "error that caused the background loop to stop "
                "(AsyncEngineDeadError).")

        return self._abort(request_id)

    def _abort(self, request_id: str) -> None:
        """Abort a request.

        Abort a submitted request. If the request is finished or not found,
        this method will be a no-op.

        Args:
            request_id: The unique id of the request.
        """
        self._request_tracker.abort_request(request_id,
                                            exception=asyncio.CancelledError,
                                            verbose=self.log_requests)

    async def get_model_config(self) -> ModelConfig:
        """Get the model configuration of the vLLM engine."""
        if self.engine_use_ray:
            return await self.engine.get_model_config.remote()  # type: ignore
        else:
            return self.engine.get_model_config()

    async def get_parallel_config(self) -> ParallelConfig:
        """Get the parallel configuration of the vLLM engine."""
        if self.engine_use_ray:
            return await self.engine.get_parallel_config.remote(  # type: ignore
            )
        else:
            return self.engine.get_parallel_config()

    async def get_decoding_config(self) -> DecodingConfig:
        """Get the decoding configuration of the vLLM engine."""
        if self.engine_use_ray:
            return await self.engine.get_decoding_config.remote(  # type: ignore
            )
        else:
            return self.engine.get_decoding_config()

    async def get_scheduler_config(self) -> SchedulerConfig:
        """Get the scheduling configuration of the vLLM engine."""
        if self.engine_use_ray:
            return await self.engine.get_scheduler_config.remote(  # type: ignore
            )
        else:
            return self.engine.get_scheduler_config()

    async def get_lora_config(self) -> LoRAConfig:
        """Get the lora configuration of the vLLM engine."""
        if self.engine_use_ray:
            return await self.engine.get_lora_config.remote(  # type: ignore
            )
        else:
            return self.engine.get_lora_config()

    async def do_log_stats(
            self,
            scheduler_outputs: Optional[SchedulerOutputs] = None,
            model_output: Optional[List[SamplerOutput]] = None) -> None:
        if self.engine_use_ray:
            await self.engine.do_log_stats.remote(  # type: ignore
                scheduler_outputs, model_output)
        else:
            self.engine.do_log_stats()

    async def check_health(self) -> None:
        """Raises an error if engine is unhealthy."""
        t = time.perf_counter()
        logger.debug("Starting health check...")
        if self.is_stopped:
            raise AsyncEngineDeadError("Background loop is stopped.")

        if self.engine_use_ray:
            try:
                await self.engine.check_health.remote()  # type: ignore
            except ray.exceptions.RayActorError as e:
                raise RuntimeError("Engine is dead.") from e
        else:
            await self.engine.check_health_async()
        logger.debug("Health check took %fs", time.perf_counter() - t)

    async def is_tracing_enabled(self) -> bool:
        if self.engine_use_ray:
            return await self.engine.is_tracing_enabled.remote(  # type: ignore
            )
        else:
            return self.engine.is_tracing_enabled()

    def add_logger(self, logger_name: str, logger: StatLoggerBase) -> None:
        if self.engine_use_ray:
            ray.get(
                self.engine.add_logger.remote(  # type: ignore
                    logger_name=logger_name, logger=logger))
        else:
            self.engine.add_logger(logger_name=logger_name, logger=logger)

    def remove_logger(self, logger_name: str) -> None:
        if self.engine_use_ray:
            ray.get(
                self.engine.remove_logger.remote(  # type: ignore
                    logger_name=logger_name))
        else:
            self.engine.remove_logger(logger_name=logger_name)<|MERGE_RESOLUTION|>--- conflicted
+++ resolved
@@ -29,13 +29,9 @@
 from vllm.pooling_params import PoolingParams
 from vllm.prompt_adapter.request import PromptAdapterRequest
 from vllm.sampling_params import SamplingParams
-<<<<<<< HEAD
-from vllm.sequence import ExecuteModelRequest, SamplerOutput
-from vllm.spec_decode.spec_decode_params import SpecDecodeParams
-=======
 from vllm.sequence import (ExecuteModelRequest, SamplerOutput,
                            SequenceGroupMetadata)
->>>>>>> b6f99a6f
+from vllm.spec_decode.spec_decode_params import SpecDecodeParams
 from vllm.usage.usage_lib import UsageContext
 from vllm.utils import print_warning_once
 
