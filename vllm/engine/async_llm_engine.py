--- conflicted
+++ resolved
@@ -998,42 +998,6 @@
         ):
             yield LLMEngine.validate_output(output, EmbeddingRequestOutput)
 
-<<<<<<< HEAD
-    async def _process_request(
-        self,
-        request_id: str,
-        inputs: PromptInputs,
-        params: Union[SamplingParams, PoolingParams],
-        *,
-        lora_request: Optional[LoRARequest] = None,
-        spec_decode_params: Optional[SpecDecodeParams] = None,
-        trace_headers: Optional[Mapping[str, str]] = None,
-        prompt_adapter_request: Optional[PromptAdapterRequest] = None,
-    ) -> AsyncIterator[Union[RequestOutput, EmbeddingRequestOutput]]:
-        """Common logic to process requests with SamplingParams or
-        PoolingParams."""
-        arrival_time = time.time()
-
-        stream = await self.add_request(
-            request_id,
-            inputs,
-            params,
-            arrival_time=arrival_time,
-            lora_request=lora_request,
-            spec_decode_params=spec_decode_params,
-            trace_headers=trace_headers,
-            prompt_adapter_request=prompt_adapter_request,
-        )
-
-        try:
-            async for request_output in stream:
-                yield request_output
-        except (Exception, asyncio.CancelledError) as e:
-            self._abort(request_id)
-            raise e
-
-=======
->>>>>>> 57b7be0e
     async def abort(self, request_id: str) -> None:
         """Abort a request.
 
