--- conflicted
+++ resolved
@@ -290,23 +290,14 @@
                          multi_modal_data=inputs.get("multi_modal_data"))
 
     async def add_request_async(
-<<<<<<< HEAD
             self,
             request_id: str,
             inputs: PromptInputs,
             params: Union[SamplingParams, PoolingParams],
             arrival_time: Optional[float] = None,
             lora_request: Optional[LoRARequest] = None,
+            trace_headers: Optional[Dict[str, str]] = None,
             prompt_adapter_request: Optional[PromptAdapterRequest] = None
-=======
-        self,
-        request_id: str,
-        inputs: PromptInputs,
-        params: Union[SamplingParams, PoolingParams],
-        arrival_time: Optional[float] = None,
-        lora_request: Optional[LoRARequest] = None,
-        trace_headers: Optional[Dict[str, str]] = None,
->>>>>>> 7879f24d
     ) -> None:
         if lora_request is not None and not self.lora_config:
             raise ValueError(f"Got lora_request {lora_request} but LoRA is "
@@ -324,13 +315,9 @@
             params=params,
             arrival_time=arrival_time,
             lora_request=lora_request,
-<<<<<<< HEAD
-            prompt_adapter_request=prompt_adapter_request)
-
-=======
             trace_headers=trace_headers,
+            prompt_adapter_request=prompt_adapter_request
         )
->>>>>>> 7879f24d
 
     async def check_health_async(self) -> None:
         self.model_executor.check_health()
@@ -585,11 +572,8 @@
         params: Union[SamplingParams, PoolingParams],
         arrival_time: Optional[float] = None,
         lora_request: Optional[LoRARequest] = None,
-<<<<<<< HEAD
+        trace_headers: Optional[Dict[str, str]] = None,
         prompt_adapter_request: Optional[PromptAdapterRequest] = None
-=======
-        trace_headers: Optional[Dict[str, str]] = None,
->>>>>>> 7879f24d
     ) -> AsyncStream:
         if self.log_requests:
             if isinstance(inputs, str):
@@ -631,12 +615,9 @@
             params=params,
             arrival_time=arrival_time,
             lora_request=lora_request,
-<<<<<<< HEAD
-            prompt_adapter_request=prompt_adapter_request)
-=======
             trace_headers=trace_headers,
+            prompt_adapter_request=prompt_adapter_request
         )
->>>>>>> 7879f24d
 
         return stream
 
@@ -646,11 +627,8 @@
         sampling_params: SamplingParams,
         request_id: str,
         lora_request: Optional[LoRARequest] = None,
-<<<<<<< HEAD
-        prompt_adapter_request: Optional[PromptAdapterRequest] = None,
-=======
         trace_headers: Optional[Dict[str, str]] = None,
->>>>>>> 7879f24d
+        prompt_adapter_request: Optional[PromptAdapterRequest] = None
     ) -> AsyncIterator[RequestOutput]:
         """Generate outputs for a request.
 
@@ -719,11 +697,8 @@
                 inputs,
                 sampling_params,
                 lora_request=lora_request,
-<<<<<<< HEAD
+                trace_headers=trace_headers,
                 prompt_adapter_request=prompt_adapter_request,
-=======
-                trace_headers=trace_headers,
->>>>>>> 7879f24d
         ):
             yield LLMEngine.validate_output(output, RequestOutput)
 
@@ -811,11 +786,8 @@
         params: Union[SamplingParams, PoolingParams],
         *,
         lora_request: Optional[LoRARequest] = None,
-<<<<<<< HEAD
+        trace_headers: Optional[Dict[str, str]] = None,
         prompt_adapter_request: Optional[PromptAdapterRequest] = None,
-=======
-        trace_headers: Optional[Dict[str, str]] = None,
->>>>>>> 7879f24d
     ) -> AsyncIterator[Union[RequestOutput, EmbeddingRequestOutput]]:
         """Common logic to process requests with SamplingParams or
         PoolingParams."""
@@ -827,11 +799,8 @@
             params,
             arrival_time=arrival_time,
             lora_request=lora_request,
-<<<<<<< HEAD
+            trace_headers=trace_headers,
             prompt_adapter_request=prompt_adapter_request,
-=======
-            trace_headers=trace_headers,
->>>>>>> 7879f24d
         )
 
         try:
