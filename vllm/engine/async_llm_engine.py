import asyncio
import os
import time
from functools import partial
from typing import (Callable, Dict, Iterable, List, Optional, Set, Tuple, Type,
                    Union, AsyncIterator)

from transformers import PreTrainedTokenizer

from vllm.lora.request import LoRARequest
from vllm.config import ModelConfig
from vllm.engine.arg_utils import AsyncEngineArgs
from vllm.engine.llm_engine import LLMEngine
from vllm.engine.ray_utils import initialize_ray_cluster, ray
from vllm.logger import init_logger
from vllm.outputs import RequestOutput
from vllm.sampling_params import SamplingParams
from vllm.usage.usage_lib import UsageContext

logger = init_logger(__name__)
ENGINE_ITERATION_TIMEOUT_S = int(
    os.environ.get("VLLM_ENGINE_ITERATION_TIMEOUT_S", "60"))


class AsyncEngineDeadError(RuntimeError):
    pass


def _raise_exception_on_finish(
        task: asyncio.Task, error_callback: Callable[[Exception],
                                                     None]) -> None:
    msg = ("Task finished unexpectedly. This should never happen! "
           "Please open an issue on Github.")

    exception = None
    try:
        task.result()
        # NOTE: This will be thrown if task exits normally (which it should not)
        raise AsyncEngineDeadError(msg)
    except Exception as e:
        exception = e
        logger.error("Engine background task failed", exc_info=e)
        error_callback(exception)
        raise AsyncEngineDeadError(
            msg + " See stack trace above for the actual cause.") from e


class AsyncStream:
    """A stream of RequestOutputs for a request that can be
    iterated over asynchronously."""

    def __init__(self, request_id: str) -> None:
        self.request_id = request_id
        self._queue = asyncio.Queue()
        self._finished = False

    def put(self, item: Union[RequestOutput, Exception]) -> None:
        if self._finished:
            return
        self._queue.put_nowait(item)

    def finish(self) -> None:
        self._queue.put_nowait(StopAsyncIteration())
        self._finished = True

    @property
    def finished(self) -> bool:
        return self._finished

    def __aiter__(self):
        return self

    async def __anext__(self) -> RequestOutput:
        result = await self._queue.get()
        if isinstance(result, Exception):
            raise result
        return result


class RequestTracker:
    """Synchronous abstraction for tracking requests."""

    def __init__(self) -> None:
        self._request_streams: Dict[str, AsyncStream] = {}
        self._finished_requests: asyncio.Queue[str] = asyncio.Queue()
        self._new_requests: asyncio.Queue[Tuple[AsyncStream,
                                                dict]] = asyncio.Queue()
        self.new_requests_event = asyncio.Event()

    def __contains__(self, item):
        return item in self._request_streams

    def __len__(self) -> int:
        return len(self._request_streams)

    def propagate_exception(self,
                            exc: Exception,
                            request_id: Optional[str] = None) -> None:
        """Propagate an exception to request streams
        (all if request_id is None)."""
        if request_id is not None:
            self._request_streams[request_id].put(exc)
            self.abort_request(request_id)
        else:
            for rid, stream in self._request_streams.items():
                stream.put(exc)
                self.abort_request(rid)

    def process_request_output(self,
                               request_output: RequestOutput,
                               *,
                               verbose: bool = False) -> None:
        """Process a request output from the engine."""
        request_id = request_output.request_id

        self._request_streams[request_id].put(request_output)
        if request_output.finished:
            if verbose:
                logger.info(f"Finished request {request_id}.")
            self.abort_request(request_id)

    def process_exception(self,
                          request_id: str,
                          exception: Exception,
                          *,
                          verbose: bool = False) -> None:
        """Propagate an exception from the engine."""
        self._request_streams[request_id].put(exception)
        if verbose:
            logger.info(f"Finished request {request_id}.")
        self.abort_request(request_id)

    def add_request(self, request_id: str,
                    **engine_add_request_kwargs) -> AsyncStream:
        """Add a request to be sent to the engine on the next background
        loop iteration."""
        if request_id in self._request_streams:
            raise KeyError(f"Request {request_id} already exists.")

        stream = AsyncStream(request_id)
        self._new_requests.put_nowait((stream, {
            "request_id": request_id,
            **engine_add_request_kwargs
        }))

        self.new_requests_event.set()

        return stream

    def abort_request(self, request_id: str, *, verbose: bool = False) -> None:
        """Abort a request during next background loop iteration."""
        if verbose:
            logger.info(f"Aborted request {request_id}.")

        self._finished_requests.put_nowait(request_id)

        if request_id not in self._request_streams or self._request_streams[
                request_id].finished:
            # The request has already finished or been aborted.
            return

        self._request_streams[request_id].finish()

    def get_new_and_finished_requests(self) -> Tuple[List[Dict], Set[str]]:
        """Get the new requests and finished requests to be
        sent to the engine."""
        new_requests: List[Dict] = []
        finished_requests: Set[str] = set()

        while not self._finished_requests.empty():
            request_id = self._finished_requests.get_nowait()
            finished_requests.add(request_id)
            self._request_streams.pop(request_id, None)

        while not self._new_requests.empty():
            stream, new_request = self._new_requests.get_nowait()
            if stream.request_id in finished_requests:
                # The request has already been aborted.
                stream.finish()
                continue
            self._request_streams[stream.request_id] = stream
            new_requests.append(new_request)

        return new_requests, finished_requests

    async def wait_for_new_requests(self):
        if not self.has_new_requests():
            await self.new_requests_event.wait()
        self.new_requests_event.clear()

    def has_new_requests(self):
        return not self._new_requests.empty()


class _AsyncLLMEngine(LLMEngine):
    """Extension of LLMEngine to add async methods."""

    async def step_async(self) -> List[RequestOutput]:
        """Performs one decoding iteration and returns newly generated results.
        The workers are ran asynchronously if possible.

        This function performs one decoding iteration of the engine. It first
        schedules the sequences to be executed in the next iteration and the
        token blocks to be swapped in/out/copy. Then, it executes the model
        and updates the scheduler with the model outputs. Finally, it decodes
        the sequences and returns the newly generated results.
        """
        seq_group_metadata_list, scheduler_outputs = self.scheduler.schedule()

        if not scheduler_outputs.is_empty():
            # Execute the model.
            output = await self.model_executor.execute_model_async(
                seq_group_metadata_list, scheduler_outputs.blocks_to_swap_in,
                scheduler_outputs.blocks_to_swap_out,
                scheduler_outputs.blocks_to_copy)
        else:
            output = []

        return self._process_model_outputs(output, scheduler_outputs)

    async def encode_request_async(
        self,
        request_id: str,  # pylint: disable=unused-argument
        prompt: Optional[str],
        prompt_token_ids: Optional[List[int]] = None,
        lora_request: Optional[LoRARequest] = None,
    ):
        if prompt_token_ids is None:
            assert prompt is not None
            prompt_token_ids = await self.tokenizer.encode_async(
                request_id=request_id,
                prompt=prompt,
                lora_request=lora_request)
        return prompt_token_ids

    async def add_request_async(
        self,
        request_id: str,
        prompt: Optional[str],
        sampling_params: SamplingParams,
        prompt_token_ids: Optional[List[int]] = None,
        arrival_time: Optional[float] = None,
        lora_request: Optional[LoRARequest] = None,
    ) -> None:
        if lora_request is not None and not self.lora_config:
            raise ValueError(f"Got lora_request {lora_request} but LoRA is "
                             "not enabled!")
        if arrival_time is None:
            arrival_time = time.time()
        prompt_token_ids = await self.encode_request_async(
            request_id=request_id,
            prompt=prompt,
            prompt_token_ids=prompt_token_ids,
            lora_request=lora_request)

        return self.add_request(
            request_id,
            prompt=prompt,
            prompt_token_ids=prompt_token_ids,
            sampling_params=sampling_params,
            arrival_time=arrival_time,
            lora_request=lora_request,
        )

    async def check_health_async(self) -> None:
        self.model_executor.check_health()


class AsyncLLMEngine:
    """An asynchronous wrapper for LLMEngine.

    This class is used to wrap the LLMEngine class to make it asynchronous. It
    uses asyncio to create a background loop that keeps processing incoming
    requests. The LLMEngine is kicked by the generate method when there
    are requests in the waiting queue. The generate method yields the outputs
    from the LLMEngine to the caller.

    NOTE: For the comprehensive list of arguments, see `LLMEngine`.

    Args:
        worker_use_ray: Whether to use Ray for model workers. Required for
            distributed execution. Should be the same as
            `parallel_config.worker_use_ray`.
        engine_use_ray: Whether to make LLMEngine a Ray actor. If so, the
            async frontend will be executed in a separate process as the
            model workers.
        log_requests: Whether to log the requests.
        max_log_len: Maximum number of prompt characters or prompt ID numbers
            being printed in log.
        start_engine_loop: If True, the background task to run the engine
            will be automatically started in the generate call.
        *args: Arguments for LLMEngine.
        *kwargs: Arguments for LLMEngine.
    """

    _engine_class: Type[_AsyncLLMEngine] = _AsyncLLMEngine

    def __init__(self,
                 worker_use_ray: bool,
                 engine_use_ray: bool,
                 *args,
                 log_requests: bool = True,
                 max_log_len: Optional[int] = None,
                 start_engine_loop: bool = True,
                 **kwargs) -> None:
        self.worker_use_ray = worker_use_ray
        self.engine_use_ray = engine_use_ray
        self.log_requests = log_requests
        self.max_log_len = max_log_len
        self.engine = self._init_engine(*args, **kwargs)

        self.background_loop = None
        # We need to keep a reference to unshielded
        # task as well to prevent it from being garbage
        # collected
        self._background_loop_unshielded = None
        self.start_engine_loop = start_engine_loop
        self._request_tracker: Optional[RequestTracker] = None
        self._errored_with: Optional[BaseException] = None

    @classmethod
    def from_engine_args(cls,
                         engine_args: AsyncEngineArgs,
                         start_engine_loop: bool = True) -> "AsyncLLMEngine":
        """Creates an async LLM engine from the engine arguments."""
        # Create the engine configs.
        engine_configs = engine_args.create_engine_configs()
        parallel_config = engine_configs[2]
        if parallel_config.worker_use_ray or engine_args.engine_use_ray:
            initialize_ray_cluster(parallel_config)
            from vllm.executor.ray_gpu_executor import RayGPUExecutorAsync
            executor_class = RayGPUExecutorAsync
        else:
            assert parallel_config.world_size == 1, (
                "Ray is required if parallel_config.world_size > 1.")
            from vllm.executor.gpu_executor import GPUExecutorAsync
            executor_class = GPUExecutorAsync
        # Create the async LLM engine.
        engine = cls(parallel_config.worker_use_ray,
                     engine_args.engine_use_ray,
                     *engine_configs,
                     executor_class,
                     log_requests=not engine_args.disable_log_requests,
                     log_stats=not engine_args.disable_log_stats,
                     max_log_len=engine_args.max_log_len,
                     start_engine_loop=start_engine_loop)
        return engine

    @property
    def is_running(self) -> bool:
        return (self.background_loop is not None
                and not self._background_loop_unshielded.done())

    @property
    def is_stopped(self) -> bool:
        return self.errored or (self.background_loop is not None
                                and self._background_loop_unshielded.done())

    @property
    def errored(self) -> bool:
        return self._errored_with is not None

    def set_errored(self, exc: Exception) -> None:
        self._errored_with = exc

    def _error_callback(self, exc: Exception) -> None:
        self.set_errored(exc)
        self._request_tracker.propagate_exception(exc)

    async def get_tokenizer(self) -> "PreTrainedTokenizer":
        if self.engine_use_ray:
            return await self.engine.get_tokenizer.remote()
        else:
            return self.engine.get_tokenizer()

    def start_background_loop(self) -> None:
        """Start the background loop."""
        if self.errored:
            raise AsyncEngineDeadError(
                "Background loop has errored already.") from self._errored_with
        if self.is_running:
            raise RuntimeError("Background loop is already running.")
        # Initialize the RequestTracker here so it uses the right event loop.
        self._request_tracker = RequestTracker()

        self._background_loop_unshielded = asyncio.get_event_loop(
        ).create_task(self.run_engine_loop())
        self._background_loop_unshielded.add_done_callback(
            partial(_raise_exception_on_finish,
                    error_callback=self._error_callback))
        self.background_loop = asyncio.shield(self._background_loop_unshielded)

    def _init_engine(self, *args,
                     **kwargs) -> Union[_AsyncLLMEngine, "ray.ObjectRef"]:
        if not self.engine_use_ray:
            engine_class = self._engine_class
        elif self.worker_use_ray:
            engine_class = ray.remote(num_cpus=0)(self._engine_class).remote
        else:
            # FIXME(woosuk): This is a bit hacky. Be careful when changing the
            # order of the arguments.
            cache_config = args[1]
            parallel_config = args[2]
            if parallel_config.tensor_parallel_size == 1:
                num_gpus = cache_config.gpu_memory_utilization
            else:
                num_gpus = 1
            engine_class = ray.remote(num_gpus=num_gpus)(
                self._engine_class).remote
        return engine_class(*args, **kwargs)

    async def engine_step(self) -> bool:
        """Kick the engine to process the waiting requests.

        Returns True if there are in-progress requests."""

        new_requests, finished_requests = (
            self._request_tracker.get_new_and_finished_requests())

        for new_request in new_requests:
            # Add the request into the vLLM engine's waiting queue.
            # TODO: Maybe add add_request_batch to reduce Ray overhead
            try:
                if self.engine_use_ray:
                    await self.engine.add_request.remote(**new_request)
                else:
                    await self.engine.add_request_async(**new_request)
            except ValueError as e:
                # TODO: use a vLLM specific error for failed validation
                self._request_tracker.process_exception(
                    new_request["request_id"],
                    e,
                    verbose=self.log_requests,
                )

        if finished_requests:
            await self._engine_abort(finished_requests)

        if self.engine_use_ray:
            request_outputs = await self.engine.step.remote()
        else:
            request_outputs = await self.engine.step_async()

        # Put the outputs into the corresponding streams.
        for request_output in request_outputs:
            self._request_tracker.process_request_output(
                request_output, verbose=self.log_requests)

        return len(request_outputs) > 0

    async def _engine_abort(self, request_ids: Iterable[str]):
        if self.engine_use_ray:
            await self.engine.abort_request.remote(request_ids)
        else:
            self.engine.abort_request(request_ids)

    async def run_engine_loop(self):
        has_requests_in_progress = False
        while True:
            if not has_requests_in_progress:
                logger.debug("Waiting for new requests...")
                await self._request_tracker.wait_for_new_requests()
                logger.debug("Got new requests!")

            # Abort if iteration takes too long due to unrecoverable errors
            # (eg. NCCL timeouts).
            try:
                has_requests_in_progress = await asyncio.wait_for(
                    self.engine_step(), ENGINE_ITERATION_TIMEOUT_S)
            except asyncio.TimeoutError as exc:
                logger.error(
                    "Engine iteration timed out. This should never happen!")
                self.set_errored(exc)
                raise
            await asyncio.sleep(0)

    async def add_request(
        self,
        request_id: str,
        prompt: Optional[str],
        sampling_params: SamplingParams,
        prompt_token_ids: Optional[List[int]] = None,
        arrival_time: Optional[float] = None,
        lora_request: Optional[LoRARequest] = None,
    ) -> AsyncStream:
        if self.log_requests:
            shortened_prompt = prompt
            shortened_token_ids = prompt_token_ids
            if self.max_log_len is not None:
                if shortened_prompt is not None:
                    shortened_prompt = shortened_prompt[:self.max_log_len]
                if shortened_token_ids is not None:
                    shortened_token_ids = shortened_token_ids[:self.
                                                              max_log_len]
            logger.info(f"Received request {request_id}: "
                        f"prompt: {shortened_prompt!r}, "
                        f"sampling_params: {sampling_params}, "
                        f"prompt_token_ids: {shortened_token_ids}, "
                        f"lora_request: {lora_request}.")

        if not self.is_running:
            if self.start_engine_loop:
                self.start_background_loop()
            else:
                raise AsyncEngineDeadError(
                    "Background loop is not running. If it was running, "
                    "inspect the output to find the stacktrace of the "
                    "error that caused the background loop to stop "
                    "(AsyncEngineDeadError).")

        if arrival_time is None:
            arrival_time = time.time()

        if self.engine_use_ray:
            prompt_token_ids = await self.engine.encode_request_async.remote(
                request_id=request_id,
                prompt=prompt,
                prompt_token_ids=prompt_token_ids,
                lora_request=lora_request)
        else:
            prompt_token_ids = await self.engine.encode_request_async(
                request_id=request_id,
                prompt=prompt,
                prompt_token_ids=prompt_token_ids,
                lora_request=lora_request)

        stream = self._request_tracker.add_request(
            request_id,
            prompt=prompt,
            sampling_params=sampling_params,
            prompt_token_ids=prompt_token_ids,
            arrival_time=arrival_time,
            lora_request=lora_request)

        return stream

    async def generate(
        self,
        prompt: Optional[str],
        sampling_params: SamplingParams,
        request_id: str,
        prompt_token_ids: Optional[List[int]] = None,
        lora_request: Optional[LoRARequest] = None,
    ) -> AsyncIterator[RequestOutput]:
        """Generate outputs for a request.

        Generate outputs for a request. This method is a coroutine. It adds the
        request into the waiting queue of the LLMEngine and streams the outputs
        from the LLMEngine to the caller.

        Args:
            prompt: The prompt string. Can be None if prompt_token_ids is
                provided.
            sampling_params: The sampling parameters of the request.
            request_id: The unique id of the request.
            prompt_token_ids: The token IDs of the prompt. If None, we
                use the tokenizer to convert the prompts to token IDs.
            lora_request: LoRA request to use for generation, if any.

        Yields:
            The output `RequestOutput` objects from the LLMEngine for the
            request.

        Details:
            - If the engine is not running, start the background loop,
              which iteratively invokes
              :meth:`~vllm.engine.async_llm_engine.AsyncLLMEngine.engine_step`
              to process the waiting requests.
            - Add the request to the engine's `RequestTracker`.
              On the next background loop, this request will be sent to
              the underlying engine.
              Also, a corresponding `AsyncStream` will be created.
            - Wait for the request outputs from `AsyncStream` and yield them.

        Example:
            >>> # Please refer to entrypoints/api_server.py for
            >>> # the complete example.
            >>>
            >>> # initialize the engine and the example input
            >>> engine = AsyncLLMEngine.from_engine_args(engine_args)
            >>> example_input = {
            >>>     "prompt": "What is LLM?",
            >>>     "stream": False, # assume the non-streaming case
            >>>     "temperature": 0.0,
            >>>     "request_id": 0,
            >>> }
            >>>
            >>> # start the generation
            >>> results_generator = engine.generate(
            >>>    example_input["prompt"],
            >>>    SamplingParams(temperature=example_input["temperature"]),
            >>>    example_input["request_id"])
            >>>
            >>> # get the results
            >>> final_output = None
            >>> async for request_output in results_generator:
            >>>     if await request.is_disconnected():
            >>>         # Abort the request if the client disconnects.
            >>>         await engine.abort(request_id)
            >>>         # Return or raise an error
            >>>         ...
            >>>     final_output = request_output
            >>>
            >>> # Process and return the final output
            >>> ...
        """
        # Preprocess the request.
        # This should not be used for logging, as it is monotonic time.
        arrival_time = time.monotonic()

        try:
            stream = await self.add_request(
                request_id,
                prompt,
                sampling_params,
                prompt_token_ids=prompt_token_ids,
                arrival_time=arrival_time,
                lora_request=lora_request,
            )

            async for request_output in stream:
                yield request_output
        except (Exception, asyncio.CancelledError) as e:
            # If there is an exception or coroutine is cancelled, abort the
            # request.
            self._abort(request_id)
            raise e

    async def abort(self, request_id: str) -> None:
        """Abort a request.

        Abort a submitted request. If the request is finished or not found,
        this method will be a no-op.

        Args:
            request_id: The unique id of the request.
        """
        if not self.is_running:
            raise AsyncEngineDeadError(
                "Background loop is not running. If it was running, "
                "inspect the output to find the stacktrace of the "
                "error that caused the background loop to stop "
                "(AsyncEngineDeadError).")

        return self._abort(request_id)

    def _abort(self, request_id: str) -> None:
        """Abort a request.

        Abort a submitted request. If the request is finished or not found,
        this method will be a no-op.

        Args:
            request_id: The unique id of the request.
        """
        self._request_tracker.abort_request(request_id,
                                            verbose=self.log_requests)

    async def get_model_config(self) -> ModelConfig:
        """Get the model configuration of the vLLM engine."""
        if self.engine_use_ray:
            return await self.engine.get_model_config.remote()
        else:
            return self.engine.get_model_config()

<<<<<<< HEAD
    @classmethod
    def from_engine_args(
        cls,
        engine_args: AsyncEngineArgs,
        start_engine_loop: bool = True,
        usage_context: UsageContext = UsageContext.ENGINE_CONTEXT
    ) -> "AsyncLLMEngine":
        """Creates an async LLM engine from the engine arguments."""
        # Create the engine configs.
        engine_configs = engine_args.create_engine_configs()
        parallel_config = engine_configs[2]
        # Initialize the cluster.
        placement_group = initialize_cluster(parallel_config,
                                             engine_args.engine_use_ray)
        # Create the async LLM engine.
        engine = cls(parallel_config.worker_use_ray,
                     engine_args.engine_use_ray,
                     *engine_configs,
                     placement_group,
                     log_requests=not engine_args.disable_log_requests,
                     log_stats=not engine_args.disable_log_stats,
                     max_log_len=engine_args.max_log_len,
                     start_engine_loop=start_engine_loop,
                     usage_context=usage_context)
        return engine

=======
>>>>>>> 8fe83865
    async def do_log_stats(self) -> None:
        if self.engine_use_ray:
            await self.engine.do_log_stats.remote()
        else:
            self.engine.do_log_stats()

    async def check_health(self) -> None:
        """Raises an error if engine is unhealthy."""
        t = time.perf_counter()
        logger.debug("Starting health check...")
        if self.is_stopped:
            raise AsyncEngineDeadError("Background loop is stopped.")

        if self.engine_use_ray:
            try:
                await self.engine.check_health.remote()
            except ray.exceptions.RayActorError as e:
                raise RuntimeError("Engine is dead.") from e
        else:
            await self.engine.check_health_async()
        logger.debug(f"Health check took {time.perf_counter()-t}s")<|MERGE_RESOLUTION|>--- conflicted
+++ resolved
@@ -663,35 +663,6 @@
         else:
             return self.engine.get_model_config()
 
-<<<<<<< HEAD
-    @classmethod
-    def from_engine_args(
-        cls,
-        engine_args: AsyncEngineArgs,
-        start_engine_loop: bool = True,
-        usage_context: UsageContext = UsageContext.ENGINE_CONTEXT
-    ) -> "AsyncLLMEngine":
-        """Creates an async LLM engine from the engine arguments."""
-        # Create the engine configs.
-        engine_configs = engine_args.create_engine_configs()
-        parallel_config = engine_configs[2]
-        # Initialize the cluster.
-        placement_group = initialize_cluster(parallel_config,
-                                             engine_args.engine_use_ray)
-        # Create the async LLM engine.
-        engine = cls(parallel_config.worker_use_ray,
-                     engine_args.engine_use_ray,
-                     *engine_configs,
-                     placement_group,
-                     log_requests=not engine_args.disable_log_requests,
-                     log_stats=not engine_args.disable_log_stats,
-                     max_log_len=engine_args.max_log_len,
-                     start_engine_loop=start_engine_loop,
-                     usage_context=usage_context)
-        return engine
-
-=======
->>>>>>> 8fe83865
     async def do_log_stats(self) -> None:
         if self.engine_use_ray:
             await self.engine.do_log_stats.remote()
