<<<<<<< HEAD
import random
from typing import Optional, Tuple, TYPE_CHECKING

from vllm.config import ParallelConfig
=======
import socket
from typing import List, Optional, Tuple
>>>>>>> 58df2883

try:
    import ray
    from ray.air.util.torch_dist import TorchDistributedWorker

    class RayWorker(TorchDistributedWorker):
        """Ray wrapper for vllm.worker.Worker, allowing Worker to be
        lazliy initialized after Ray sets CUDA_VISIBLE_DEVICES."""

        def __init__(self) -> None:
            self.worker = None

        def init_worker(self, worker_init_fn):
            self.worker = worker_init_fn()

        def init_model(self, *args, **kwargs):
            self.worker.init_model(*args, **kwargs)

        def profile_num_available_blocks(self, *args, **kwargs):
            return self.worker.profile_num_available_blocks(*args, **kwargs)

        def init_cache_engine(self, *args, **kwargs):
            self.worker.init_cache_engine(*args, **kwargs)

        def execute_model(self, *args, **kwargs):
            return self.worker.execute_model(*args, **kwargs)

except ImportError:
    ray = None
    TorchDistributedWorker = None

if TYPE_CHECKING:
    from ray.util.placement_group import PlacementGroup


def get_open_port():
    with socket.socket(socket.AF_INET, socket.SOCK_STREAM) as s:
        s.bind(("", 0))
        return s.getsockname()[1]


def initialize_cluster(
    parallel_config: ParallelConfig,
    engine_use_ray: bool = False,
    ray_address: Optional[str] = None,
) -> Tuple[str, Optional["PlacementGroup"]]:
    """Initialize the distributed cluster probably with Ray.

    Args:
        parallel_config: The configurations for parallel execution.
        engine_use_ray: Whether to use Ray for async engine.
        ray_address: The address of the Ray cluster. If None, uses
            the default Ray cluster address.

    Returns:
        A tuple of (`distributed_init_method`, `all_stage_devices`). The
        `distributed_init_method` is the address for initializing the
        distributed backend. `all_stage_devices` includes device IDs for
        each worker in each pipeline stage. Each device ID is a tuple of
        (rank, node resource, device id).
    """
    if parallel_config.worker_use_ray or engine_use_ray:
        if ray is None:
            raise ImportError(
                "Ray is not installed. Please install Ray to use distributed "
                "serving.")
        # Connect to a ray cluster.
        ray.init(address=ray_address, ignore_reinit_error=True)

    if not parallel_config.worker_use_ray:
        # Initialize cluster locally.
        port = get_open_port()
        # We need to setup the distributed init method to make sure
        # the distributed megatron code (e.g., get world size) works correctly.
        distributed_init_method = f"tcp://localhost:{port}"
        return distributed_init_method, None

    current_placement_group = ray.util.get_current_placement_group()
    if current_placement_group:
        # We are in a placement group
        bundles = current_placement_group.bundle_specs
        # Verify that we can use the placement group.
        gpu_bundles = 0
        for bundle in bundles:
            assert bundle.get(
                "GPU",
                0) > 1, "Placement group bundles cannot have more than 1 GPU"
            if bundle.get("GPU", 0):
                gpu_bundles += 1
        if parallel_config.world_size > gpu_bundles:
            raise ValueError(
                "The number of required GPUs exceeds the total number of "
                "available GPUs in the placement group.")
    else:
<<<<<<< HEAD
        # Create a new placement group
        current_placement_group = ray.util.placement_group([{
            "GPU": 1
        }] * parallel_config.world_size)
        # Wait until PG is ready - this will block until all
        # requested resources are available, and will timeout
        # if they cannot be provisioned.
        ray.get(current_placement_group.ready(), timeout=1800)

    return None, current_placement_group
=======
        if num_devices_per_node % parallel_config.tensor_parallel_size != 0:
            raise ValueError(
                "The number of GPUs per node is not divisible by the number "
                "of tensor parallelism.")

    # Assign GPUs to pipeline stages.
    rank = 0
    current_node_id = 0
    current_device_id = 0
    distributed_init_method = None
    all_stage_devices = []

    for _ in range(parallel_config.pipeline_parallel_size):
        stage_devices = []
        for _ in range(parallel_config.tensor_parallel_size):
            node_resource = valid_node_resources[current_node_id]
            stage_devices.append((rank, node_resource, current_device_id))
            if distributed_init_method is None:
                ip = node_resource.split("node:")[-1]
                port = get_open_port()
                distributed_init_method = f"tcp://{ip}:{port}"
            rank += 1
            current_device_id += 1
            if current_device_id >= num_devices_per_node:
                current_node_id += 1
                current_device_id = 0
        all_stage_devices.append(stage_devices)

    return distributed_init_method, all_stage_devices
>>>>>>> 58df2883
<|MERGE_RESOLUTION|>--- conflicted
+++ resolved
@@ -1,12 +1,7 @@
-<<<<<<< HEAD
 import random
 from typing import Optional, Tuple, TYPE_CHECKING
 
 from vllm.config import ParallelConfig
-=======
-import socket
-from typing import List, Optional, Tuple
->>>>>>> 58df2883
 
 try:
     import ray
@@ -101,7 +96,6 @@
                 "The number of required GPUs exceeds the total number of "
                 "available GPUs in the placement group.")
     else:
-<<<<<<< HEAD
         # Create a new placement group
         current_placement_group = ray.util.placement_group([{
             "GPU": 1
@@ -111,35 +105,4 @@
         # if they cannot be provisioned.
         ray.get(current_placement_group.ready(), timeout=1800)
 
-    return None, current_placement_group
-=======
-        if num_devices_per_node % parallel_config.tensor_parallel_size != 0:
-            raise ValueError(
-                "The number of GPUs per node is not divisible by the number "
-                "of tensor parallelism.")
-
-    # Assign GPUs to pipeline stages.
-    rank = 0
-    current_node_id = 0
-    current_device_id = 0
-    distributed_init_method = None
-    all_stage_devices = []
-
-    for _ in range(parallel_config.pipeline_parallel_size):
-        stage_devices = []
-        for _ in range(parallel_config.tensor_parallel_size):
-            node_resource = valid_node_resources[current_node_id]
-            stage_devices.append((rank, node_resource, current_device_id))
-            if distributed_init_method is None:
-                ip = node_resource.split("node:")[-1]
-                port = get_open_port()
-                distributed_init_method = f"tcp://{ip}:{port}"
-            rank += 1
-            current_device_id += 1
-            if current_device_id >= num_devices_per_node:
-                current_node_id += 1
-                current_device_id = 0
-        all_stage_devices.append(stage_devices)
-
-    return distributed_init_method, all_stage_devices
->>>>>>> 58df2883
+    return None, current_placement_group