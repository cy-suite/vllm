--- conflicted
+++ resolved
@@ -2,13 +2,9 @@
 
 from vllm.config import ParallelConfig
 from vllm.logger import init_logger
-<<<<<<< HEAD
-from vllm.utils import get_open_port, is_hip
+from vllm.utils import is_hip, set_cuda_visible_devices, get_ip
 from vllm.sequence import ExecuteModelData
 import msgspec
-=======
-from vllm.utils import is_hip, set_cuda_visible_devices, get_ip
->>>>>>> 28c3f121
 
 logger = init_logger(__name__)
 
@@ -37,7 +33,6 @@
             executor = getattr(self, method)
             return executor(*args, **kwargs)
 
-<<<<<<< HEAD
         def execute_model_compiled_dag_remote(self, args):
             args = self.decoder.decode(args)
             output = self.execute_model(
@@ -49,7 +44,8 @@
             )
             output = self.encoder.encode(output)
             return output
-=======
+
+
         def get_node_ip(self) -> str:
             return get_ip()
 
@@ -60,7 +56,6 @@
 
         def set_cuda_visible_devices(self, device_ids) -> None:
             set_cuda_visible_devices(device_ids)
->>>>>>> 28c3f121
 
 except ImportError as e:
     logger.warning(f"Failed to import Ray with {e!r}. "
