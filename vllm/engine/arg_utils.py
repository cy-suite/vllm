import argparse
import dataclasses
from dataclasses import dataclass
from typing import Optional

from vllm.config import (CacheConfig, DeviceConfig, EngineConfig, LoRAConfig,
                         ModelConfig, ParallelConfig, SchedulerConfig,
                         SpeculativeConfig, TokenizerPoolConfig,
                         VisionLanguageConfig)
from vllm.utils import str_to_int_tuple


@dataclass
class EngineArgs:
    """Arguments for vLLM engine."""
    model: str
    tokenizer: Optional[str] = None
    tokenizer_mode: str = 'auto'
    trust_remote_code: bool = False
    download_dir: Optional[str] = None
    load_format: str = 'auto'
    dtype: str = 'auto'
    kv_cache_dtype: str = 'auto'
    seed: int = 0
    max_model_len: Optional[int] = None
    worker_use_ray: bool = False
    pipeline_parallel_size: int = 1
    tensor_parallel_size: int = 1
    max_parallel_loading_workers: Optional[int] = None
    block_size: int = 16
    enable_prefix_caching: bool = False
    use_v2_block_manager: bool = False
    swap_space: int = 4  # GiB
    gpu_memory_utilization: float = 0.90
    max_num_batched_tokens: Optional[int] = None
    max_num_seqs: int = 256
    max_logprobs: int = 5  # OpenAI default value
    disable_log_stats: bool = False
    revision: Optional[str] = None
    code_revision: Optional[str] = None
    tokenizer_revision: Optional[str] = None
    quantization: Optional[str] = None
    enforce_eager: bool = False
    max_context_len_to_capture: int = 8192
    disable_custom_all_reduce: bool = False
    tokenizer_pool_size: int = 0
    tokenizer_pool_type: str = "ray"
    tokenizer_pool_extra_config: Optional[dict] = None
    enable_lora: bool = False
    max_loras: int = 1
    max_lora_rank: int = 16
    lora_extra_vocab_size: int = 256
    lora_dtype = 'auto'
    max_cpu_loras: Optional[int] = None
    device: str = 'auto'
    ray_workers_use_nsight: bool = False
    forced_num_gpu_blocks: Optional[int] = None
    num_lookahead_slots: int = 0

    # Related to Vision-language models such as llava
    image_input_type: Optional[str] = None
    image_token_id: Optional[int] = None
    image_input_shape: Optional[str] = None
    image_feature_size: Optional[int] = None

    scheduler_delay_factor: float = 0.0
    enable_chunked_prefill: bool = False
<<<<<<< HEAD
=======

    # Speculative decoding configuration.
    speculative_model: Optional[str] = None
    num_speculative_tokens: Optional[int] = None
>>>>>>> c64cf386

    def __post_init__(self):
        if self.tokenizer is None:
            self.tokenizer = self.model

    @staticmethod
    def add_cli_args(
            parser: argparse.ArgumentParser) -> argparse.ArgumentParser:
        """Shared CLI arguments for vLLM engine."""

        # NOTE: If you update any of the arguments below, please also
        # make sure to update docs/source/models/engine_args.rst

        # Model arguments
        parser.add_argument(
            '--model',
            type=str,
            default='facebook/opt-125m',
            help='name or path of the huggingface model to use')
        parser.add_argument(
            '--tokenizer',
            type=str,
            default=EngineArgs.tokenizer,
            help='name or path of the huggingface tokenizer to use')
        parser.add_argument(
            '--revision',
            type=str,
            default=None,
            help='the specific model version to use. It can be a branch '
            'name, a tag name, or a commit id. If unspecified, will use '
            'the default version.')
        parser.add_argument(
            '--code-revision',
            type=str,
            default=None,
            help='the specific revision to use for the model code on '
            'Hugging Face Hub. It can be a branch name, a tag name, or a '
            'commit id. If unspecified, will use the default version.')
        parser.add_argument(
            '--tokenizer-revision',
            type=str,
            default=None,
            help='the specific tokenizer version to use. It can be a branch '
            'name, a tag name, or a commit id. If unspecified, will use '
            'the default version.')
        parser.add_argument('--tokenizer-mode',
                            type=str,
                            default=EngineArgs.tokenizer_mode,
                            choices=['auto', 'slow'],
                            help='tokenizer mode. "auto" will use the fast '
                            'tokenizer if available, and "slow" will '
                            'always use the slow tokenizer.')
        parser.add_argument('--trust-remote-code',
                            action='store_true',
                            help='trust remote code from huggingface')
        parser.add_argument('--download-dir',
                            type=str,
                            default=EngineArgs.download_dir,
                            help='directory to download and load the weights, '
                            'default to the default cache dir of '
                            'huggingface')
        parser.add_argument(
            '--load-format',
            type=str,
            default=EngineArgs.load_format,
            choices=['auto', 'pt', 'safetensors', 'npcache', 'dummy'],
            help='The format of the model weights to load. '
            '"auto" will try to load the weights in the safetensors format '
            'and fall back to the pytorch bin format if safetensors format '
            'is not available. '
            '"pt" will load the weights in the pytorch bin format. '
            '"safetensors" will load the weights in the safetensors format. '
            '"npcache" will load the weights in pytorch format and store '
            'a numpy cache to speed up the loading. '
            '"dummy" will initialize the weights with random values, '
            'which is mainly for profiling.')
        parser.add_argument(
            '--dtype',
            type=str,
            default=EngineArgs.dtype,
            choices=[
                'auto', 'half', 'float16', 'bfloat16', 'float', 'float32'
            ],
            help='data type for model weights and activations. '
            'The "auto" option will use FP16 precision '
            'for FP32 and FP16 models, and BF16 precision '
            'for BF16 models.')
        parser.add_argument(
            '--kv-cache-dtype',
            type=str,
            choices=['auto', 'fp8_e5m2'],
            default=EngineArgs.kv_cache_dtype,
            help='Data type for kv cache storage. If "auto", will use model '
            'data type. Note FP8 is not supported when cuda version is '
            'lower than 11.8.')
        parser.add_argument('--max-model-len',
                            type=int,
                            default=EngineArgs.max_model_len,
                            help='model context length. If unspecified, '
                            'will be automatically derived from the model.')
        # Parallel arguments
        parser.add_argument('--worker-use-ray',
                            action='store_true',
                            help='use Ray for distributed serving, will be '
                            'automatically set when using more than 1 GPU')
        parser.add_argument('--pipeline-parallel-size',
                            '-pp',
                            type=int,
                            default=EngineArgs.pipeline_parallel_size,
                            help='number of pipeline stages')
        parser.add_argument('--tensor-parallel-size',
                            '-tp',
                            type=int,
                            default=EngineArgs.tensor_parallel_size,
                            help='number of tensor parallel replicas')
        parser.add_argument(
            '--max-parallel-loading-workers',
            type=int,
            default=EngineArgs.max_parallel_loading_workers,
            help='load model sequentially in multiple batches, '
            'to avoid RAM OOM when using tensor '
            'parallel and large models')
        parser.add_argument(
            '--ray-workers-use-nsight',
            action='store_true',
            help='If specified, use nsight to profile ray workers')
        # KV cache arguments
        parser.add_argument('--block-size',
                            type=int,
                            default=EngineArgs.block_size,
                            choices=[8, 16, 32, 128],
                            help='token block size')

        parser.add_argument('--enable-prefix-caching',
                            action='store_true',
                            help='Enables automatic prefix caching')
        parser.add_argument('--use-v2-block-manager',
                            action='store_true',
                            help='Use BlockSpaceMangerV2')
        parser.add_argument(
            '--num-lookahead-slots',
            type=int,
            default=EngineArgs.num_lookahead_slots,
            help='Experimental scheduling config necessary for '
            'speculative decoding. This will be replaced by '
            'speculative config in the future; it is present '
            'to enable correctness tests until then.')

        parser.add_argument('--seed',
                            type=int,
                            default=EngineArgs.seed,
                            help='random seed')
        parser.add_argument('--swap-space',
                            type=int,
                            default=EngineArgs.swap_space,
                            help='CPU swap space size (GiB) per GPU')
        parser.add_argument(
            '--gpu-memory-utilization',
            type=float,
            default=EngineArgs.gpu_memory_utilization,
            help='the fraction of GPU memory to be used for '
            'the model executor, which can range from 0 to 1.'
            'If unspecified, will use the default value of 0.9.')
        parser.add_argument(
            '--forced-num-gpu-blocks',
            type=int,
            default=None,
            help='If specified, ignore GPU profiling result and use this number'
            'of GPU blocks. Used for testing preemption.')
        parser.add_argument('--max-num-batched-tokens',
                            type=int,
                            default=EngineArgs.max_num_batched_tokens,
                            help='maximum number of batched tokens per '
                            'iteration')
        parser.add_argument('--max-num-seqs',
                            type=int,
                            default=EngineArgs.max_num_seqs,
                            help='maximum number of sequences per iteration')
        parser.add_argument(
            '--max-logprobs',
            type=int,
            default=EngineArgs.max_logprobs,
            help=('max number of log probs to return logprobs is specified in'
                  ' SamplingParams'))
        parser.add_argument('--disable-log-stats',
                            action='store_true',
                            help='disable logging statistics')
        # Quantization settings.
        parser.add_argument('--quantization',
                            '-q',
                            type=str,
                            choices=['awq', 'gptq', 'squeezellm', None],
                            default=EngineArgs.quantization,
                            help='Method used to quantize the weights. If '
                            'None, we first check the `quantization_config` '
                            'attribute in the model config file. If that is '
                            'None, we assume the model weights are not '
                            'quantized and use `dtype` to determine the data '
                            'type of the weights.')
        parser.add_argument('--enforce-eager',
                            action='store_true',
                            help='Always use eager-mode PyTorch. If False, '
                            'will use eager mode and CUDA graph in hybrid '
                            'for maximal performance and flexibility.')
        parser.add_argument('--max-context-len-to-capture',
                            type=int,
                            default=EngineArgs.max_context_len_to_capture,
                            help='maximum context length covered by CUDA '
                            'graphs. When a sequence has context length '
                            'larger than this, we fall back to eager mode.')
        parser.add_argument('--disable-custom-all-reduce',
                            action='store_true',
                            default=EngineArgs.disable_custom_all_reduce,
                            help='See ParallelConfig')
        parser.add_argument('--tokenizer-pool-size',
                            type=int,
                            default=EngineArgs.tokenizer_pool_size,
                            help='Size of tokenizer pool to use for '
                            'asynchronous tokenization. If 0, will '
                            'use synchronous tokenization.')
        parser.add_argument('--tokenizer-pool-type',
                            type=str,
                            default=EngineArgs.tokenizer_pool_type,
                            help='Type of tokenizer pool to use for '
                            'asynchronous tokenization. Ignored '
                            'if tokenizer_pool_size is 0.')
        parser.add_argument('--tokenizer-pool-extra-config',
                            type=str,
                            default=EngineArgs.tokenizer_pool_extra_config,
                            help='Extra config for tokenizer pool. '
                            'This should be a JSON string that will be '
                            'parsed into a dictionary. Ignored if '
                            'tokenizer_pool_size is 0.')
        # LoRA related configs
        parser.add_argument('--enable-lora',
                            action='store_true',
                            help='If True, enable handling of LoRA adapters.')
        parser.add_argument('--max-loras',
                            type=int,
                            default=EngineArgs.max_loras,
                            help='Max number of LoRAs in a single batch.')
        parser.add_argument('--max-lora-rank',
                            type=int,
                            default=EngineArgs.max_lora_rank,
                            help='Max LoRA rank.')
        parser.add_argument(
            '--lora-extra-vocab-size',
            type=int,
            default=EngineArgs.lora_extra_vocab_size,
            help=('Maximum size of extra vocabulary that can be '
                  'present in a LoRA adapter (added to the base '
                  'model vocabulary).'))
        parser.add_argument(
            '--lora-dtype',
            type=str,
            default=EngineArgs.lora_dtype,
            choices=['auto', 'float16', 'bfloat16', 'float32'],
            help=('Data type for LoRA. If auto, will default to '
                  'base model dtype.'))
        parser.add_argument(
            '--max-cpu-loras',
            type=int,
            default=EngineArgs.max_cpu_loras,
            help=('Maximum number of LoRAs to store in CPU memory. '
                  'Must be >= than max_num_seqs. '
                  'Defaults to max_num_seqs.'))
        parser.add_argument("--device",
                            type=str,
                            default=EngineArgs.device,
                            choices=["auto", "cuda", "neuron", "cpu"],
                            help='Device type for vLLM execution.')
        # Related to Vision-language models such as llava
        parser.add_argument(
            '--image-input-type',
            type=str,
            default=None,
            choices=[
                t.name.lower() for t in VisionLanguageConfig.ImageInputType
            ],
            help=('The image input type passed into vLLM. '
                  'Should be one of "pixel_values" or "image_features".'))
        parser.add_argument('--image-token-id',
                            type=int,
                            default=None,
                            help=('Input id for image token.'))
        parser.add_argument(
            '--image-input-shape',
            type=str,
            default=None,
            help=('The biggest image input shape (worst for memory footprint) '
                  'given an input type. Only used for vLLM\'s profile_run.'))
        parser.add_argument(
            '--image-feature-size',
            type=int,
            default=None,
            help=('The image feature size along the context dimension.'))
        parser.add_argument(
            '--scheduler-delay-factor',
            type=float,
            default=EngineArgs.scheduler_delay_factor,
            help='Apply a delay (of delay factor multiplied by previous'
            'prompt latency) before scheduling next prompt.')
        parser.add_argument(
            '--enable-chunked-prefill',
            type=bool,
            default=False,
            help='If True, the prefill requests can be chunked based on the '
            'max_num_batched_tokens')
<<<<<<< HEAD
=======

        parser.add_argument(
            '--speculative-model',
            type=str,
            default=None,
            help=
            'The name of the draft model to be used in speculative decoding.')

        parser.add_argument(
            '--num-speculative-tokens',
            type=int,
            default=None,
            help='The number of speculative tokens to sample from '
            'the draft model in speculative decoding')
>>>>>>> c64cf386
        return parser

    @classmethod
    def from_cli_args(cls, args: argparse.Namespace) -> 'EngineArgs':
        # Get the list of attributes of this dataclass.
        attrs = [attr.name for attr in dataclasses.fields(cls)]
        # Set the attributes from the parsed arguments.
        engine_args = cls(**{attr: getattr(args, attr) for attr in attrs})
        return engine_args

    def create_engine_config(self, ) -> EngineConfig:
        device_config = DeviceConfig(self.device)
        model_config = ModelConfig(
            self.model, self.tokenizer, self.tokenizer_mode,
            self.trust_remote_code, self.download_dir, self.load_format,
            self.dtype, self.seed, self.revision, self.code_revision,
            self.tokenizer_revision, self.max_model_len, self.quantization,
            self.enforce_eager, self.max_context_len_to_capture,
            self.max_logprobs)
        cache_config = CacheConfig(self.block_size,
                                   self.gpu_memory_utilization,
                                   self.swap_space, self.kv_cache_dtype,
                                   self.forced_num_gpu_blocks,
                                   model_config.get_sliding_window(),
                                   self.enable_prefix_caching)
        parallel_config = ParallelConfig(
            self.pipeline_parallel_size, self.tensor_parallel_size,
            self.worker_use_ray, self.max_parallel_loading_workers,
            self.disable_custom_all_reduce,
            TokenizerPoolConfig.create_config(
                self.tokenizer_pool_size,
                self.tokenizer_pool_type,
                self.tokenizer_pool_extra_config,
            ), self.ray_workers_use_nsight)
<<<<<<< HEAD
=======

        speculative_config = SpeculativeConfig.maybe_create_spec_config(
            target_model_config=model_config,
            target_parallel_config=parallel_config,
            target_dtype=self.dtype,
            speculative_model=self.speculative_model,
            num_speculative_tokens=self.num_speculative_tokens,
        )

>>>>>>> c64cf386
        scheduler_config = SchedulerConfig(
            self.max_num_batched_tokens,
            self.max_num_seqs,
            model_config.max_model_len,
            self.use_v2_block_manager,
<<<<<<< HEAD
            num_lookahead_slots=self.num_lookahead_slots,
=======
            num_lookahead_slots=(self.num_lookahead_slots
                                 if speculative_config is None else
                                 speculative_config.num_lookahead_slots),
>>>>>>> c64cf386
            delay_factor=self.scheduler_delay_factor,
            enable_chunked_prefill=self.enable_chunked_prefill,
        )
        lora_config = LoRAConfig(
            max_lora_rank=self.max_lora_rank,
            max_loras=self.max_loras,
            lora_extra_vocab_size=self.lora_extra_vocab_size,
            lora_dtype=self.lora_dtype,
            max_cpu_loras=self.max_cpu_loras if self.max_cpu_loras
            and self.max_cpu_loras > 0 else None) if self.enable_lora else None

        if self.image_input_type:
            if (not self.image_token_id or not self.image_input_shape
                    or not self.image_feature_size):
                raise ValueError(
                    'Specify `image_token_id`, `image_input_shape` and '
                    '`image_feature_size` together with `image_input_type`.')
            vision_language_config = VisionLanguageConfig(
                image_input_type=VisionLanguageConfig.
                get_image_input_enum_type(self.image_input_type),
                image_token_id=self.image_token_id,
                image_input_shape=str_to_int_tuple(self.image_input_shape),
                image_feature_size=self.image_feature_size,
            )
        else:
            vision_language_config = None

        return EngineConfig(model_config=model_config,
                            cache_config=cache_config,
                            parallel_config=parallel_config,
                            scheduler_config=scheduler_config,
                            device_config=device_config,
                            lora_config=lora_config,
                            vision_language_config=vision_language_config,
                            speculative_config=speculative_config)


@dataclass
class AsyncEngineArgs(EngineArgs):
    """Arguments for asynchronous vLLM engine."""
    engine_use_ray: bool = False
    disable_log_requests: bool = False
    max_log_len: Optional[int] = None

    @staticmethod
    def add_cli_args(
            parser: argparse.ArgumentParser) -> argparse.ArgumentParser:
        parser = EngineArgs.add_cli_args(parser)
        parser.add_argument('--engine-use-ray',
                            action='store_true',
                            help='use Ray to start the LLM engine in a '
                            'separate process as the server process.')
        parser.add_argument('--disable-log-requests',
                            action='store_true',
                            help='disable logging requests')
        parser.add_argument('--max-log-len',
                            type=int,
                            default=None,
                            help='max number of prompt characters or prompt '
                            'ID numbers being printed in log. '
                            'Default: unlimited.')
        return parser<|MERGE_RESOLUTION|>--- conflicted
+++ resolved
@@ -65,13 +65,10 @@
 
     scheduler_delay_factor: float = 0.0
     enable_chunked_prefill: bool = False
-<<<<<<< HEAD
-=======
 
     # Speculative decoding configuration.
     speculative_model: Optional[str] = None
     num_speculative_tokens: Optional[int] = None
->>>>>>> c64cf386
 
     def __post_init__(self):
         if self.tokenizer is None:
@@ -380,8 +377,6 @@
             default=False,
             help='If True, the prefill requests can be chunked based on the '
             'max_num_batched_tokens')
-<<<<<<< HEAD
-=======
 
         parser.add_argument(
             '--speculative-model',
@@ -396,7 +391,6 @@
             default=None,
             help='The number of speculative tokens to sample from '
             'the draft model in speculative decoding')
->>>>>>> c64cf386
         return parser
 
     @classmethod
@@ -431,8 +425,6 @@
                 self.tokenizer_pool_type,
                 self.tokenizer_pool_extra_config,
             ), self.ray_workers_use_nsight)
-<<<<<<< HEAD
-=======
 
         speculative_config = SpeculativeConfig.maybe_create_spec_config(
             target_model_config=model_config,
@@ -442,19 +434,14 @@
             num_speculative_tokens=self.num_speculative_tokens,
         )
 
->>>>>>> c64cf386
         scheduler_config = SchedulerConfig(
             self.max_num_batched_tokens,
             self.max_num_seqs,
             model_config.max_model_len,
             self.use_v2_block_manager,
-<<<<<<< HEAD
-            num_lookahead_slots=self.num_lookahead_slots,
-=======
             num_lookahead_slots=(self.num_lookahead_slots
                                  if speculative_config is None else
                                  speculative_config.num_lookahead_slots),
->>>>>>> c64cf386
             delay_factor=self.scheduler_delay_factor,
             enable_chunked_prefill=self.enable_chunked_prefill,
         )
