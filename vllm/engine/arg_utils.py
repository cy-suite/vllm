import argparse
import dataclasses
import json
from dataclasses import dataclass
from typing import (TYPE_CHECKING, Any, Dict, List, Literal, Mapping, Optional,
                    Tuple, Type, Union, cast, get_args)

import torch

import vllm.envs as envs
from vllm.config import (CacheConfig, ConfigFormat, DecodingConfig,
                         DeviceConfig, LoadConfig, LoadFormat, LoRAConfig,
                         ModelConfig, ObservabilityConfig, ParallelConfig,
                         PromptAdapterConfig, SchedulerConfig,
                         SpeculativeConfig, TaskOption, TokenizerPoolConfig,
                         VllmConfig)
from vllm.executor.executor_base import ExecutorBase
from vllm.logger import init_logger
from vllm.model_executor.layers.pooler import PoolingType
from vllm.model_executor.layers.quantization import QUANTIZATION_METHODS
from vllm.platforms import current_platform
from vllm.transformers_utils.config import (
    maybe_register_config_serialize_by_value)
from vllm.transformers_utils.utils import check_gguf_file
from vllm.utils import FlexibleArgumentParser, StoreBoolean

if TYPE_CHECKING:
    from vllm.transformers_utils.tokenizer_group import BaseTokenizerGroup

logger = init_logger(__name__)

ALLOWED_DETAILED_TRACE_MODULES = ["model", "worker", "all"]

DEVICE_OPTIONS = [
    "auto",
    "cuda",
    "neuron",
    "cpu",
    "openvino",
    "tpu",
    "xpu",
    "hpu",
]


def nullable_str(val: str):
    if not val or val == "None":
        return None
    return val


def nullable_kvs(val: str) -> Optional[Mapping[str, int]]:
    """Parses a string containing comma separate key [str] to value [int]
    pairs into a dictionary.

    Args:
        val: String value to be parsed.

    Returns:
        Dictionary with parsed values.
    """
    if len(val) == 0:
        return None

    out_dict: Dict[str, int] = {}
    for item in val.split(","):
        kv_parts = [part.lower().strip() for part in item.split("=")]
        if len(kv_parts) != 2:
            raise argparse.ArgumentTypeError(
                "Each item should be in the form KEY=VALUE")
        key, value = kv_parts

        try:
            parsed_value = int(value)
        except ValueError as exc:
            msg = f"Failed to parse value of item {key}={value}"
            raise argparse.ArgumentTypeError(msg) from exc

        if key in out_dict and out_dict[key] != parsed_value:
            raise argparse.ArgumentTypeError(
                f"Conflicting values specified for key: {key}")
        out_dict[key] = parsed_value

    return out_dict


@dataclass
class EngineArgs:
    """Arguments for vLLM engine."""
    model: str = 'facebook/opt-125m'
    served_model_name: Optional[Union[str, List[str]]] = None
    tokenizer: Optional[str] = None
    task: TaskOption = "auto"
    skip_tokenizer_init: bool = False
    tokenizer_mode: str = 'auto'
    chat_template_text_format: str = 'string'
    trust_remote_code: bool = False
    allowed_local_media_path: str = ""
    download_dir: Optional[str] = None
    load_format: str = 'auto'
    config_format: ConfigFormat = ConfigFormat.AUTO
    dtype: str = 'auto'
    kv_cache_dtype: str = 'auto'
    quantization_param_path: Optional[str] = None
    seed: int = 0
    max_model_len: Optional[int] = None
    worker_use_ray: bool = False
    # Note: Specifying a custom executor backend by passing a class
    # is intended for expert use only. The API may change without
    # notice.
    distributed_executor_backend: Optional[Union[str,
                                                 Type[ExecutorBase]]] = None
    pipeline_parallel_size: int = 1
    tensor_parallel_size: int = 1
    max_parallel_loading_workers: Optional[int] = None
    # NOTE(kzawora): default block size for Gaudi should be 128
    # smaller sizes still work, but very inefficiently
    block_size: int = 16 if not current_platform.is_hpu() else 128
    enable_prefix_caching: bool = False
    disable_sliding_window: bool = False
    use_v2_block_manager: bool = True
    swap_space: float = 4  # GiB
    cpu_offload_gb: float = 0  # GiB
    gpu_memory_utilization: float = 0.90
    max_num_batched_tokens: Optional[int] = None
    max_num_seqs: int = 256
    max_logprobs: int = 20  # Default value for OpenAI Chat Completions API
    disable_log_stats: bool = False
    revision: Optional[str] = None
    code_revision: Optional[str] = None
    rope_scaling: Optional[dict] = None
    rope_theta: Optional[float] = None
    hf_kwargs: Optional[dict] = None
    tokenizer_revision: Optional[str] = None
    quantization: Optional[str] = None
    enforce_eager: Optional[bool] = None
    max_seq_len_to_capture: int = 8192
    disable_custom_all_reduce: bool = False
    tokenizer_pool_size: int = 0
    # Note: Specifying a tokenizer pool by passing a class
    # is intended for expert use only. The API may change without
    # notice.
    tokenizer_pool_type: Union[str, Type["BaseTokenizerGroup"]] = "ray"
    tokenizer_pool_extra_config: Optional[dict] = None
    limit_mm_per_prompt: Optional[Mapping[str, int]] = None
    enable_lora: bool = False
    max_loras: int = 1
    max_lora_rank: int = 16
    enable_prompt_adapter: bool = False
    max_prompt_adapters: int = 1
    max_prompt_adapter_token: int = 0
    fully_sharded_loras: bool = False
    lora_extra_vocab_size: int = 256
    long_lora_scaling_factors: Optional[Tuple[float]] = None
    lora_dtype: Optional[Union[str, torch.dtype]] = 'auto'
    max_cpu_loras: Optional[int] = None
    device: str = 'auto'
    num_scheduler_steps: int = 1
    multi_step_stream_outputs: bool = True
    ray_workers_use_nsight: bool = False
    num_gpu_blocks_override: Optional[int] = None
    num_lookahead_slots: int = 0
    model_loader_extra_config: Optional[dict] = None
    ignore_patterns: Optional[Union[str, List[str]]] = None
    preemption_mode: Optional[str] = None

    scheduler_delay_factor: float = 0.0
    enable_chunked_prefill: Optional[bool] = None

    guided_decoding_backend: str = 'outlines'
    # Speculative decoding configuration.
    speculative_model: Optional[str] = None
    speculative_model_quantization: Optional[str] = None
    speculative_draft_tensor_parallel_size: Optional[int] = None
    num_speculative_tokens: Optional[int] = None
    speculative_disable_mqa_scorer: Optional[bool] = False
    speculative_max_model_len: Optional[int] = None
    speculative_disable_by_batch_size: Optional[int] = None
    ngram_prompt_lookup_max: Optional[int] = None
    ngram_prompt_lookup_min: Optional[int] = None
    spec_decoding_acceptance_method: str = 'rejection_sampler'
    typical_acceptance_sampler_posterior_threshold: Optional[float] = None
    typical_acceptance_sampler_posterior_alpha: Optional[float] = None
    qlora_adapter_name_or_path: Optional[str] = None
    disable_logprobs_during_spec_decoding: Optional[bool] = None

    otlp_traces_endpoint: Optional[str] = None
    collect_detailed_traces: Optional[str] = None
    disable_async_output_proc: bool = False
    override_neuron_config: Optional[Dict[str, Any]] = None
    mm_processor_kwargs: Optional[Dict[str, Any]] = None
    scheduling_policy: Literal["fcfs", "priority"] = "fcfs"

    # Pooling configuration.
    pooling_type: Optional[str] = None
    pooling_norm: Optional[bool] = None
    pooling_softmax: Optional[bool] = None
    pooling_step_tag_id: Optional[int] = None
    pooling_returned_token_ids: Optional[List[int]] = None

    def __post_init__(self):
        if not self.tokenizer:
            self.tokenizer = self.model

        # Setup plugins
        from vllm.plugins import load_general_plugins
        load_general_plugins()

    @staticmethod
    def add_cli_args(parser: FlexibleArgumentParser) -> FlexibleArgumentParser:
        """Shared CLI arguments for vLLM engine."""

        # Model arguments
        parser.add_argument(
            '--model',
            type=str,
            default=EngineArgs.model,
            help='Name or path of the huggingface model to use.')
        parser.add_argument(
            '--task',
            default=EngineArgs.task,
            choices=get_args(TaskOption),
            help='The task to use the model for. Each vLLM instance only '
            'supports one task, even if the same model can be used for '
            'multiple tasks. When the model only supports one task, "auto" '
            'can be used to select it; otherwise, you must specify explicitly '
            'which task to use.')
        parser.add_argument(
            '--tokenizer',
            type=nullable_str,
            default=EngineArgs.tokenizer,
            help='Name or path of the huggingface tokenizer to use. '
            'If unspecified, model name or path will be used.')
        parser.add_argument(
            '--skip-tokenizer-init',
            action='store_true',
            help='Skip initialization of tokenizer and detokenizer')
        parser.add_argument(
            '--revision',
            type=nullable_str,
            default=None,
            help='The specific model version to use. It can be a branch '
            'name, a tag name, or a commit id. If unspecified, will use '
            'the default version.')
        parser.add_argument(
            '--code-revision',
            type=nullable_str,
            default=None,
            help='The specific revision to use for the model code on '
            'Hugging Face Hub. It can be a branch name, a tag name, or a '
            'commit id. If unspecified, will use the default version.')
        parser.add_argument(
            '--tokenizer-revision',
            type=nullable_str,
            default=None,
            help='Revision of the huggingface tokenizer to use. '
            'It can be a branch name, a tag name, or a commit id. '
            'If unspecified, will use the default version.')
        parser.add_argument(
            '--tokenizer-mode',
            type=str,
            default=EngineArgs.tokenizer_mode,
            choices=['auto', 'slow', 'mistral'],
            help='The tokenizer mode.\n\n* "auto" will use the '
            'fast tokenizer if available.\n* "slow" will '
            'always use the slow tokenizer. \n* '
            '"mistral" will always use the `mistral_common` tokenizer.')
        parser.add_argument(
            '--chat-template-text-format',
            type=str,
            default=EngineArgs.chat_template_text_format,
            choices=['string', 'openai'],
            help='The format to render text content within a chat template. '
            '"string" will keep the content field as a string whereas '
            '"openai" will parse content in the current OpenAI format.')
        parser.add_argument('--trust-remote-code',
                            action='store_true',
                            help='Trust remote code from huggingface.')
        parser.add_argument(
            '--allowed-local-media-path',
            type=str,
            help="Allowing API requests to read local images or videos"
            "from directories specified by the server file system."
            "This is a security risk."
            "Should only be enabled in trusted environments")
        parser.add_argument('--download-dir',
                            type=nullable_str,
                            default=EngineArgs.download_dir,
                            help='Directory to download and load the weights, '
                            'default to the default cache dir of '
                            'huggingface.')
        parser.add_argument(
            '--load-format',
            type=str,
            default=EngineArgs.load_format,
            choices=[f.value for f in LoadFormat],
            help='The format of the model weights to load.\n\n'
            '* "auto" will try to load the weights in the safetensors format '
            'and fall back to the pytorch bin format if safetensors format '
            'is not available.\n'
            '* "pt" will load the weights in the pytorch bin format.\n'
            '* "safetensors" will load the weights in the safetensors format.\n'
            '* "npcache" will load the weights in pytorch format and store '
            'a numpy cache to speed up the loading.\n'
            '* "dummy" will initialize the weights with random values, '
            'which is mainly for profiling.\n'
            '* "tensorizer" will load the weights using tensorizer from '
            'CoreWeave. See the Tensorize vLLM Model script in the Examples '
            'section for more information.\n'
            '* "bitsandbytes" will load the weights using bitsandbytes '
            'quantization.\n')
        parser.add_argument(
            '--config-format',
            default=EngineArgs.config_format,
            choices=[f.value for f in ConfigFormat],
            help='The format of the model config to load.\n\n'
            '* "auto" will try to load the config in hf format '
            'if available else it will try to load in mistral format ')
        parser.add_argument(
            '--dtype',
            type=str,
            default=EngineArgs.dtype,
            choices=[
                'auto', 'half', 'float16', 'bfloat16', 'float', 'float32'
            ],
            help='Data type for model weights and activations.\n\n'
            '* "auto" will use FP16 precision for FP32 and FP16 models, and '
            'BF16 precision for BF16 models.\n'
            '* "half" for FP16. Recommended for AWQ quantization.\n'
            '* "float16" is the same as "half".\n'
            '* "bfloat16" for a balance between precision and range.\n'
            '* "float" is shorthand for FP32 precision.\n'
            '* "float32" for FP32 precision.')
        parser.add_argument(
            '--kv-cache-dtype',
            type=str,
            choices=['auto', 'fp8', 'fp8_e5m2', 'fp8_e4m3'],
            default=EngineArgs.kv_cache_dtype,
            help='Data type for kv cache storage. If "auto", will use model '
            'data type. CUDA 11.8+ supports fp8 (=fp8_e4m3) and fp8_e5m2. '
            'ROCm (AMD GPU) supports fp8 (=fp8_e4m3)')
        parser.add_argument(
            '--quantization-param-path',
            type=nullable_str,
            default=None,
            help='Path to the JSON file containing the KV cache '
            'scaling factors. This should generally be supplied, when '
            'KV cache dtype is FP8. Otherwise, KV cache scaling factors '
            'default to 1.0, which may cause accuracy issues. '
            'FP8_E5M2 (without scaling) is only supported on cuda version'
            'greater than 11.8. On ROCm (AMD GPU), FP8_E4M3 is instead '
            'supported for common inference criteria.')
        parser.add_argument('--max-model-len',
                            type=int,
                            default=EngineArgs.max_model_len,
                            help='Model context length. If unspecified, will '
                            'be automatically derived from the model config.')
        parser.add_argument(
            '--guided-decoding-backend',
            type=str,
            default='outlines',
            choices=['outlines', 'lm-format-enforcer'],
            help='Which engine will be used for guided decoding'
            ' (JSON schema / regex etc) by default. Currently support '
            'https://github.com/outlines-dev/outlines and '
            'https://github.com/noamgat/lm-format-enforcer.'
            ' Can be overridden per request via guided_decoding_backend'
            ' parameter.')
        # Parallel arguments
        parser.add_argument(
            '--distributed-executor-backend',
            choices=['ray', 'mp'],
            default=EngineArgs.distributed_executor_backend,
            help='Backend to use for distributed serving. When more than 1 GPU '
            'is used, will be automatically set to "ray" if installed '
            'or "mp" (multiprocessing) otherwise.')
        parser.add_argument(
            '--worker-use-ray',
            action='store_true',
            help='Deprecated, use --distributed-executor-backend=ray.')
        parser.add_argument('--pipeline-parallel-size',
                            '-pp',
                            type=int,
                            default=EngineArgs.pipeline_parallel_size,
                            help='Number of pipeline stages.')
        parser.add_argument('--tensor-parallel-size',
                            '-tp',
                            type=int,
                            default=EngineArgs.tensor_parallel_size,
                            help='Number of tensor parallel replicas.')
        parser.add_argument(
            '--max-parallel-loading-workers',
            type=int,
            default=EngineArgs.max_parallel_loading_workers,
            help='Load model sequentially in multiple batches, '
            'to avoid RAM OOM when using tensor '
            'parallel and large models.')
        parser.add_argument(
            '--ray-workers-use-nsight',
            action='store_true',
            help='If specified, use nsight to profile Ray workers.')
        # KV cache arguments
        parser.add_argument('--block-size',
                            type=int,
                            default=EngineArgs.block_size,
                            choices=[8, 16, 32, 64, 128],
                            help='Token block size for contiguous chunks of '
                            'tokens. This is ignored on neuron devices and '
                            'set to max-model-len')

        parser.add_argument('--enable-prefix-caching',
                            action='store_true',
                            help='Enables automatic prefix caching.')
        parser.add_argument('--disable-sliding-window',
                            action='store_true',
                            help='Disables sliding window, '
                            'capping to sliding window size')
        parser.add_argument('--use-v2-block-manager',
                            action='store_true',
                            help='[DEPRECATED] block manager v1 has been '
                            'removed and SelfAttnBlockSpaceManager (i.e. '
                            'block manager v2) is now the default. '
                            'Setting this flag to True or False'
                            ' has no effect on vLLM behavior.')
        parser.add_argument(
            '--num-lookahead-slots',
            type=int,
            default=EngineArgs.num_lookahead_slots,
            help='Experimental scheduling config necessary for '
            'speculative decoding. This will be replaced by '
            'speculative config in the future; it is present '
            'to enable correctness tests until then.')

        parser.add_argument('--seed',
                            type=int,
                            default=EngineArgs.seed,
                            help='Random seed for operations.')
        parser.add_argument('--swap-space',
                            type=float,
                            default=EngineArgs.swap_space,
                            help='CPU swap space size (GiB) per GPU.')
        parser.add_argument(
            '--cpu-offload-gb',
            type=float,
            default=0,
            help='The space in GiB to offload to CPU, per GPU. '
            'Default is 0, which means no offloading. Intuitively, '
            'this argument can be seen as a virtual way to increase '
            'the GPU memory size. For example, if you have one 24 GB '
            'GPU and set this to 10, virtually you can think of it as '
            'a 34 GB GPU. Then you can load a 13B model with BF16 weight,'
            'which requires at least 26GB GPU memory. Note that this '
            'requires fast CPU-GPU interconnect, as part of the model is'
            'loaded from CPU memory to GPU memory on the fly in each '
            'model forward pass.')
        parser.add_argument(
            '--gpu-memory-utilization',
            type=float,
            default=EngineArgs.gpu_memory_utilization,
            help='The fraction of GPU memory to be used for the model '
            'executor, which can range from 0 to 1. For example, a value of '
            '0.5 would imply 50%% GPU memory utilization. If unspecified, '
            'will use the default value of 0.9. This is a global gpu memory '
            'utilization limit, for example if 50%% of the gpu memory is '
            'already used before vLLM starts and --gpu-memory-utilization is '
            'set to 0.9, then only 40%% of the gpu memory will be allocated '
            'to the model executor.')
        parser.add_argument(
            '--num-gpu-blocks-override',
            type=int,
            default=None,
            help='If specified, ignore GPU profiling result and use this number'
            'of GPU blocks. Used for testing preemption.')
        parser.add_argument('--max-num-batched-tokens',
                            type=int,
                            default=EngineArgs.max_num_batched_tokens,
                            help='Maximum number of batched tokens per '
                            'iteration.')
        parser.add_argument('--max-num-seqs',
                            type=int,
                            default=EngineArgs.max_num_seqs,
                            help='Maximum number of sequences per iteration.')
        parser.add_argument(
            '--max-logprobs',
            type=int,
            default=EngineArgs.max_logprobs,
            help=('Max number of log probs to return logprobs is specified in'
                  ' SamplingParams.'))
        parser.add_argument('--disable-log-stats',
                            action='store_true',
                            help='Disable logging statistics.')
        # Quantization settings.
        parser.add_argument('--quantization',
                            '-q',
                            type=nullable_str,
                            choices=[*QUANTIZATION_METHODS, None],
                            default=EngineArgs.quantization,
                            help='Method used to quantize the weights. If '
                            'None, we first check the `quantization_config` '
                            'attribute in the model config file. If that is '
                            'None, we assume the model weights are not '
                            'quantized and use `dtype` to determine the data '
                            'type of the weights.')
        parser.add_argument(
            '--rope-scaling',
            default=None,
            type=json.loads,
            help='RoPE scaling configuration in JSON format. '
            'For example, {"rope_type":"dynamic","factor":2.0}')
        parser.add_argument('--rope-theta',
                            default=None,
                            type=float,
                            help='RoPE theta. Use with `rope_scaling`. In '
                            'some cases, changing the RoPE theta improves the '
                            'performance of the scaled model.')
        parser.add_argument('--hf-kwargs',
                            type=json.loads,
                            default=EngineArgs.hf_kwargs,
                            help='Extra arguments for the HuggingFace config.'
                            'This should be a JSON string that will be '
                            'parsed into a dictionary.')
        parser.add_argument('--enforce-eager',
                            action='store_true',
                            help='Always use eager-mode PyTorch. If False, '
                            'will use eager mode and CUDA graph in hybrid '
                            'for maximal performance and flexibility.')
        parser.add_argument('--max-seq-len-to-capture',
                            type=int,
                            default=EngineArgs.max_seq_len_to_capture,
                            help='Maximum sequence length covered by CUDA '
                            'graphs. When a sequence has context length '
                            'larger than this, we fall back to eager mode. '
                            'Additionally for encoder-decoder models, if the '
                            'sequence length of the encoder input is larger '
                            'than this, we fall back to the eager mode.')
        parser.add_argument('--disable-custom-all-reduce',
                            action='store_true',
                            default=EngineArgs.disable_custom_all_reduce,
                            help='See ParallelConfig.')
        parser.add_argument('--tokenizer-pool-size',
                            type=int,
                            default=EngineArgs.tokenizer_pool_size,
                            help='Size of tokenizer pool to use for '
                            'asynchronous tokenization. If 0, will '
                            'use synchronous tokenization.')
        parser.add_argument('--tokenizer-pool-type',
                            type=str,
                            default=EngineArgs.tokenizer_pool_type,
                            help='Type of tokenizer pool to use for '
                            'asynchronous tokenization. Ignored '
                            'if tokenizer_pool_size is 0.')
        parser.add_argument('--tokenizer-pool-extra-config',
                            type=nullable_str,
                            default=EngineArgs.tokenizer_pool_extra_config,
                            help='Extra config for tokenizer pool. '
                            'This should be a JSON string that will be '
                            'parsed into a dictionary. Ignored if '
                            'tokenizer_pool_size is 0.')

        # Multimodal related configs
        parser.add_argument(
            '--limit-mm-per-prompt',
            type=nullable_kvs,
            default=EngineArgs.limit_mm_per_prompt,
            # The default value is given in
            # MultiModalRegistry.init_mm_limits_per_prompt
            help=('For each multimodal plugin, limit how many '
                  'input instances to allow for each prompt. '
                  'Expects a comma-separated list of items, '
                  'e.g.: `image=16,video=2` allows a maximum of 16 '
                  'images and 2 videos per prompt. Defaults to 1 for '
                  'each modality.'))
        parser.add_argument(
            '--mm-processor-kwargs',
            default=None,
            type=json.loads,
            help=('Overrides for the multimodal input mapping/processing,'
                  'e.g., image processor. For example: {"num_crops": 4}.'))

        # LoRA related configs
        parser.add_argument('--enable-lora',
                            action='store_true',
                            help='If True, enable handling of LoRA adapters.')
        parser.add_argument('--max-loras',
                            type=int,
                            default=EngineArgs.max_loras,
                            help='Max number of LoRAs in a single batch.')
        parser.add_argument('--max-lora-rank',
                            type=int,
                            default=EngineArgs.max_lora_rank,
                            help='Max LoRA rank.')
        parser.add_argument(
            '--lora-extra-vocab-size',
            type=int,
            default=EngineArgs.lora_extra_vocab_size,
            help=('Maximum size of extra vocabulary that can be '
                  'present in a LoRA adapter (added to the base '
                  'model vocabulary).'))
        parser.add_argument(
            '--lora-dtype',
            type=str,
            default=EngineArgs.lora_dtype,
            choices=['auto', 'float16', 'bfloat16', 'float32'],
            help=('Data type for LoRA. If auto, will default to '
                  'base model dtype.'))
        parser.add_argument(
            '--long-lora-scaling-factors',
            type=nullable_str,
            default=EngineArgs.long_lora_scaling_factors,
            help=('Specify multiple scaling factors (which can '
                  'be different from base model scaling factor '
                  '- see eg. Long LoRA) to allow for multiple '
                  'LoRA adapters trained with those scaling '
                  'factors to be used at the same time. If not '
                  'specified, only adapters trained with the '
                  'base model scaling factor are allowed.'))
        parser.add_argument(
            '--max-cpu-loras',
            type=int,
            default=EngineArgs.max_cpu_loras,
            help=('Maximum number of LoRAs to store in CPU memory. '
                  'Must be >= than max_num_seqs. '
                  'Defaults to max_num_seqs.'))
        parser.add_argument(
            '--fully-sharded-loras',
            action='store_true',
            help=('By default, only half of the LoRA computation is '
                  'sharded with tensor parallelism. '
                  'Enabling this will use the fully sharded layers. '
                  'At high sequence length, max rank or '
                  'tensor parallel size, this is likely faster.'))
        parser.add_argument('--enable-prompt-adapter',
                            action='store_true',
                            help='If True, enable handling of PromptAdapters.')
        parser.add_argument('--max-prompt-adapters',
                            type=int,
                            default=EngineArgs.max_prompt_adapters,
                            help='Max number of PromptAdapters in a batch.')
        parser.add_argument('--max-prompt-adapter-token',
                            type=int,
                            default=EngineArgs.max_prompt_adapter_token,
                            help='Max number of PromptAdapters tokens')
        parser.add_argument("--device",
                            type=str,
                            default=EngineArgs.device,
                            choices=DEVICE_OPTIONS,
                            help='Device type for vLLM execution.')
        parser.add_argument('--num-scheduler-steps',
                            type=int,
                            default=1,
                            help=('Maximum number of forward steps per '
                                  'scheduler call.'))

        parser.add_argument(
            '--multi-step-stream-outputs',
            action=StoreBoolean,
            default=EngineArgs.multi_step_stream_outputs,
            nargs="?",
            const="True",
            help='If False, then multi-step will stream outputs at the end '
            'of all steps')
        parser.add_argument(
            '--scheduler-delay-factor',
            type=float,
            default=EngineArgs.scheduler_delay_factor,
            help='Apply a delay (of delay factor multiplied by previous '
            'prompt latency) before scheduling next prompt.')
        parser.add_argument(
            '--enable-chunked-prefill',
            action=StoreBoolean,
            default=EngineArgs.enable_chunked_prefill,
            nargs="?",
            const="True",
            help='If set, the prefill requests can be chunked based on the '
            'max_num_batched_tokens.')

        parser.add_argument(
            '--speculative-model',
            type=nullable_str,
            default=EngineArgs.speculative_model,
            help=
            'The name of the draft model to be used in speculative decoding.')
        # Quantization settings for speculative model.
        parser.add_argument(
            '--speculative-model-quantization',
            type=nullable_str,
            choices=[*QUANTIZATION_METHODS, None],
            default=EngineArgs.speculative_model_quantization,
            help='Method used to quantize the weights of speculative model. '
            'If None, we first check the `quantization_config` '
            'attribute in the model config file. If that is '
            'None, we assume the model weights are not '
            'quantized and use `dtype` to determine the data '
            'type of the weights.')
        parser.add_argument(
            '--num-speculative-tokens',
            type=int,
            default=EngineArgs.num_speculative_tokens,
            help='The number of speculative tokens to sample from '
            'the draft model in speculative decoding.')
        parser.add_argument(
            '--speculative-disable-mqa-scorer',
            action='store_true',
            help=
            'If set to True, the MQA scorer will be disabled in speculative '
            ' and fall back to batch expansion')
        parser.add_argument(
            '--speculative-draft-tensor-parallel-size',
            '-spec-draft-tp',
            type=int,
            default=EngineArgs.speculative_draft_tensor_parallel_size,
            help='Number of tensor parallel replicas for '
            'the draft model in speculative decoding.')

        parser.add_argument(
            '--speculative-max-model-len',
            type=int,
            default=EngineArgs.speculative_max_model_len,
            help='The maximum sequence length supported by the '
            'draft model. Sequences over this length will skip '
            'speculation.')

        parser.add_argument(
            '--speculative-disable-by-batch-size',
            type=int,
            default=EngineArgs.speculative_disable_by_batch_size,
            help='Disable speculative decoding for new incoming requests '
            'if the number of enqueue requests is larger than this value.')

        parser.add_argument(
            '--ngram-prompt-lookup-max',
            type=int,
            default=EngineArgs.ngram_prompt_lookup_max,
            help='Max size of window for ngram prompt lookup in speculative '
            'decoding.')

        parser.add_argument(
            '--ngram-prompt-lookup-min',
            type=int,
            default=EngineArgs.ngram_prompt_lookup_min,
            help='Min size of window for ngram prompt lookup in speculative '
            'decoding.')

        parser.add_argument(
            '--spec-decoding-acceptance-method',
            type=str,
            default=EngineArgs.spec_decoding_acceptance_method,
            choices=['rejection_sampler', 'typical_acceptance_sampler'],
            help='Specify the acceptance method to use during draft token '
            'verification in speculative decoding. Two types of acceptance '
            'routines are supported: '
            '1) RejectionSampler which does not allow changing the '
            'acceptance rate of draft tokens, '
            '2) TypicalAcceptanceSampler which is configurable, allowing for '
            'a higher acceptance rate at the cost of lower quality, '
            'and vice versa.')

        parser.add_argument(
            '--typical-acceptance-sampler-posterior-threshold',
            type=float,
            default=EngineArgs.typical_acceptance_sampler_posterior_threshold,
            help='Set the lower bound threshold for the posterior '
            'probability of a token to be accepted. This threshold is '
            'used by the TypicalAcceptanceSampler to make sampling decisions '
            'during speculative decoding. Defaults to 0.09')

        parser.add_argument(
            '--typical-acceptance-sampler-posterior-alpha',
            type=float,
            default=EngineArgs.typical_acceptance_sampler_posterior_alpha,
            help='A scaling factor for the entropy-based threshold for token '
            'acceptance in the TypicalAcceptanceSampler. Typically defaults '
            'to sqrt of --typical-acceptance-sampler-posterior-threshold '
            'i.e. 0.3')

        parser.add_argument(
            '--disable-logprobs-during-spec-decoding',
            action=StoreBoolean,
            default=EngineArgs.disable_logprobs_during_spec_decoding,
            nargs="?",
            const="True",
            help='If set to True, token log probabilities are not returned '
            'during speculative decoding. If set to False, log probabilities '
            'are returned according to the settings in SamplingParams. If '
            'not specified, it defaults to True. Disabling log probabilities '
            'during speculative decoding reduces latency by skipping logprob '
            'calculation in proposal sampling, target sampling, and after '
            'accepted tokens are determined.')

        parser.add_argument('--model-loader-extra-config',
                            type=nullable_str,
                            default=EngineArgs.model_loader_extra_config,
                            help='Extra config for model loader. '
                            'This will be passed to the model loader '
                            'corresponding to the chosen load_format. '
                            'This should be a JSON string that will be '
                            'parsed into a dictionary.')
        parser.add_argument(
            '--ignore-patterns',
            action="append",
            type=str,
            default=[],
            help="The pattern(s) to ignore when loading the model."
            "Default to 'original/**/*' to avoid repeated loading of llama's "
            "checkpoints.")
        parser.add_argument(
            '--preemption-mode',
            type=str,
            default=None,
            help='If \'recompute\', the engine performs preemption by '
            'recomputing; If \'swap\', the engine performs preemption by '
            'block swapping.')

        parser.add_argument(
            "--served-model-name",
            nargs="+",
            type=str,
            default=None,
            help="The model name(s) used in the API. If multiple "
            "names are provided, the server will respond to any "
            "of the provided names. The model name in the model "
            "field of a response will be the first name in this "
            "list. If not specified, the model name will be the "
            "same as the `--model` argument. Noted that this name(s)"
            "will also be used in `model_name` tag content of "
            "prometheus metrics, if multiple names provided, metrics"
            "tag will take the first one.")
        parser.add_argument('--qlora-adapter-name-or-path',
                            type=str,
                            default=None,
                            help='Name or path of the QLoRA adapter.')

        parser.add_argument(
            '--otlp-traces-endpoint',
            type=str,
            default=None,
            help='Target URL to which OpenTelemetry traces will be sent.')
        parser.add_argument(
            '--collect-detailed-traces',
            type=str,
            default=None,
            help="Valid choices are " +
            ",".join(ALLOWED_DETAILED_TRACE_MODULES) +
            ". It makes sense to set this only if --otlp-traces-endpoint is"
            " set. If set, it will collect detailed traces for the specified "
            "modules. This involves use of possibly costly and or blocking "
            "operations and hence might have a performance impact.")

        parser.add_argument(
            '--disable-async-output-proc',
            action='store_true',
            default=EngineArgs.disable_async_output_proc,
            help="Disable async output processing. This may result in "
            "lower performance.")
        parser.add_argument(
            '--override-neuron-config',
            type=json.loads,
            default=None,
            help="Override or set neuron device configuration. "
            "e.g. {\"cast_logits_dtype\": \"bloat16\"}.'")

        parser.add_argument(
            '--scheduling-policy',
            choices=['fcfs', 'priority'],
            default="fcfs",
            help='The scheduling policy to use. "fcfs" (first come first served'
            ', i.e. requests are handled in order of arrival; default) '
            'or "priority" (requests are handled based on given '
            'priority (lower value means earlier handling) and time of '
            'arrival deciding any ties).')

        parser.add_argument(
            '--pooling-type',
            choices=[pt.name for pt in PoolingType],
            default=None,
            help='Used to configure the pooling method in the embedding model.'
        )

        parser.add_argument('--pooling-norm',
                            default=None,
                            action='store_true',
                            help="Used to determine whether to normalize "
                            "the pooled data in the embedding model.")

        parser.add_argument('--no-pooling-norm',
                            default=None,
                            action='store_false',
                            dest='pooling_norm',
                            help="Used to determine whether to normalize "
                            "the pooled data in the embedding model.")

        parser.add_argument('--pooling-softmax',
                            default=None,
                            action='store_true',
                            help="Used to determine whether to softmax "
                            "the pooled data in the embedding model.")

        parser.add_argument('--no-pooling-softmax',
                            default=None,
                            action='store_false',
                            dest='pooling_softmax',
                            help="Used to determine whether to softmax "
                            "the pooled data in the embedding model.")

        parser.add_argument(
            '--pooling-step-tag-id',
            type=int,
            default=None,
            help="When pooling-step-tag-id is not -1, it indicates "
            "that the score corresponding to the step-tag-ids in the "
            "generated sentence should be returned. Otherwise, it "
            "returns the scores for all tokens.")

        parser.add_argument(
            '--pooling-returned-token-ids',
            nargs='+',
            type=int,
            default=None,
            help="pooling-returned-token-ids represents a list of "
            "indices for the vocabulary dimensions to be extracted, "
            "such as the token IDs of good_token and bad_token in "
            "the math-shepherd-mistral-7b-prm model.")

        return parser

    @classmethod
    def from_cli_args(cls, args: argparse.Namespace):
        # Get the list of attributes of this dataclass.
        attrs = [attr.name for attr in dataclasses.fields(cls)]
        # Set the attributes from the parsed arguments.
        engine_args = cls(**{attr: getattr(args, attr) for attr in attrs})
        return engine_args

    def create_model_config(self) -> ModelConfig:
        return ModelConfig(
            model=self.model,
            task=self.task,
            # We know this is not None because we set it in __post_init__
            tokenizer=cast(str, self.tokenizer),
            tokenizer_mode=self.tokenizer_mode,
            chat_template_text_format=self.chat_template_text_format,
            trust_remote_code=self.trust_remote_code,
            allowed_local_media_path=self.allowed_local_media_path,
            dtype=self.dtype,
            seed=self.seed,
            revision=self.revision,
            code_revision=self.code_revision,
            rope_scaling=self.rope_scaling,
            rope_theta=self.rope_theta,
            tokenizer_revision=self.tokenizer_revision,
            max_model_len=self.max_model_len,
            quantization=self.quantization,
            quantization_param_path=self.quantization_param_path,
            enforce_eager=self.enforce_eager,
            max_seq_len_to_capture=self.max_seq_len_to_capture,
            max_logprobs=self.max_logprobs,
            disable_sliding_window=self.disable_sliding_window,
            skip_tokenizer_init=self.skip_tokenizer_init,
            served_model_name=self.served_model_name,
<<<<<<< HEAD
            hf_kwargs=self.hf_kwargs,
            multimodal_config=multimodal_config)
=======
            limit_mm_per_prompt=self.limit_mm_per_prompt,
            use_async_output_proc=not self.disable_async_output_proc,
            override_neuron_config=self.override_neuron_config,
            config_format=self.config_format,
            mm_processor_kwargs=self.mm_processor_kwargs,
            pooling_type=self.pooling_type,
            pooling_norm=self.pooling_norm,
            pooling_softmax=self.pooling_softmax,
            pooling_step_tag_id=self.pooling_step_tag_id,
            pooling_returned_token_ids=self.pooling_returned_token_ids,
        )

    def create_load_config(self) -> LoadConfig:
        return LoadConfig(
            load_format=self.load_format,
            download_dir=self.download_dir,
            model_loader_extra_config=self.model_loader_extra_config,
            ignore_patterns=self.ignore_patterns,
        )

    def create_engine_config(self) -> VllmConfig:
        # gguf file needs a specific model loader and doesn't use hf_repo
        if check_gguf_file(self.model):
            self.quantization = self.load_format = "gguf"

        # bitsandbytes quantization needs a specific model loader
        # so we make sure the quant method and the load format are consistent
        if (self.quantization == "bitsandbytes" or
           self.qlora_adapter_name_or_path is not None) and \
           self.load_format != "bitsandbytes":
            raise ValueError(
                "BitsAndBytes quantization and QLoRA adapter only support "
                f"'bitsandbytes' load format, but got {self.load_format}")

        if (self.load_format == "bitsandbytes" or
            self.qlora_adapter_name_or_path is not None) and \
            self.quantization != "bitsandbytes":
            raise ValueError(
                "BitsAndBytes load format and QLoRA adapter only support "
                f"'bitsandbytes' quantization, but got {self.quantization}")

        assert self.cpu_offload_gb >= 0, (
            "CPU offload space must be non-negative"
            f", but got {self.cpu_offload_gb}")

        device_config = DeviceConfig(device=self.device)
        model_config = self.create_model_config()

        if model_config.is_multimodal_model:
            if self.enable_prefix_caching:
                logger.warning(
                    "--enable-prefix-caching is currently not "
                    "supported for multimodal models and has been disabled.")
            self.enable_prefix_caching = False

        maybe_register_config_serialize_by_value(self.trust_remote_code)

>>>>>>> 8a4358ec
        cache_config = CacheConfig(
            # neuron needs block_size = max_model_len
            block_size=self.block_size if self.device != "neuron" else
            (self.max_model_len if self.max_model_len is not None else 0),
            gpu_memory_utilization=self.gpu_memory_utilization,
            swap_space=self.swap_space,
            cache_dtype=self.kv_cache_dtype,
            is_attention_free=model_config.is_attention_free,
            num_gpu_blocks_override=self.num_gpu_blocks_override,
            sliding_window=model_config.get_sliding_window(),
            enable_prefix_caching=self.enable_prefix_caching,
            cpu_offload_gb=self.cpu_offload_gb,
        )
        parallel_config = ParallelConfig(
            pipeline_parallel_size=self.pipeline_parallel_size,
            tensor_parallel_size=self.tensor_parallel_size,
            worker_use_ray=self.worker_use_ray,
            max_parallel_loading_workers=self.max_parallel_loading_workers,
            disable_custom_all_reduce=self.disable_custom_all_reduce,
            tokenizer_pool_config=TokenizerPoolConfig.create_config(
                self.tokenizer_pool_size,
                self.tokenizer_pool_type,
                self.tokenizer_pool_extra_config,
            ),
            ray_workers_use_nsight=self.ray_workers_use_nsight,
            distributed_executor_backend=self.distributed_executor_backend)

        max_model_len = model_config.max_model_len
        use_long_context = max_model_len > 32768
        if self.enable_chunked_prefill is None:
            # If not explicitly set, enable chunked prefill by default for
            # long context (> 32K) models. This is to avoid OOM errors in the
            # initial memory profiling phase.

            # Chunked prefill is currently disabled for multimodal models by
            # default.
            if use_long_context and not model_config.is_multimodal_model:
                is_gpu = device_config.device_type == "cuda"
                use_sliding_window = (model_config.get_sliding_window()
                                      is not None)
                use_spec_decode = self.speculative_model is not None
                if (is_gpu and not use_sliding_window and not use_spec_decode
                        and not self.enable_lora
                        and not self.enable_prompt_adapter):
                    self.enable_chunked_prefill = True
                    logger.warning(
                        "Chunked prefill is enabled by default for models with "
                        "max_model_len > 32K. Currently, chunked prefill might "
                        "not work with some features or models. If you "
                        "encounter any issues, please disable chunked prefill "
                        "by setting --enable-chunked-prefill=False.")
            if self.enable_chunked_prefill is None:
                self.enable_chunked_prefill = False

        if not self.enable_chunked_prefill and use_long_context:
            logger.warning(
                "The model has a long context length (%s). This may cause OOM "
                "errors during the initial memory profiling phase, or result "
                "in low performance due to small KV cache space. Consider "
                "setting --max-model-len to a smaller value.", max_model_len)

        speculative_config = SpeculativeConfig.maybe_create_spec_config(
            target_model_config=model_config,
            target_parallel_config=parallel_config,
            target_dtype=self.dtype,
            speculative_model=self.speculative_model,
            speculative_model_quantization = \
                self.speculative_model_quantization,
            speculative_draft_tensor_parallel_size = \
                self.speculative_draft_tensor_parallel_size,
            num_speculative_tokens=self.num_speculative_tokens,
            speculative_disable_mqa_scorer=self.speculative_disable_mqa_scorer,
            speculative_disable_by_batch_size=self.
            speculative_disable_by_batch_size,
            speculative_max_model_len=self.speculative_max_model_len,
            enable_chunked_prefill=self.enable_chunked_prefill,
            disable_log_stats=self.disable_log_stats,
            ngram_prompt_lookup_max=self.ngram_prompt_lookup_max,
            ngram_prompt_lookup_min=self.ngram_prompt_lookup_min,
            draft_token_acceptance_method=\
                self.spec_decoding_acceptance_method,
            typical_acceptance_sampler_posterior_threshold=self.
            typical_acceptance_sampler_posterior_threshold,
            typical_acceptance_sampler_posterior_alpha=self.
            typical_acceptance_sampler_posterior_alpha,
            disable_logprobs=self.disable_logprobs_during_spec_decoding,
        )

        # Reminder: Please update docs/source/serving/compatibility_matrix.rst
        # If the feature combo become valid
        if self.num_scheduler_steps > 1:
            if speculative_config is not None:
                raise ValueError("Speculative decoding is not supported with "
                                 "multi-step (--num-scheduler-steps > 1)")
            if self.enable_chunked_prefill and self.pipeline_parallel_size > 1:
                raise ValueError("Multi-Step Chunked-Prefill is not supported "
                                 "for pipeline-parallel-size > 1")

        # make sure num_lookahead_slots is set the higher value depending on
        # if we are using speculative decoding or multi-step
        num_lookahead_slots = max(self.num_lookahead_slots,
                                  self.num_scheduler_steps - 1)
        num_lookahead_slots = num_lookahead_slots \
            if speculative_config is None \
            else speculative_config.num_lookahead_slots

        if not self.use_v2_block_manager:
            logger.warning(
                "[DEPRECATED] Block manager v1 has been removed, "
                "and setting --use-v2-block-manager to True or False has "
                "no effect on vLLM behavior. Please remove "
                "--use-v2-block-manager in your engine argument. "
                "If your use case is not supported by "
                "SelfAttnBlockSpaceManager (i.e. block manager v2),"
                " please file an issue with detailed information.")

        scheduler_config = SchedulerConfig(
            task=model_config.task,
            max_num_batched_tokens=self.max_num_batched_tokens,
            max_num_seqs=self.max_num_seqs,
            max_model_len=model_config.max_model_len,
            num_lookahead_slots=num_lookahead_slots,
            delay_factor=self.scheduler_delay_factor,
            enable_chunked_prefill=self.enable_chunked_prefill,
            is_multimodal_model=model_config.is_multimodal_model,
            preemption_mode=self.preemption_mode,
            num_scheduler_steps=self.num_scheduler_steps,
            multi_step_stream_outputs=self.multi_step_stream_outputs,
            send_delta_data=(envs.VLLM_USE_RAY_SPMD_WORKER
                             and parallel_config.use_ray),
            policy=self.scheduling_policy)
        lora_config = LoRAConfig(
            max_lora_rank=self.max_lora_rank,
            max_loras=self.max_loras,
            fully_sharded_loras=self.fully_sharded_loras,
            lora_extra_vocab_size=self.lora_extra_vocab_size,
            long_lora_scaling_factors=self.long_lora_scaling_factors,
            lora_dtype=self.lora_dtype,
            max_cpu_loras=self.max_cpu_loras if self.max_cpu_loras
            and self.max_cpu_loras > 0 else None) if self.enable_lora else None

        if self.qlora_adapter_name_or_path is not None and \
            self.qlora_adapter_name_or_path != "":
            if self.model_loader_extra_config is None:
                self.model_loader_extra_config = {}
            self.model_loader_extra_config[
                "qlora_adapter_name_or_path"] = self.qlora_adapter_name_or_path

        load_config = self.create_load_config()

        prompt_adapter_config = PromptAdapterConfig(
            max_prompt_adapters=self.max_prompt_adapters,
            max_prompt_adapter_token=self.max_prompt_adapter_token) \
                                        if self.enable_prompt_adapter else None

        decoding_config = DecodingConfig(
            guided_decoding_backend=self.guided_decoding_backend)

        detailed_trace_modules = []
        if self.collect_detailed_traces is not None:
            detailed_trace_modules = self.collect_detailed_traces.split(",")
        for m in detailed_trace_modules:
            if m not in ALLOWED_DETAILED_TRACE_MODULES:
                raise ValueError(
                    f"Invalid module {m} in collect_detailed_traces. "
                    f"Valid modules are {ALLOWED_DETAILED_TRACE_MODULES}")
        observability_config = ObservabilityConfig(
            otlp_traces_endpoint=self.otlp_traces_endpoint,
            collect_model_forward_time="model" in detailed_trace_modules
            or "all" in detailed_trace_modules,
            collect_model_execute_time="worker" in detailed_trace_modules
            or "all" in detailed_trace_modules,
        )

        return VllmConfig(
            model_config=model_config,
            cache_config=cache_config,
            parallel_config=parallel_config,
            scheduler_config=scheduler_config,
            device_config=device_config,
            lora_config=lora_config,
            speculative_config=speculative_config,
            load_config=load_config,
            decoding_config=decoding_config,
            observability_config=observability_config,
            prompt_adapter_config=prompt_adapter_config,
        )


@dataclass
class AsyncEngineArgs(EngineArgs):
    """Arguments for asynchronous vLLM engine."""
    disable_log_requests: bool = False

    @staticmethod
    def add_cli_args(parser: FlexibleArgumentParser,
                     async_args_only: bool = False) -> FlexibleArgumentParser:
        if not async_args_only:
            parser = EngineArgs.add_cli_args(parser)
        parser.add_argument('--disable-log-requests',
                            action='store_true',
                            help='Disable logging requests.')
        return parser


# These functions are used by sphinx to build the documentation
def _engine_args_parser():
    return EngineArgs.add_cli_args(FlexibleArgumentParser())


def _async_engine_args_parser():
    return AsyncEngineArgs.add_cli_args(FlexibleArgumentParser(),
                                        async_args_only=True)<|MERGE_RESOLUTION|>--- conflicted
+++ resolved
@@ -128,9 +128,9 @@
     disable_log_stats: bool = False
     revision: Optional[str] = None
     code_revision: Optional[str] = None
-    rope_scaling: Optional[dict] = None
+    rope_scaling: Optional[Dict[str, Any]] = None
     rope_theta: Optional[float] = None
-    hf_kwargs: Optional[dict] = None
+    hf_kwargs: Optional[Dict[str, Any]] = None
     tokenizer_revision: Optional[str] = None
     quantization: Optional[str] = None
     enforce_eager: Optional[bool] = None
@@ -141,7 +141,7 @@
     # is intended for expert use only. The API may change without
     # notice.
     tokenizer_pool_type: Union[str, Type["BaseTokenizerGroup"]] = "ray"
-    tokenizer_pool_extra_config: Optional[dict] = None
+    tokenizer_pool_extra_config: Optional[Dict[str, Any]] = None
     limit_mm_per_prompt: Optional[Mapping[str, int]] = None
     enable_lora: bool = False
     max_loras: int = 1
@@ -947,6 +947,7 @@
             code_revision=self.code_revision,
             rope_scaling=self.rope_scaling,
             rope_theta=self.rope_theta,
+            hf_kwargs=self.hf_kwargs,
             tokenizer_revision=self.tokenizer_revision,
             max_model_len=self.max_model_len,
             quantization=self.quantization,
@@ -957,10 +958,6 @@
             disable_sliding_window=self.disable_sliding_window,
             skip_tokenizer_init=self.skip_tokenizer_init,
             served_model_name=self.served_model_name,
-<<<<<<< HEAD
-            hf_kwargs=self.hf_kwargs,
-            multimodal_config=multimodal_config)
-=======
             limit_mm_per_prompt=self.limit_mm_per_prompt,
             use_async_output_proc=not self.disable_async_output_proc,
             override_neuron_config=self.override_neuron_config,
@@ -1018,7 +1015,6 @@
 
         maybe_register_config_serialize_by_value(self.trust_remote_code)
 
->>>>>>> 8a4358ec
         cache_config = CacheConfig(
             # neuron needs block_size = max_model_len
             block_size=self.block_size if self.device != "neuron" else
