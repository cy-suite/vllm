import argparse
import dataclasses
import json
from dataclasses import dataclass
from typing import (TYPE_CHECKING, Any, Dict, List, Literal, Mapping, Optional,
                    Tuple, Type, Union, cast, get_args)

import torch

import vllm.envs as envs
from vllm.config import (CacheConfig, CompilationConfig, ConfigFormat,
                         DecodingConfig, DeviceConfig, HfOverrides,
                         KVTransferConfig, LoadConfig, LoadFormat, LoRAConfig,
                         ModelConfig, ObservabilityConfig, ParallelConfig,
                         PoolerConfig, PromptAdapterConfig, SchedulerConfig,
                         SpeculativeConfig, TaskOption, TokenizerPoolConfig,
                         VllmConfig)
from vllm.executor.executor_base import ExecutorBase
from vllm.logger import init_logger
from vllm.model_executor.layers.quantization import QUANTIZATION_METHODS
from vllm.platforms import current_platform
from vllm.transformers_utils.utils import check_gguf_file
from vllm.usage.usage_lib import UsageContext
from vllm.utils import FlexibleArgumentParser, StoreBoolean

if TYPE_CHECKING:
    from vllm.transformers_utils.tokenizer_group import BaseTokenizerGroup

logger = init_logger(__name__)

ALLOWED_DETAILED_TRACE_MODULES = ["model", "worker", "all"]

DEVICE_OPTIONS = [
    "auto",
    "cuda",
    "neuron",
    "cpu",
    "openvino",
    "tpu",
    "xpu",
    "hpu",
]


def nullable_str(val: str):
    if not val or val == "None":
        return None
    return val


def nullable_kvs(val: str) -> Optional[Mapping[str, int]]:
    """Parses a string containing comma separate key [str] to value [int]
    pairs into a dictionary.

    Args:
        val: String value to be parsed.

    Returns:
        Dictionary with parsed values.
    """
    if len(val) == 0:
        return None

    out_dict: Dict[str, int] = {}
    for item in val.split(","):
        kv_parts = [part.lower().strip() for part in item.split("=")]
        if len(kv_parts) != 2:
            raise argparse.ArgumentTypeError(
                "Each item should be in the form KEY=VALUE")
        key, value = kv_parts

        try:
            parsed_value = int(value)
        except ValueError as exc:
            msg = f"Failed to parse value of item {key}={value}"
            raise argparse.ArgumentTypeError(msg) from exc

        if key in out_dict and out_dict[key] != parsed_value:
            raise argparse.ArgumentTypeError(
                f"Conflicting values specified for key: {key}")
        out_dict[key] = parsed_value

    return out_dict


@dataclass
class EngineArgs:
    """Arguments for vLLM engine."""
    model: str = 'facebook/opt-125m'
    served_model_name: Optional[Union[str, List[str]]] = None
    tokenizer: Optional[str] = None
    task: TaskOption = "auto"
    skip_tokenizer_init: bool = False
    tokenizer_mode: str = 'auto'
    trust_remote_code: bool = False
    allowed_local_media_path: str = ""
    download_dir: Optional[str] = None
    load_format: str = 'auto'
    config_format: ConfigFormat = ConfigFormat.AUTO
    dtype: str = 'auto'
    kv_cache_dtype: str = 'auto'
    quantization_param_path: Optional[str] = None
    seed: int = 0
    max_model_len: Optional[int] = None
    worker_use_ray: bool = False
    # Note: Specifying a custom executor backend by passing a class
    # is intended for expert use only. The API may change without
    # notice.
    distributed_executor_backend: Optional[Union[str,
                                                 Type[ExecutorBase]]] = None
    # number of P/D disaggregation (or other disaggregation) workers
    pipeline_parallel_size: int = 1
    tensor_parallel_size: int = 1
    max_parallel_loading_workers: Optional[int] = None
    block_size: Optional[int] = None
    enable_prefix_caching: Optional[bool] = None
    disable_sliding_window: bool = False
    use_v2_block_manager: bool = True
    swap_space: float = 4  # GiB
    cpu_offload_gb: float = 0  # GiB
    gpu_memory_utilization: float = 0.90
    max_num_batched_tokens: Optional[int] = None
    max_num_seqs: Optional[int] = None
    max_logprobs: int = 20  # Default value for OpenAI Chat Completions API
    disable_log_stats: bool = False
    revision: Optional[str] = None
    code_revision: Optional[str] = None
    rope_scaling: Optional[Dict[str, Any]] = None
    rope_theta: Optional[float] = None
    hf_overrides: Optional[HfOverrides] = None
    tokenizer_revision: Optional[str] = None
    quantization: Optional[str] = None
    enforce_eager: Optional[bool] = None
    max_seq_len_to_capture: int = 8192
    disable_custom_all_reduce: bool = False
    tokenizer_pool_size: int = 0
    # Note: Specifying a tokenizer pool by passing a class
    # is intended for expert use only. The API may change without
    # notice.
    tokenizer_pool_type: Union[str, Type["BaseTokenizerGroup"]] = "ray"
    tokenizer_pool_extra_config: Optional[Dict[str, Any]] = None
    limit_mm_per_prompt: Optional[Mapping[str, int]] = None
    mm_processor_kwargs: Optional[Dict[str, Any]] = None
<<<<<<< HEAD
    mm_cache_preprocessor: bool = False
=======
    disable_mm_preprocessor_cache: bool = False
>>>>>>> 98356735
    enable_lora: bool = False
    enable_lora_bias: bool = False
    max_loras: int = 1
    max_lora_rank: int = 16
    enable_prompt_adapter: bool = False
    max_prompt_adapters: int = 1
    max_prompt_adapter_token: int = 0
    fully_sharded_loras: bool = False
    lora_extra_vocab_size: int = 256
    long_lora_scaling_factors: Optional[Tuple[float]] = None
    lora_dtype: Optional[Union[str, torch.dtype]] = 'auto'
    max_cpu_loras: Optional[int] = None
    device: str = 'auto'
    num_scheduler_steps: int = 1
    multi_step_stream_outputs: bool = True
    ray_workers_use_nsight: bool = False
    num_gpu_blocks_override: Optional[int] = None
    num_lookahead_slots: int = 0
    model_loader_extra_config: Optional[dict] = None
    ignore_patterns: Optional[Union[str, List[str]]] = None
    preemption_mode: Optional[str] = None

    scheduler_delay_factor: float = 0.0
    enable_chunked_prefill: Optional[bool] = None

    guided_decoding_backend: str = 'xgrammar'
    logits_processor_pattern: Optional[str] = None
    # Speculative decoding configuration.
    speculative_model: Optional[str] = None
    speculative_model_quantization: Optional[str] = None
    speculative_draft_tensor_parallel_size: Optional[int] = None
    num_speculative_tokens: Optional[int] = None
    speculative_disable_mqa_scorer: Optional[bool] = False
    speculative_max_model_len: Optional[int] = None
    speculative_disable_by_batch_size: Optional[int] = None
    ngram_prompt_lookup_max: Optional[int] = None
    ngram_prompt_lookup_min: Optional[int] = None
    spec_decoding_acceptance_method: str = 'rejection_sampler'
    typical_acceptance_sampler_posterior_threshold: Optional[float] = None
    typical_acceptance_sampler_posterior_alpha: Optional[float] = None
    qlora_adapter_name_or_path: Optional[str] = None
    disable_logprobs_during_spec_decoding: Optional[bool] = None

    otlp_traces_endpoint: Optional[str] = None
    collect_detailed_traces: Optional[str] = None
    disable_async_output_proc: bool = False
    scheduling_policy: Literal["fcfs", "priority"] = "fcfs"

    override_neuron_config: Optional[Dict[str, Any]] = None
    override_pooler_config: Optional[PoolerConfig] = None
    compilation_config: Optional[CompilationConfig] = None
    worker_cls: str = "auto"

    kv_transfer_config: Optional[KVTransferConfig] = None

    def __post_init__(self):
        if not self.tokenizer:
            self.tokenizer = self.model

        # Override the default value of enable_prefix_caching if it's not set
        # by user.
        if self.enable_prefix_caching is None:
            self.enable_prefix_caching = bool(envs.VLLM_USE_V1)

        # Override max_num_seqs if it's not set by user.
        if self.max_num_seqs is None:
            self.max_num_seqs = 256 if not envs.VLLM_USE_V1 else 1024

        # support `EngineArgs(compilation_config={...})`
        # without having to manually construct a
        # CompilationConfig object
        if isinstance(self.compilation_config, (int, dict)):
            self.compilation_config = CompilationConfig.from_cli(
                str(self.compilation_config))

        # Setup plugins
        from vllm.plugins import load_general_plugins
        load_general_plugins()

    @staticmethod
    def add_cli_args(parser: FlexibleArgumentParser) -> FlexibleArgumentParser:
        """Shared CLI arguments for vLLM engine."""

        # Model arguments
        parser.add_argument(
            '--model',
            type=str,
            default=EngineArgs.model,
            help='Name or path of the huggingface model to use.')
        parser.add_argument(
            '--task',
            default=EngineArgs.task,
            choices=get_args(TaskOption),
            help='The task to use the model for. Each vLLM instance only '
            'supports one task, even if the same model can be used for '
            'multiple tasks. When the model only supports one task, "auto" '
            'can be used to select it; otherwise, you must specify explicitly '
            'which task to use.')
        parser.add_argument(
            '--tokenizer',
            type=nullable_str,
            default=EngineArgs.tokenizer,
            help='Name or path of the huggingface tokenizer to use. '
            'If unspecified, model name or path will be used.')
        parser.add_argument(
            '--skip-tokenizer-init',
            action='store_true',
            help='Skip initialization of tokenizer and detokenizer')
        parser.add_argument(
            '--revision',
            type=nullable_str,
            default=None,
            help='The specific model version to use. It can be a branch '
            'name, a tag name, or a commit id. If unspecified, will use '
            'the default version.')
        parser.add_argument(
            '--code-revision',
            type=nullable_str,
            default=None,
            help='The specific revision to use for the model code on '
            'Hugging Face Hub. It can be a branch name, a tag name, or a '
            'commit id. If unspecified, will use the default version.')
        parser.add_argument(
            '--tokenizer-revision',
            type=nullable_str,
            default=None,
            help='Revision of the huggingface tokenizer to use. '
            'It can be a branch name, a tag name, or a commit id. '
            'If unspecified, will use the default version.')
        parser.add_argument(
            '--tokenizer-mode',
            type=str,
            default=EngineArgs.tokenizer_mode,
            choices=['auto', 'slow', 'mistral'],
            help='The tokenizer mode.\n\n* "auto" will use the '
            'fast tokenizer if available.\n* "slow" will '
            'always use the slow tokenizer. \n* '
            '"mistral" will always use the `mistral_common` tokenizer.')
        parser.add_argument('--trust-remote-code',
                            action='store_true',
                            help='Trust remote code from huggingface.')
        parser.add_argument(
            '--allowed-local-media-path',
            type=str,
            help="Allowing API requests to read local images or videos "
            "from directories specified by the server file system. "
            "This is a security risk. "
            "Should only be enabled in trusted environments.")
        parser.add_argument('--download-dir',
                            type=nullable_str,
                            default=EngineArgs.download_dir,
                            help='Directory to download and load the weights, '
                            'default to the default cache dir of '
                            'huggingface.')
        parser.add_argument(
            '--load-format',
            type=str,
            default=EngineArgs.load_format,
            choices=[f.value for f in LoadFormat],
            help='The format of the model weights to load.\n\n'
            '* "auto" will try to load the weights in the safetensors format '
            'and fall back to the pytorch bin format if safetensors format '
            'is not available.\n'
            '* "pt" will load the weights in the pytorch bin format.\n'
            '* "safetensors" will load the weights in the safetensors format.\n'
            '* "npcache" will load the weights in pytorch format and store '
            'a numpy cache to speed up the loading.\n'
            '* "dummy" will initialize the weights with random values, '
            'which is mainly for profiling.\n'
            '* "tensorizer" will load the weights using tensorizer from '
            'CoreWeave. See the Tensorize vLLM Model script in the Examples '
            'section for more information.\n'
            '* "bitsandbytes" will load the weights using bitsandbytes '
            'quantization.\n')
        parser.add_argument(
            '--config-format',
            default=EngineArgs.config_format,
            choices=[f.value for f in ConfigFormat],
            help='The format of the model config to load.\n\n'
            '* "auto" will try to load the config in hf format '
            'if available else it will try to load in mistral format ')
        parser.add_argument(
            '--dtype',
            type=str,
            default=EngineArgs.dtype,
            choices=[
                'auto', 'half', 'float16', 'bfloat16', 'float', 'float32'
            ],
            help='Data type for model weights and activations.\n\n'
            '* "auto" will use FP16 precision for FP32 and FP16 models, and '
            'BF16 precision for BF16 models.\n'
            '* "half" for FP16. Recommended for AWQ quantization.\n'
            '* "float16" is the same as "half".\n'
            '* "bfloat16" for a balance between precision and range.\n'
            '* "float" is shorthand for FP32 precision.\n'
            '* "float32" for FP32 precision.')
        parser.add_argument(
            '--kv-cache-dtype',
            type=str,
            choices=['auto', 'fp8', 'fp8_e5m2', 'fp8_e4m3'],
            default=EngineArgs.kv_cache_dtype,
            help='Data type for kv cache storage. If "auto", will use model '
            'data type. CUDA 11.8+ supports fp8 (=fp8_e4m3) and fp8_e5m2. '
            'ROCm (AMD GPU) supports fp8 (=fp8_e4m3)')
        parser.add_argument(
            '--quantization-param-path',
            type=nullable_str,
            default=None,
            help='Path to the JSON file containing the KV cache '
            'scaling factors. This should generally be supplied, when '
            'KV cache dtype is FP8. Otherwise, KV cache scaling factors '
            'default to 1.0, which may cause accuracy issues. '
            'FP8_E5M2 (without scaling) is only supported on cuda version '
            'greater than 11.8. On ROCm (AMD GPU), FP8_E4M3 is instead '
            'supported for common inference criteria.')
        parser.add_argument('--max-model-len',
                            type=int,
                            default=EngineArgs.max_model_len,
                            help='Model context length. If unspecified, will '
                            'be automatically derived from the model config.')
        parser.add_argument(
            '--guided-decoding-backend',
            type=str,
            default='xgrammar',
            choices=['outlines', 'lm-format-enforcer', 'xgrammar'],
            help='Which engine will be used for guided decoding'
            ' (JSON schema / regex etc) by default. Currently support '
            'https://github.com/outlines-dev/outlines,'
            'https://github.com/mlc-ai/xgrammar, and '
            'https://github.com/noamgat/lm-format-enforcer.'
            ' Can be overridden per request via guided_decoding_backend'
            ' parameter.')
        parser.add_argument(
            '--logits-processor-pattern',
            type=nullable_str,
            default=None,
            help='Optional regex pattern specifying valid logits processor '
            'qualified names that can be passed with the `logits_processors` '
            'extra completion argument. Defaults to None, which allows no '
            'processors.')
        # Parallel arguments
        parser.add_argument(
            '--distributed-executor-backend',
            choices=['ray', 'mp'],
            default=EngineArgs.distributed_executor_backend,
            help='Backend to use for distributed model '
            'workers, either "ray" or "mp" (multiprocessing). If the product '
            'of pipeline_parallel_size and tensor_parallel_size is less than '
            'or equal to the number of GPUs available, "mp" will be used to '
            'keep processing on a single host. Otherwise, this will default '
            'to "ray" if Ray is installed and fail otherwise. Note that tpu '
            'and hpu only support Ray for distributed inference.')

        parser.add_argument(
            '--worker-use-ray',
            action='store_true',
            help='Deprecated, use --distributed-executor-backend=ray.')
        parser.add_argument('--pipeline-parallel-size',
                            '-pp',
                            type=int,
                            default=EngineArgs.pipeline_parallel_size,
                            help='Number of pipeline stages.')
        parser.add_argument('--tensor-parallel-size',
                            '-tp',
                            type=int,
                            default=EngineArgs.tensor_parallel_size,
                            help='Number of tensor parallel replicas.')
        parser.add_argument(
            '--max-parallel-loading-workers',
            type=int,
            default=EngineArgs.max_parallel_loading_workers,
            help='Load model sequentially in multiple batches, '
            'to avoid RAM OOM when using tensor '
            'parallel and large models.')
        parser.add_argument(
            '--ray-workers-use-nsight',
            action='store_true',
            help='If specified, use nsight to profile Ray workers.')
        # KV cache arguments
        parser.add_argument('--block-size',
                            type=int,
                            default=EngineArgs.block_size,
                            choices=[8, 16, 32, 64, 128],
                            help='Token block size for contiguous chunks of '
                            'tokens. This is ignored on neuron devices and '
                            'set to max-model-len. On CUDA devices, '
                            'only block sizes up to 32 are supported. '
                            'On HPU devices, block size defaults to 128.')

        parser.add_argument(
            "--enable-prefix-caching",
            action=argparse.BooleanOptionalAction,
            default=EngineArgs.enable_prefix_caching,
            help="Enables automatic prefix caching. "
            "Use --no-enable-prefix-caching to disable explicitly.",
        )
        parser.add_argument('--disable-sliding-window',
                            action='store_true',
                            help='Disables sliding window, '
                            'capping to sliding window size')
        parser.add_argument('--use-v2-block-manager',
                            action='store_true',
                            default=True,
                            help='[DEPRECATED] block manager v1 has been '
                            'removed and SelfAttnBlockSpaceManager (i.e. '
                            'block manager v2) is now the default. '
                            'Setting this flag to True or False'
                            ' has no effect on vLLM behavior.')
        parser.add_argument(
            '--num-lookahead-slots',
            type=int,
            default=EngineArgs.num_lookahead_slots,
            help='Experimental scheduling config necessary for '
            'speculative decoding. This will be replaced by '
            'speculative config in the future; it is present '
            'to enable correctness tests until then.')

        parser.add_argument('--seed',
                            type=int,
                            default=EngineArgs.seed,
                            help='Random seed for operations.')
        parser.add_argument('--swap-space',
                            type=float,
                            default=EngineArgs.swap_space,
                            help='CPU swap space size (GiB) per GPU.')
        parser.add_argument(
            '--cpu-offload-gb',
            type=float,
            default=0,
            help='The space in GiB to offload to CPU, per GPU. '
            'Default is 0, which means no offloading. Intuitively, '
            'this argument can be seen as a virtual way to increase '
            'the GPU memory size. For example, if you have one 24 GB '
            'GPU and set this to 10, virtually you can think of it as '
            'a 34 GB GPU. Then you can load a 13B model with BF16 weight, '
            'which requires at least 26GB GPU memory. Note that this '
            'requires fast CPU-GPU interconnect, as part of the model is '
            'loaded from CPU memory to GPU memory on the fly in each '
            'model forward pass.')
        parser.add_argument(
            '--gpu-memory-utilization',
            type=float,
            default=EngineArgs.gpu_memory_utilization,
            help='The fraction of GPU memory to be used for the model '
            'executor, which can range from 0 to 1. For example, a value of '
            '0.5 would imply 50%% GPU memory utilization. If unspecified, '
            'will use the default value of 0.9. This is a per-instance '
            'limit, and only applies to the current vLLM instance.'
            'It does not matter if you have another vLLM instance running '
            'on the same GPU. For example, if you have two vLLM instances '
            'running on the same GPU, you can set the GPU memory utilization '
            'to 0.5 for each instance.')
        parser.add_argument(
            '--num-gpu-blocks-override',
            type=int,
            default=None,
            help='If specified, ignore GPU profiling result and use this number'
            ' of GPU blocks. Used for testing preemption.')
        parser.add_argument('--max-num-batched-tokens',
                            type=int,
                            default=EngineArgs.max_num_batched_tokens,
                            help='Maximum number of batched tokens per '
                            'iteration.')
        parser.add_argument('--max-num-seqs',
                            type=int,
                            default=EngineArgs.max_num_seqs,
                            help='Maximum number of sequences per iteration.')
        parser.add_argument(
            '--max-logprobs',
            type=int,
            default=EngineArgs.max_logprobs,
            help=('Max number of log probs to return logprobs is specified in'
                  ' SamplingParams.'))
        parser.add_argument('--disable-log-stats',
                            action='store_true',
                            help='Disable logging statistics.')
        # Quantization settings.
        parser.add_argument('--quantization',
                            '-q',
                            type=nullable_str,
                            choices=[*QUANTIZATION_METHODS, None],
                            default=EngineArgs.quantization,
                            help='Method used to quantize the weights. If '
                            'None, we first check the `quantization_config` '
                            'attribute in the model config file. If that is '
                            'None, we assume the model weights are not '
                            'quantized and use `dtype` to determine the data '
                            'type of the weights.')
        parser.add_argument(
            '--rope-scaling',
            default=None,
            type=json.loads,
            help='RoPE scaling configuration in JSON format. '
            'For example, {"rope_type":"dynamic","factor":2.0}')
        parser.add_argument('--rope-theta',
                            default=None,
                            type=float,
                            help='RoPE theta. Use with `rope_scaling`. In '
                            'some cases, changing the RoPE theta improves the '
                            'performance of the scaled model.')
        parser.add_argument('--hf-overrides',
                            type=json.loads,
                            default=EngineArgs.hf_overrides,
                            help='Extra arguments for the HuggingFace config. '
                            'This should be a JSON string that will be '
                            'parsed into a dictionary.')
        parser.add_argument('--enforce-eager',
                            action='store_true',
                            help='Always use eager-mode PyTorch. If False, '
                            'will use eager mode and CUDA graph in hybrid '
                            'for maximal performance and flexibility.')
        parser.add_argument('--max-seq-len-to-capture',
                            type=int,
                            default=EngineArgs.max_seq_len_to_capture,
                            help='Maximum sequence length covered by CUDA '
                            'graphs. When a sequence has context length '
                            'larger than this, we fall back to eager mode. '
                            'Additionally for encoder-decoder models, if the '
                            'sequence length of the encoder input is larger '
                            'than this, we fall back to the eager mode.')
        parser.add_argument('--disable-custom-all-reduce',
                            action='store_true',
                            default=EngineArgs.disable_custom_all_reduce,
                            help='See ParallelConfig.')
        parser.add_argument('--tokenizer-pool-size',
                            type=int,
                            default=EngineArgs.tokenizer_pool_size,
                            help='Size of tokenizer pool to use for '
                            'asynchronous tokenization. If 0, will '
                            'use synchronous tokenization.')
        parser.add_argument('--tokenizer-pool-type',
                            type=str,
                            default=EngineArgs.tokenizer_pool_type,
                            help='Type of tokenizer pool to use for '
                            'asynchronous tokenization. Ignored '
                            'if tokenizer_pool_size is 0.')
        parser.add_argument('--tokenizer-pool-extra-config',
                            type=nullable_str,
                            default=EngineArgs.tokenizer_pool_extra_config,
                            help='Extra config for tokenizer pool. '
                            'This should be a JSON string that will be '
                            'parsed into a dictionary. Ignored if '
                            'tokenizer_pool_size is 0.')

        # Multimodal related configs
        parser.add_argument(
            '--limit-mm-per-prompt',
            type=nullable_kvs,
            default=EngineArgs.limit_mm_per_prompt,
            # The default value is given in
            # MultiModalRegistry.init_mm_limits_per_prompt
            help=('For each multimodal plugin, limit how many '
                  'input instances to allow for each prompt. '
                  'Expects a comma-separated list of items, '
                  'e.g.: `image=16,video=2` allows a maximum of 16 '
                  'images and 2 videos per prompt. Defaults to 1 for '
                  'each modality.'))
        parser.add_argument(
            '--mm-processor-kwargs',
            default=None,
            type=json.loads,
            help=('Overrides for the multimodal input mapping/processing, '
                  'e.g., image processor. For example: {"num_crops": 4}.'))
        parser.add_argument(
<<<<<<< HEAD
            '--mm-cache-preprocessor',
            action='store_true',
            help='If true, then enables caching of the multi-modal '
            'preprocessor/mapper. Otherwise, the mapper executes each time'
            ', and for better performance consider enabling frontend process.')
=======
            '--disable-mm-preprocessor-cache',
            action='store_true',
            help='If true, then disables caching of the multi-modal '
            'preprocessor/mapper. (not recommended)')
>>>>>>> 98356735

        # LoRA related configs
        parser.add_argument('--enable-lora',
                            action='store_true',
                            help='If True, enable handling of LoRA adapters.')
        parser.add_argument('--enable-lora-bias',
                            action='store_true',
                            help='If True, enable bias for LoRA adapters.')
        parser.add_argument('--max-loras',
                            type=int,
                            default=EngineArgs.max_loras,
                            help='Max number of LoRAs in a single batch.')
        parser.add_argument('--max-lora-rank',
                            type=int,
                            default=EngineArgs.max_lora_rank,
                            help='Max LoRA rank.')
        parser.add_argument(
            '--lora-extra-vocab-size',
            type=int,
            default=EngineArgs.lora_extra_vocab_size,
            help=('Maximum size of extra vocabulary that can be '
                  'present in a LoRA adapter (added to the base '
                  'model vocabulary).'))
        parser.add_argument(
            '--lora-dtype',
            type=str,
            default=EngineArgs.lora_dtype,
            choices=['auto', 'float16', 'bfloat16'],
            help=('Data type for LoRA. If auto, will default to '
                  'base model dtype.'))
        parser.add_argument(
            '--long-lora-scaling-factors',
            type=nullable_str,
            default=EngineArgs.long_lora_scaling_factors,
            help=('Specify multiple scaling factors (which can '
                  'be different from base model scaling factor '
                  '- see eg. Long LoRA) to allow for multiple '
                  'LoRA adapters trained with those scaling '
                  'factors to be used at the same time. If not '
                  'specified, only adapters trained with the '
                  'base model scaling factor are allowed.'))
        parser.add_argument(
            '--max-cpu-loras',
            type=int,
            default=EngineArgs.max_cpu_loras,
            help=('Maximum number of LoRAs to store in CPU memory. '
                  'Must be >= than max_loras. '
                  'Defaults to max_loras.'))
        parser.add_argument(
            '--fully-sharded-loras',
            action='store_true',
            help=('By default, only half of the LoRA computation is '
                  'sharded with tensor parallelism. '
                  'Enabling this will use the fully sharded layers. '
                  'At high sequence length, max rank or '
                  'tensor parallel size, this is likely faster.'))
        parser.add_argument('--enable-prompt-adapter',
                            action='store_true',
                            help='If True, enable handling of PromptAdapters.')
        parser.add_argument('--max-prompt-adapters',
                            type=int,
                            default=EngineArgs.max_prompt_adapters,
                            help='Max number of PromptAdapters in a batch.')
        parser.add_argument('--max-prompt-adapter-token',
                            type=int,
                            default=EngineArgs.max_prompt_adapter_token,
                            help='Max number of PromptAdapters tokens')
        parser.add_argument("--device",
                            type=str,
                            default=EngineArgs.device,
                            choices=DEVICE_OPTIONS,
                            help='Device type for vLLM execution.')
        parser.add_argument('--num-scheduler-steps',
                            type=int,
                            default=1,
                            help=('Maximum number of forward steps per '
                                  'scheduler call.'))

        parser.add_argument(
            '--multi-step-stream-outputs',
            action=StoreBoolean,
            default=EngineArgs.multi_step_stream_outputs,
            nargs="?",
            const="True",
            help='If False, then multi-step will stream outputs at the end '
            'of all steps')
        parser.add_argument(
            '--scheduler-delay-factor',
            type=float,
            default=EngineArgs.scheduler_delay_factor,
            help='Apply a delay (of delay factor multiplied by previous '
            'prompt latency) before scheduling next prompt.')
        parser.add_argument(
            '--enable-chunked-prefill',
            action=StoreBoolean,
            default=EngineArgs.enable_chunked_prefill,
            nargs="?",
            const="True",
            help='If set, the prefill requests can be chunked based on the '
            'max_num_batched_tokens.')

        parser.add_argument(
            '--speculative-model',
            type=nullable_str,
            default=EngineArgs.speculative_model,
            help=
            'The name of the draft model to be used in speculative decoding.')
        # Quantization settings for speculative model.
        parser.add_argument(
            '--speculative-model-quantization',
            type=nullable_str,
            choices=[*QUANTIZATION_METHODS, None],
            default=EngineArgs.speculative_model_quantization,
            help='Method used to quantize the weights of speculative model. '
            'If None, we first check the `quantization_config` '
            'attribute in the model config file. If that is '
            'None, we assume the model weights are not '
            'quantized and use `dtype` to determine the data '
            'type of the weights.')
        parser.add_argument(
            '--num-speculative-tokens',
            type=int,
            default=EngineArgs.num_speculative_tokens,
            help='The number of speculative tokens to sample from '
            'the draft model in speculative decoding.')
        parser.add_argument(
            '--speculative-disable-mqa-scorer',
            action='store_true',
            help=
            'If set to True, the MQA scorer will be disabled in speculative '
            ' and fall back to batch expansion')
        parser.add_argument(
            '--speculative-draft-tensor-parallel-size',
            '-spec-draft-tp',
            type=int,
            default=EngineArgs.speculative_draft_tensor_parallel_size,
            help='Number of tensor parallel replicas for '
            'the draft model in speculative decoding.')

        parser.add_argument(
            '--speculative-max-model-len',
            type=int,
            default=EngineArgs.speculative_max_model_len,
            help='The maximum sequence length supported by the '
            'draft model. Sequences over this length will skip '
            'speculation.')

        parser.add_argument(
            '--speculative-disable-by-batch-size',
            type=int,
            default=EngineArgs.speculative_disable_by_batch_size,
            help='Disable speculative decoding for new incoming requests '
            'if the number of enqueue requests is larger than this value.')

        parser.add_argument(
            '--ngram-prompt-lookup-max',
            type=int,
            default=EngineArgs.ngram_prompt_lookup_max,
            help='Max size of window for ngram prompt lookup in speculative '
            'decoding.')

        parser.add_argument(
            '--ngram-prompt-lookup-min',
            type=int,
            default=EngineArgs.ngram_prompt_lookup_min,
            help='Min size of window for ngram prompt lookup in speculative '
            'decoding.')

        parser.add_argument(
            '--spec-decoding-acceptance-method',
            type=str,
            default=EngineArgs.spec_decoding_acceptance_method,
            choices=['rejection_sampler', 'typical_acceptance_sampler'],
            help='Specify the acceptance method to use during draft token '
            'verification in speculative decoding. Two types of acceptance '
            'routines are supported: '
            '1) RejectionSampler which does not allow changing the '
            'acceptance rate of draft tokens, '
            '2) TypicalAcceptanceSampler which is configurable, allowing for '
            'a higher acceptance rate at the cost of lower quality, '
            'and vice versa.')

        parser.add_argument(
            '--typical-acceptance-sampler-posterior-threshold',
            type=float,
            default=EngineArgs.typical_acceptance_sampler_posterior_threshold,
            help='Set the lower bound threshold for the posterior '
            'probability of a token to be accepted. This threshold is '
            'used by the TypicalAcceptanceSampler to make sampling decisions '
            'during speculative decoding. Defaults to 0.09')

        parser.add_argument(
            '--typical-acceptance-sampler-posterior-alpha',
            type=float,
            default=EngineArgs.typical_acceptance_sampler_posterior_alpha,
            help='A scaling factor for the entropy-based threshold for token '
            'acceptance in the TypicalAcceptanceSampler. Typically defaults '
            'to sqrt of --typical-acceptance-sampler-posterior-threshold '
            'i.e. 0.3')

        parser.add_argument(
            '--disable-logprobs-during-spec-decoding',
            action=StoreBoolean,
            default=EngineArgs.disable_logprobs_during_spec_decoding,
            nargs="?",
            const="True",
            help='If set to True, token log probabilities are not returned '
            'during speculative decoding. If set to False, log probabilities '
            'are returned according to the settings in SamplingParams. If '
            'not specified, it defaults to True. Disabling log probabilities '
            'during speculative decoding reduces latency by skipping logprob '
            'calculation in proposal sampling, target sampling, and after '
            'accepted tokens are determined.')

        parser.add_argument('--model-loader-extra-config',
                            type=nullable_str,
                            default=EngineArgs.model_loader_extra_config,
                            help='Extra config for model loader. '
                            'This will be passed to the model loader '
                            'corresponding to the chosen load_format. '
                            'This should be a JSON string that will be '
                            'parsed into a dictionary.')
        parser.add_argument(
            '--ignore-patterns',
            action="append",
            type=str,
            default=[],
            help="The pattern(s) to ignore when loading the model."
            "Default to `original/**/*` to avoid repeated loading of llama's "
            "checkpoints.")
        parser.add_argument(
            '--preemption-mode',
            type=str,
            default=None,
            help='If \'recompute\', the engine performs preemption by '
            'recomputing; If \'swap\', the engine performs preemption by '
            'block swapping.')

        parser.add_argument(
            "--served-model-name",
            nargs="+",
            type=str,
            default=None,
            help="The model name(s) used in the API. If multiple "
            "names are provided, the server will respond to any "
            "of the provided names. The model name in the model "
            "field of a response will be the first name in this "
            "list. If not specified, the model name will be the "
            "same as the `--model` argument. Noted that this name(s) "
            "will also be used in `model_name` tag content of "
            "prometheus metrics, if multiple names provided, metrics "
            "tag will take the first one.")
        parser.add_argument('--qlora-adapter-name-or-path',
                            type=str,
                            default=None,
                            help='Name or path of the QLoRA adapter.')

        parser.add_argument(
            '--otlp-traces-endpoint',
            type=str,
            default=None,
            help='Target URL to which OpenTelemetry traces will be sent.')
        parser.add_argument(
            '--collect-detailed-traces',
            type=str,
            default=None,
            help="Valid choices are " +
            ",".join(ALLOWED_DETAILED_TRACE_MODULES) +
            ". It makes sense to set this only if --otlp-traces-endpoint is"
            " set. If set, it will collect detailed traces for the specified "
            "modules. This involves use of possibly costly and or blocking "
            "operations and hence might have a performance impact.")

        parser.add_argument(
            '--disable-async-output-proc',
            action='store_true',
            default=EngineArgs.disable_async_output_proc,
            help="Disable async output processing. This may result in "
            "lower performance.")

        parser.add_argument(
            '--scheduling-policy',
            choices=['fcfs', 'priority'],
            default="fcfs",
            help='The scheduling policy to use. "fcfs" (first come first served'
            ', i.e. requests are handled in order of arrival; default) '
            'or "priority" (requests are handled based on given '
            'priority (lower value means earlier handling) and time of '
            'arrival deciding any ties).')

        parser.add_argument(
            '--override-neuron-config',
            type=json.loads,
            default=None,
            help="Override or set neuron device configuration. "
            "e.g. {\"cast_logits_dtype\": \"bloat16\"}.'")
        parser.add_argument(
            '--override-pooler-config',
            type=PoolerConfig.from_json,
            default=None,
            help="Override or set the pooling method for pooling models. "
            "e.g. {\"pooling_type\": \"mean\", \"normalize\": false}.'")

        parser.add_argument('--compilation-config',
                            '-O',
                            type=CompilationConfig.from_cli,
                            default=None,
                            help='torch.compile configuration for the model.'
                            'When it is a number (0, 1, 2, 3), it will be '
                            'interpreted as the optimization level.\n'
                            'NOTE: level 0 is the default level without '
                            'any optimization. level 1 and 2 are for internal '
                            'testing only. level 3 is the recommended level '
                            'for production.\n'
                            'To specify the full compilation config, '
                            'use a JSON string.\n'
                            'Following the convention of traditional '
                            'compilers, using -O without space is also '
                            'supported. -O3 is equivalent to -O 3.')

        parser.add_argument('--kv-transfer-config',
                            type=KVTransferConfig.from_cli,
                            default=None,
                            help='The configurations for distributed KV cache '
                            'transfer. Should be a JSON string.')

        parser.add_argument(
            '--worker-cls',
            type=str,
            default="auto",
            help='The worker class to use for distributed execution.')

        return parser

    @classmethod
    def from_cli_args(cls, args: argparse.Namespace):
        # Get the list of attributes of this dataclass.
        attrs = [attr.name for attr in dataclasses.fields(cls)]
        # Set the attributes from the parsed arguments.
        engine_args = cls(**{attr: getattr(args, attr) for attr in attrs})
        return engine_args

    def create_model_config(self) -> ModelConfig:
        return ModelConfig(
            model=self.model,
            task=self.task,
            # We know this is not None because we set it in __post_init__
            tokenizer=cast(str, self.tokenizer),
            tokenizer_mode=self.tokenizer_mode,
            trust_remote_code=self.trust_remote_code,
            allowed_local_media_path=self.allowed_local_media_path,
            dtype=self.dtype,
            seed=self.seed,
            revision=self.revision,
            code_revision=self.code_revision,
            rope_scaling=self.rope_scaling,
            rope_theta=self.rope_theta,
            hf_overrides=self.hf_overrides,
            tokenizer_revision=self.tokenizer_revision,
            max_model_len=self.max_model_len,
            quantization=self.quantization,
            quantization_param_path=self.quantization_param_path,
            enforce_eager=self.enforce_eager,
            max_seq_len_to_capture=self.max_seq_len_to_capture,
            max_logprobs=self.max_logprobs,
            disable_sliding_window=self.disable_sliding_window,
            skip_tokenizer_init=self.skip_tokenizer_init,
            served_model_name=self.served_model_name,
            limit_mm_per_prompt=self.limit_mm_per_prompt,
            use_async_output_proc=not self.disable_async_output_proc,
            config_format=self.config_format,
            mm_processor_kwargs=self.mm_processor_kwargs,
<<<<<<< HEAD
            mm_cache_preprocessor=self.mm_cache_preprocessor,
=======
            disable_mm_preprocessor_cache=self.disable_mm_preprocessor_cache,
>>>>>>> 98356735
            override_neuron_config=self.override_neuron_config,
            override_pooler_config=self.override_pooler_config,
            logits_processor_pattern=self.logits_processor_pattern)

    def create_load_config(self) -> LoadConfig:
        return LoadConfig(
            load_format=self.load_format,
            download_dir=self.download_dir,
            model_loader_extra_config=self.model_loader_extra_config,
            ignore_patterns=self.ignore_patterns,
        )

    def create_engine_config(self,
                             usage_context: Optional[UsageContext] = None
                             ) -> VllmConfig:
        if envs.VLLM_USE_V1:
            self._override_v1_engine_args(usage_context)

        # gguf file needs a specific model loader and doesn't use hf_repo
        if check_gguf_file(self.model):
            self.quantization = self.load_format = "gguf"

        # bitsandbytes quantization needs a specific model loader
        # so we make sure the quant method and the load format are consistent
        if (self.quantization == "bitsandbytes" or
           self.qlora_adapter_name_or_path is not None) and \
           self.load_format != "bitsandbytes":
            raise ValueError(
                "BitsAndBytes quantization and QLoRA adapter only support "
                f"'bitsandbytes' load format, but got {self.load_format}")

        if (self.load_format == "bitsandbytes" or
            self.qlora_adapter_name_or_path is not None) and \
            self.quantization != "bitsandbytes":
            raise ValueError(
                "BitsAndBytes load format and QLoRA adapter only support "
                f"'bitsandbytes' quantization, but got {self.quantization}")

        assert self.cpu_offload_gb >= 0, (
            "CPU offload space must be non-negative"
            f", but got {self.cpu_offload_gb}")

        device_config = DeviceConfig(device=self.device)
        model_config = self.create_model_config()

        if (model_config.is_multimodal_model and not envs.VLLM_USE_V1
                and self.enable_prefix_caching):
            logger.warning("--enable-prefix-caching is currently not "
                           "supported for multimodal models in v0 and "
                           "has been disabled.")
            self.enable_prefix_caching = False

        cache_config = CacheConfig(
            block_size=self.block_size,
            gpu_memory_utilization=self.gpu_memory_utilization,
            swap_space=self.swap_space,
            cache_dtype=self.kv_cache_dtype,
            is_attention_free=model_config.is_attention_free,
            num_gpu_blocks_override=self.num_gpu_blocks_override,
            sliding_window=model_config.get_sliding_window(),
            enable_prefix_caching=self.enable_prefix_caching,
            cpu_offload_gb=self.cpu_offload_gb,
        )
        parallel_config = ParallelConfig(
            pipeline_parallel_size=self.pipeline_parallel_size,
            tensor_parallel_size=self.tensor_parallel_size,
            worker_use_ray=self.worker_use_ray,
            max_parallel_loading_workers=self.max_parallel_loading_workers,
            disable_custom_all_reduce=self.disable_custom_all_reduce,
            tokenizer_pool_config=TokenizerPoolConfig.create_config(
                self.tokenizer_pool_size,
                self.tokenizer_pool_type,
                self.tokenizer_pool_extra_config,
            ),
            ray_workers_use_nsight=self.ray_workers_use_nsight,
            distributed_executor_backend=self.distributed_executor_backend,
            worker_cls=self.worker_cls,
        )

        max_model_len = model_config.max_model_len
        use_long_context = max_model_len > 32768
        if self.enable_chunked_prefill is None:
            # If not explicitly set, enable chunked prefill by default for
            # long context (> 32K) models. This is to avoid OOM errors in the
            # initial memory profiling phase.

            # For multimodal models, chunked prefill is disabled by default in
            # V0, but enabled by design in V1
            if model_config.is_multimodal_model:
                self.enable_chunked_prefill = bool(envs.VLLM_USE_V1)

            elif use_long_context:
                is_gpu = device_config.device_type == "cuda"
                use_sliding_window = (model_config.get_sliding_window()
                                      is not None)
                use_spec_decode = self.speculative_model is not None
                if (is_gpu and not use_sliding_window and not use_spec_decode
                        and not self.enable_lora
                        and not self.enable_prompt_adapter
                        and model_config.runner_type != "pooling"
                        and not current_platform.is_rocm()):
                    self.enable_chunked_prefill = True
                    logger.warning(
                        "Chunked prefill is enabled by default for models with "
                        "max_model_len > 32K. Currently, chunked prefill might "
                        "not work with some features or models. If you "
                        "encounter any issues, please disable chunked prefill "
                        "by setting --enable-chunked-prefill=False.")
            if self.enable_chunked_prefill is None:
                self.enable_chunked_prefill = False

        if not self.enable_chunked_prefill and use_long_context:
            logger.warning(
                "The model has a long context length (%s). This may cause OOM "
                "errors during the initial memory profiling phase, or result "
                "in low performance due to small KV cache space. Consider "
                "setting --max-model-len to a smaller value.", max_model_len)
        elif (self.enable_chunked_prefill
              and model_config.runner_type == "pooling"):
            msg = "Chunked prefill is not supported for pooling models"
            raise ValueError(msg)


        speculative_config = SpeculativeConfig.maybe_create_spec_config(
            target_model_config=model_config,
            target_parallel_config=parallel_config,
            target_dtype=self.dtype,
            speculative_model=self.speculative_model,
            speculative_model_quantization = \
                self.speculative_model_quantization,
            speculative_draft_tensor_parallel_size = \
                self.speculative_draft_tensor_parallel_size,
            num_speculative_tokens=self.num_speculative_tokens,
            speculative_disable_mqa_scorer=self.speculative_disable_mqa_scorer,
            speculative_disable_by_batch_size=self.
            speculative_disable_by_batch_size,
            speculative_max_model_len=self.speculative_max_model_len,
            enable_chunked_prefill=self.enable_chunked_prefill,
            disable_log_stats=self.disable_log_stats,
            ngram_prompt_lookup_max=self.ngram_prompt_lookup_max,
            ngram_prompt_lookup_min=self.ngram_prompt_lookup_min,
            draft_token_acceptance_method=\
                self.spec_decoding_acceptance_method,
            typical_acceptance_sampler_posterior_threshold=self.
            typical_acceptance_sampler_posterior_threshold,
            typical_acceptance_sampler_posterior_alpha=self.
            typical_acceptance_sampler_posterior_alpha,
            disable_logprobs=self.disable_logprobs_during_spec_decoding,
        )

        # Reminder: Please update docs/source/usage/compatibility_matrix.rst
        # If the feature combo become valid
        if self.num_scheduler_steps > 1:
            if speculative_config is not None:
                raise ValueError("Speculative decoding is not supported with "
                                 "multi-step (--num-scheduler-steps > 1)")
            if self.enable_chunked_prefill and self.pipeline_parallel_size > 1:
                raise ValueError("Multi-Step Chunked-Prefill is not supported "
                                 "for pipeline-parallel-size > 1")

        # make sure num_lookahead_slots is set the higher value depending on
        # if we are using speculative decoding or multi-step
        num_lookahead_slots = max(self.num_lookahead_slots,
                                  self.num_scheduler_steps - 1)
        num_lookahead_slots = num_lookahead_slots \
            if speculative_config is None \
            else speculative_config.num_lookahead_slots

        if not self.use_v2_block_manager:
            logger.warning(
                "[DEPRECATED] Block manager v1 has been removed, "
                "and setting --use-v2-block-manager to True or False has "
                "no effect on vLLM behavior. Please remove "
                "--use-v2-block-manager in your engine argument. "
                "If your use case is not supported by "
                "SelfAttnBlockSpaceManager (i.e. block manager v2),"
                " please file an issue with detailed information.")

        scheduler_config = SchedulerConfig(
            runner_type=model_config.runner_type,
            max_num_batched_tokens=self.max_num_batched_tokens,
            max_num_seqs=self.max_num_seqs,
            max_model_len=model_config.max_model_len,
            num_lookahead_slots=num_lookahead_slots,
            delay_factor=self.scheduler_delay_factor,
            enable_chunked_prefill=self.enable_chunked_prefill,
            is_multimodal_model=model_config.is_multimodal_model,
            preemption_mode=self.preemption_mode,
            num_scheduler_steps=self.num_scheduler_steps,
            multi_step_stream_outputs=self.multi_step_stream_outputs,
            send_delta_data=(envs.VLLM_USE_RAY_SPMD_WORKER
                             and parallel_config.use_ray),
            policy=self.scheduling_policy)
        lora_config = LoRAConfig(
            bias_enabled=self.enable_lora_bias,
            max_lora_rank=self.max_lora_rank,
            max_loras=self.max_loras,
            fully_sharded_loras=self.fully_sharded_loras,
            lora_extra_vocab_size=self.lora_extra_vocab_size,
            long_lora_scaling_factors=self.long_lora_scaling_factors,
            lora_dtype=self.lora_dtype,
            max_cpu_loras=self.max_cpu_loras if self.max_cpu_loras
            and self.max_cpu_loras > 0 else None) if self.enable_lora else None

        if self.qlora_adapter_name_or_path is not None and \
            self.qlora_adapter_name_or_path != "":
            if self.model_loader_extra_config is None:
                self.model_loader_extra_config = {}
            self.model_loader_extra_config[
                "qlora_adapter_name_or_path"] = self.qlora_adapter_name_or_path

        load_config = self.create_load_config()

        prompt_adapter_config = PromptAdapterConfig(
            max_prompt_adapters=self.max_prompt_adapters,
            max_prompt_adapter_token=self.max_prompt_adapter_token) \
                                        if self.enable_prompt_adapter else None

        decoding_config = DecodingConfig(
            guided_decoding_backend=self.guided_decoding_backend)

        detailed_trace_modules = []
        if self.collect_detailed_traces is not None:
            detailed_trace_modules = self.collect_detailed_traces.split(",")
        for m in detailed_trace_modules:
            if m not in ALLOWED_DETAILED_TRACE_MODULES:
                raise ValueError(
                    f"Invalid module {m} in collect_detailed_traces. "
                    f"Valid modules are {ALLOWED_DETAILED_TRACE_MODULES}")
        observability_config = ObservabilityConfig(
            otlp_traces_endpoint=self.otlp_traces_endpoint,
            collect_model_forward_time="model" in detailed_trace_modules
            or "all" in detailed_trace_modules,
            collect_model_execute_time="worker" in detailed_trace_modules
            or "all" in detailed_trace_modules,
        )

        config = VllmConfig(
            model_config=model_config,
            cache_config=cache_config,
            parallel_config=parallel_config,
            scheduler_config=scheduler_config,
            device_config=device_config,
            lora_config=lora_config,
            speculative_config=speculative_config,
            load_config=load_config,
            decoding_config=decoding_config,
            observability_config=observability_config,
            prompt_adapter_config=prompt_adapter_config,
            compilation_config=self.compilation_config,
            kv_transfer_config=self.kv_transfer_config,
        )

        if envs.VLLM_USE_V1:
            self._override_v1_engine_config(config)
        return config

    def _override_v1_engine_args(self, usage_context: UsageContext) -> None:
        """
        Override the EngineArgs's args based on the usage context for V1.
        """
        assert envs.VLLM_USE_V1, "V1 is not enabled"

        # V1 always uses chunked prefills.
        self.enable_chunked_prefill = True
        # When no user override, set the default values based on the usage
        # context.
        # TODO(woosuk): Tune the default values for different hardware.
        default_max_num_batched_tokens = {
            UsageContext.LLM_CLASS: 8192,
            UsageContext.OPENAI_API_SERVER: 2048,
        }
        if (self.max_num_batched_tokens is None
                and usage_context in default_max_num_batched_tokens):
            self.max_num_batched_tokens = default_max_num_batched_tokens[
                usage_context]
            logger.warning(
                "Setting max_num_batched_tokens to %d for %s usage context.",
                self.max_num_batched_tokens, usage_context.value)

    def _override_v1_engine_config(self, engine_config: VllmConfig) -> None:
        """
        Override the EngineConfig's configs based on the usage context for V1.
        """
        assert envs.VLLM_USE_V1, "V1 is not enabled"


@dataclass
class AsyncEngineArgs(EngineArgs):
    """Arguments for asynchronous vLLM engine."""
    disable_log_requests: bool = False

    @staticmethod
    def add_cli_args(parser: FlexibleArgumentParser,
                     async_args_only: bool = False) -> FlexibleArgumentParser:
        if not async_args_only:
            parser = EngineArgs.add_cli_args(parser)
        parser.add_argument('--disable-log-requests',
                            action='store_true',
                            help='Disable logging requests.')
        return parser


# These functions are used by sphinx to build the documentation
def _engine_args_parser():
    return EngineArgs.add_cli_args(FlexibleArgumentParser())


def _async_engine_args_parser():
    return AsyncEngineArgs.add_cli_args(FlexibleArgumentParser(),
                                        async_args_only=True)<|MERGE_RESOLUTION|>--- conflicted
+++ resolved
@@ -141,11 +141,7 @@
     tokenizer_pool_extra_config: Optional[Dict[str, Any]] = None
     limit_mm_per_prompt: Optional[Mapping[str, int]] = None
     mm_processor_kwargs: Optional[Dict[str, Any]] = None
-<<<<<<< HEAD
-    mm_cache_preprocessor: bool = False
-=======
     disable_mm_preprocessor_cache: bool = False
->>>>>>> 98356735
     enable_lora: bool = False
     enable_lora_bias: bool = False
     max_loras: int = 1
@@ -610,18 +606,10 @@
             help=('Overrides for the multimodal input mapping/processing, '
                   'e.g., image processor. For example: {"num_crops": 4}.'))
         parser.add_argument(
-<<<<<<< HEAD
-            '--mm-cache-preprocessor',
-            action='store_true',
-            help='If true, then enables caching of the multi-modal '
-            'preprocessor/mapper. Otherwise, the mapper executes each time'
-            ', and for better performance consider enabling frontend process.')
-=======
             '--disable-mm-preprocessor-cache',
             action='store_true',
             help='If true, then disables caching of the multi-modal '
             'preprocessor/mapper. (not recommended)')
->>>>>>> 98356735
 
         # LoRA related configs
         parser.add_argument('--enable-lora',
@@ -994,11 +982,7 @@
             use_async_output_proc=not self.disable_async_output_proc,
             config_format=self.config_format,
             mm_processor_kwargs=self.mm_processor_kwargs,
-<<<<<<< HEAD
-            mm_cache_preprocessor=self.mm_cache_preprocessor,
-=======
             disable_mm_preprocessor_cache=self.disable_mm_preprocessor_cache,
->>>>>>> 98356735
             override_neuron_config=self.override_neuron_config,
             override_pooler_config=self.override_pooler_config,
             logits_processor_pattern=self.logits_processor_pattern)
