--- conflicted
+++ resolved
@@ -505,30 +505,21 @@
                   'Enabling this will use the fully sharded layers. '
                   'At high sequence length, max rank or '
                   'tensor parallel size, this is likely faster.'))
-<<<<<<< HEAD
         parser.add_argument(
             "--device",
             type=str,
             default=EngineArgs.device,
-            choices=["auto", "cuda", "neuron", "cpu", "tpu", "xpu"],
+            choices=["auto", "cuda", "neuron", "cpu", 
+                     "openvino", "tpu", "xpu"],
             help='Device type for vLLM execution.')
         parser.add_argument(
             "--use-attention-sinks",
+            type=bool,
             action="store_true",
             help=("If True, allow the model to use "
                   "attention sinks and exceed its context "
                   "length during decoding."))
-=======
-        parser.add_argument("--device",
-                            type=str,
-                            default=EngineArgs.device,
-                            choices=[
-                                "auto", "cuda", "neuron", "cpu", "openvino",
-                                "tpu", "xpu"
-                            ],
-                            help='Device type for vLLM execution.')
-
->>>>>>> 7041de43
+
         # Related to Vision-language models such as llava
         parser = EngineArgs.add_cli_args_for_vlm(parser)
 
@@ -715,11 +706,8 @@
             disable_sliding_window=self.disable_sliding_window,
             skip_tokenizer_init=self.skip_tokenizer_init,
             served_model_name=self.served_model_name,
-<<<<<<< HEAD
+            multimodal_config=vision_language_config,
             use_attention_sinks=self.use_attention_sinks)
-=======
-            multimodal_config=vision_language_config)
->>>>>>> 7041de43
         cache_config = CacheConfig(
             block_size=self.block_size,
             gpu_memory_utilization=self.gpu_memory_utilization,
