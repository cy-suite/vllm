--- conflicted
+++ resolved
@@ -40,14 +40,10 @@
     quantization: Optional[str] = None
     enforce_eager: bool = False
     max_context_len_to_capture: int = 8192
-<<<<<<< HEAD
-    disable_custom_all_reduce: bool = True
-=======
     disable_custom_all_reduce: bool = False
     tokenizer_pool_size: int = 0
     tokenizer_pool_type: str = "ray"
     tokenizer_pool_extra_config: Optional[dict] = None
->>>>>>> ba8ae1d8
     enable_lora: bool = False
     max_loras: int = 1
     max_lora_rank: int = 16
