--- conflicted
+++ resolved
@@ -4,31 +4,9 @@
 from typing import Optional, Tuple
 
 from vllm.config import (CacheConfig, DeviceConfig, ModelConfig,
-                         ParallelConfig, SchedulerConfig, LoRAConfig,
-<<<<<<< HEAD
-                         VisionLanguageConfig)
-
-
-def image_input_enum_type(value: str):
-    try:
-        return VisionLanguageConfig.ImageInputType[value.upper()]
-    except KeyError as e:
-        raise argparse.ArgumentTypeError(
-            f'{value} is not a valid choice. '
-            f'Expecting to choose from '
-            f'{[x.name for x in VisionLanguageConfig.ImageInputType]}.') from e
-
-
-def int_tuple(s: str):
-    try:
-        return tuple(map(int, s.split(',')))
-    except ValueError as e:
-        raise argparse.ArgumentTypeError(
-            'Tuple must be a series of integers separated by commas '
-            '(e.g., 1, 2, 3).') from e
-=======
-                         TokenizerPoolConfig)
->>>>>>> c0c17d48
+                         ParallelConfig, SchedulerConfig, TokenizerPoolConfig,
+                         LoRAConfig, VisionLanguageConfig)
+from vllm.utils import str_to_int_tuple
 
 
 @dataclass
@@ -73,17 +51,13 @@
     lora_extra_vocab_size: int = 256
     lora_dtype = 'auto'
     max_cpu_loras: Optional[int] = None
-<<<<<<< HEAD
     device: str = 'cuda'
+    ray_workers_use_nsight: bool = False
     # Related to Vision-language models such as llava
     image_input_type: Optional[str] = None
     image_token_id: Optional[int] = None
-    image_input_shape: Optional[tuple] = None
+    image_input_shape: Optional[str] = None
     image_feature_size: Optional[int] = None
-=======
-    device: str = 'auto'
-    ray_workers_use_nsight: bool = False
->>>>>>> c0c17d48
 
     def __post_init__(self):
         if self.tokenizer is None:
@@ -337,14 +311,20 @@
             help=('Maximum number of LoRAs to store in CPU memory. '
                   'Must be >= than max_num_seqs. '
                   'Defaults to max_num_seqs.'))
-<<<<<<< HEAD
-
+        parser.add_argument("--device",
+                            type=str,
+                            default=EngineArgs.device,
+                            choices=["auto", "cuda", "neuron"],
+                            help='Device type for vLLM execution.')
         # Related to Vision-language models such as llava
+        # Related to Vision-language models such as llava
         parser.add_argument(
             '--image-input-type',
-            type=image_input_enum_type,
-            default=None,
-            choices=list(VisionLanguageConfig.ImageInputType),
+            type=str,
+            default=None,
+            choices=[
+                t.name.lower() for t in VisionLanguageConfig.ImageInputType
+            ],
             help=('The image input type passed into vLLM. '
                   'Should be one of "pixel_values" or "image_features".'))
         parser.add_argument('--image-token-id',
@@ -353,30 +333,16 @@
                             help=('Input id for image token.'))
         parser.add_argument(
             '--image-input-shape',
-            type=int_tuple,
+            type=str,
             default=None,
             help=(
-                'Image input shape which should be consistent with image input '
+                'Image input shape which should be consistant with image input '
                 'type.'))
         parser.add_argument(
             '--image-feature-size',
             type=int,
             default=None,
             help=('The image feature size along the context dimension.'))
-        parser.add_argument(
-            "--device",
-            type=str,
-            default=EngineArgs.device,
-            choices=["cuda"],
-            help=('Device type for vLLM execution. '
-                  'Currently, only CUDA-compatible devices are supported.'))
-=======
-        parser.add_argument("--device",
-                            type=str,
-                            default=EngineArgs.device,
-                            choices=["auto", "cuda", "neuron"],
-                            help='Device type for vLLM execution.')
->>>>>>> c0c17d48
         return parser
 
     @classmethod
@@ -432,9 +398,10 @@
                     'Specify `image_token_id`, `image_input_shape` and '
                     '`image_feature_size` together with `image_input_type`.')
             vision_language_config = VisionLanguageConfig(
-                image_input_type=self.image_input_type,
+                image_input_type=VisionLanguageConfig.
+                get_image_input_enum_type(self.image_input_type),
                 image_token_id=self.image_token_id,
-                image_input_shape=self.image_input_shape,
+                image_input_shape=str_to_int_tuple(self.image_input_shape),
                 image_feature_size=self.image_feature_size,
             )
         else:
