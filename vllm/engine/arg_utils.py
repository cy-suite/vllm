--- conflicted
+++ resolved
@@ -150,11 +150,7 @@
     max_cpu_loras: Optional[int] = None
     device: str = 'auto'
     num_scheduler_steps: int = 1
-<<<<<<< HEAD
-    multi_step_stream_outputs: bool = False
-=======
     multi_step_stream_outputs: bool = True
->>>>>>> 38e60f40
     ray_workers_use_nsight: bool = False
     num_gpu_blocks_override: Optional[int] = None
     num_lookahead_slots: int = 0
@@ -619,17 +615,12 @@
 
         parser.add_argument(
             '--multi-step-stream-outputs',
-<<<<<<< HEAD
-            action='store_true',
-            help='If True, then multi-step will stream outputs for every step')
-=======
             action=StoreBoolean,
             default=EngineArgs.multi_step_stream_outputs,
             nargs="?",
             const="True",
             help='If False, then multi-step will stream outputs at the end '
             'of all steps')
->>>>>>> 38e60f40
         parser.add_argument(
             '--scheduler-delay-factor',
             type=float,
@@ -882,12 +873,8 @@
 
     def create_load_config(self, load_device=None) -> LoadConfig:
         if load_device is None:
-<<<<<<< HEAD
             dummy_device_config = DeviceConfig(device=self.device)
             load_device = dummy_device_config.device
-=======
-            load_device = DeviceConfig(device=self.device).device
->>>>>>> 38e60f40
         return LoadConfig(
             load_format=self.load_format,
             download_dir=self.download_dir,
