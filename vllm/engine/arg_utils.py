import argparse
import dataclasses
from dataclasses import dataclass
from typing import Optional, Tuple

from vllm.config import (CacheConfig, DeviceConfig, ModelConfig,
                         ParallelConfig, SchedulerConfig, LoRAConfig,
                         TokenizerPoolConfig)


@dataclass
class EngineArgs:
    """Arguments for vLLM engine."""
    model: str
    tokenizer: Optional[str] = None
    tokenizer_mode: str = 'auto'
    trust_remote_code: bool = False
    download_dir: Optional[str] = None
    load_format: str = 'auto'
    dtype: str = 'auto'
    kv_cache_dtype: str = 'auto'
    seed: int = 0
    max_model_len: Optional[int] = None
    worker_use_ray: bool = False
    pipeline_parallel_size: int = 1
    tensor_parallel_size: int = 1
    max_parallel_loading_workers: Optional[int] = None
    block_size: int = 16
    enable_prefix_caching: bool = False
    swap_space: int = 4  # GiB
    gpu_memory_utilization: float = 0.90
    max_num_batched_tokens: Optional[int] = None
    max_num_seqs: int = 256
    max_logprobs: int = 5  # OpenAI default value
    disable_log_stats: bool = False
    revision: Optional[str] = None
    code_revision: Optional[str] = None
    tokenizer_revision: Optional[str] = None
    quantization: Optional[str] = None
    enforce_eager: bool = False
    max_context_len_to_capture: int = 8192
    disable_custom_all_reduce: bool = False
    tokenizer_pool_size: int = 0
    tokenizer_pool_type: str = "ray"
    tokenizer_pool_extra_config: Optional[dict] = None
    enable_lora: bool = False
    max_loras: int = 1
    max_lora_rank: int = 16
    lora_extra_vocab_size: int = 256
    lora_dtype = 'auto'
    max_cpu_loras: Optional[int] = None
    device: str = 'auto'
    ray_workers_use_nsight: bool = False
    scheduler_use_delay: bool = False

    def __post_init__(self):
        if self.tokenizer is None:
            self.tokenizer = self.model

    @staticmethod
    def add_cli_args(
            parser: argparse.ArgumentParser) -> argparse.ArgumentParser:
        """Shared CLI arguments for vLLM engine."""

        # NOTE: If you update any of the arguments below, please also
        # make sure to update docs/source/models/engine_args.rst

        # Model arguments
        parser.add_argument(
            '--model',
            type=str,
            default='facebook/opt-125m',
            help='name or path of the huggingface model to use')
        parser.add_argument(
            '--tokenizer',
            type=str,
            default=EngineArgs.tokenizer,
            help='name or path of the huggingface tokenizer to use')
        parser.add_argument(
            '--revision',
            type=str,
            default=None,
            help='the specific model version to use. It can be a branch '
            'name, a tag name, or a commit id. If unspecified, will use '
            'the default version.')
        parser.add_argument(
            '--code-revision',
            type=str,
            default=None,
            help='the specific revision to use for the model code on '
            'Hugging Face Hub. It can be a branch name, a tag name, or a '
            'commit id. If unspecified, will use the default version.')
        parser.add_argument(
            '--tokenizer-revision',
            type=str,
            default=None,
            help='the specific tokenizer version to use. It can be a branch '
            'name, a tag name, or a commit id. If unspecified, will use '
            'the default version.')
        parser.add_argument('--tokenizer-mode',
                            type=str,
                            default=EngineArgs.tokenizer_mode,
                            choices=['auto', 'slow'],
                            help='tokenizer mode. "auto" will use the fast '
                            'tokenizer if available, and "slow" will '
                            'always use the slow tokenizer.')
        parser.add_argument('--trust-remote-code',
                            action='store_true',
                            help='trust remote code from huggingface')
        parser.add_argument('--download-dir',
                            type=str,
                            default=EngineArgs.download_dir,
                            help='directory to download and load the weights, '
                            'default to the default cache dir of '
                            'huggingface')
        parser.add_argument(
            '--load-format',
            type=str,
            default=EngineArgs.load_format,
            choices=['auto', 'pt', 'safetensors', 'npcache', 'dummy'],
            help='The format of the model weights to load. '
            '"auto" will try to load the weights in the safetensors format '
            'and fall back to the pytorch bin format if safetensors format '
            'is not available. '
            '"pt" will load the weights in the pytorch bin format. '
            '"safetensors" will load the weights in the safetensors format. '
            '"npcache" will load the weights in pytorch format and store '
            'a numpy cache to speed up the loading. '
            '"dummy" will initialize the weights with random values, '
            'which is mainly for profiling.')
        parser.add_argument(
            '--dtype',
            type=str,
            default=EngineArgs.dtype,
            choices=[
                'auto', 'half', 'float16', 'bfloat16', 'float', 'float32'
            ],
            help='data type for model weights and activations. '
            'The "auto" option will use FP16 precision '
            'for FP32 and FP16 models, and BF16 precision '
            'for BF16 models.')
        parser.add_argument(
            '--kv-cache-dtype',
            type=str,
            choices=['auto', 'fp8_e5m2'],
            default=EngineArgs.kv_cache_dtype,
            help='Data type for kv cache storage. If "auto", will use model '
            'data type. Note FP8 is not supported when cuda version is '
            'lower than 11.8.')
        parser.add_argument('--max-model-len',
                            type=int,
                            default=EngineArgs.max_model_len,
                            help='model context length. If unspecified, '
                            'will be automatically derived from the model.')
        # Parallel arguments
        parser.add_argument('--worker-use-ray',
                            action='store_true',
                            help='use Ray for distributed serving, will be '
                            'automatically set when using more than 1 GPU')
        parser.add_argument('--pipeline-parallel-size',
                            '-pp',
                            type=int,
                            default=EngineArgs.pipeline_parallel_size,
                            help='number of pipeline stages')
        parser.add_argument('--tensor-parallel-size',
                            '-tp',
                            type=int,
                            default=EngineArgs.tensor_parallel_size,
                            help='number of tensor parallel replicas')
        parser.add_argument(
            '--max-parallel-loading-workers',
            type=int,
            default=EngineArgs.max_parallel_loading_workers,
            help='load model sequentially in multiple batches, '
            'to avoid RAM OOM when using tensor '
            'parallel and large models')
        parser.add_argument(
            '--ray-workers-use-nsight',
            action='store_true',
            help='If specified, use nsight to profile ray workers')
        # KV cache arguments
        parser.add_argument('--block-size',
                            type=int,
                            default=EngineArgs.block_size,
                            choices=[8, 16, 32, 128],
                            help='token block size')

        parser.add_argument('--enable-prefix-caching',
                            action='store_true',
                            help='Enables automatic prefix caching')

        parser.add_argument('--seed',
                            type=int,
                            default=EngineArgs.seed,
                            help='random seed')
        parser.add_argument('--swap-space',
                            type=int,
                            default=EngineArgs.swap_space,
                            help='CPU swap space size (GiB) per GPU')
        parser.add_argument(
            '--gpu-memory-utilization',
            type=float,
            default=EngineArgs.gpu_memory_utilization,
            help='the fraction of GPU memory to be used for '
            'the model executor, which can range from 0 to 1.'
            'If unspecified, will use the default value of 0.9.')
        parser.add_argument('--max-num-batched-tokens',
                            type=int,
                            default=EngineArgs.max_num_batched_tokens,
                            help='maximum number of batched tokens per '
                            'iteration')
        parser.add_argument('--max-num-seqs',
                            type=int,
                            default=EngineArgs.max_num_seqs,
                            help='maximum number of sequences per iteration')
        parser.add_argument(
            '--max-logprobs',
            type=int,
            default=EngineArgs.max_logprobs,
            help=('max number of log probs to return logprobs is specified in'
                  ' SamplingParams'))
        parser.add_argument('--disable-log-stats',
                            action='store_true',
                            help='disable logging statistics')
        # Quantization settings.
        parser.add_argument('--quantization',
                            '-q',
                            type=str,
                            choices=['awq', 'gptq', 'squeezellm', None],
                            default=EngineArgs.quantization,
                            help='Method used to quantize the weights. If '
                            'None, we first check the `quantization_config` '
                            'attribute in the model config file. If that is '
                            'None, we assume the model weights are not '
                            'quantized and use `dtype` to determine the data '
                            'type of the weights.')
        parser.add_argument('--enforce-eager',
                            action='store_true',
                            help='Always use eager-mode PyTorch. If False, '
                            'will use eager mode and CUDA graph in hybrid '
                            'for maximal performance and flexibility.')
        parser.add_argument('--max-context-len-to-capture',
                            type=int,
                            default=EngineArgs.max_context_len_to_capture,
                            help='maximum context length covered by CUDA '
                            'graphs. When a sequence has context length '
                            'larger than this, we fall back to eager mode.')
        parser.add_argument('--disable-custom-all-reduce',
                            action='store_true',
                            default=EngineArgs.disable_custom_all_reduce,
                            help='See ParallelConfig')
        parser.add_argument('--tokenizer-pool-size',
                            type=int,
                            default=EngineArgs.tokenizer_pool_size,
                            help='Size of tokenizer pool to use for '
                            'asynchronous tokenization. If 0, will '
                            'use synchronous tokenization.')
        parser.add_argument('--tokenizer-pool-type',
                            type=str,
                            default=EngineArgs.tokenizer_pool_type,
                            help='Type of tokenizer pool to use for '
                            'asynchronous tokenization. Ignored '
                            'if tokenizer_pool_size is 0.')
        parser.add_argument('--tokenizer-pool-extra-config',
                            type=str,
                            default=EngineArgs.tokenizer_pool_extra_config,
                            help='Extra config for tokenizer pool. '
                            'This should be a JSON string that will be '
                            'parsed into a dictionary. Ignored if '
                            'tokenizer_pool_size is 0.')
        # LoRA related configs
        parser.add_argument('--enable-lora',
                            action='store_true',
                            help='If True, enable handling of LoRA adapters.')
        parser.add_argument('--max-loras',
                            type=int,
                            default=EngineArgs.max_loras,
                            help='Max number of LoRAs in a single batch.')
        parser.add_argument('--max-lora-rank',
                            type=int,
                            default=EngineArgs.max_lora_rank,
                            help='Max LoRA rank.')
        parser.add_argument(
            '--lora-extra-vocab-size',
            type=int,
            default=EngineArgs.lora_extra_vocab_size,
            help=('Maximum size of extra vocabulary that can be '
                  'present in a LoRA adapter (added to the base '
                  'model vocabulary).'))
        parser.add_argument(
            '--lora-dtype',
            type=str,
            default=EngineArgs.lora_dtype,
            choices=['auto', 'float16', 'bfloat16', 'float32'],
            help=('Data type for LoRA. If auto, will default to '
                  'base model dtype.'))
        parser.add_argument(
            '--max-cpu-loras',
            type=int,
            default=EngineArgs.max_cpu_loras,
            help=('Maximum number of LoRAs to store in CPU memory. '
                  'Must be >= than max_num_seqs. '
                  'Defaults to max_num_seqs.'))
        parser.add_argument("--device",
                            type=str,
                            default=EngineArgs.device,
                            choices=["auto", "cuda", "neuron"],
                            help='Device type for vLLM execution.')
        parser.add_argument(
            '--scheduler-use-delay',
            action='store_true',
            help='Apply artificial scheduling delay equal to half of '
            'previous prompt time.')
        return parser

    @classmethod
    def from_cli_args(cls, args: argparse.Namespace) -> 'EngineArgs':
        # Get the list of attributes of this dataclass.
        attrs = [attr.name for attr in dataclasses.fields(cls)]
        # Set the attributes from the parsed arguments.
        engine_args = cls(**{attr: getattr(args, attr) for attr in attrs})
        return engine_args

    def create_engine_configs(
        self,
    ) -> Tuple[ModelConfig, CacheConfig, ParallelConfig, SchedulerConfig,
               DeviceConfig, Optional[LoRAConfig]]:
        device_config = DeviceConfig(self.device)
        model_config = ModelConfig(
            self.model, self.tokenizer, self.tokenizer_mode,
            self.trust_remote_code, self.download_dir, self.load_format,
            self.dtype, self.seed, self.revision, self.code_revision,
            self.tokenizer_revision, self.max_model_len, self.quantization,
            self.enforce_eager, self.max_context_len_to_capture,
            self.max_logprobs)
        cache_config = CacheConfig(self.block_size,
                                   self.gpu_memory_utilization,
                                   self.swap_space, self.kv_cache_dtype,
                                   model_config.get_sliding_window())
        parallel_config = ParallelConfig(
            self.pipeline_parallel_size, self.tensor_parallel_size,
            self.worker_use_ray, self.max_parallel_loading_workers,
            self.disable_custom_all_reduce,
            TokenizerPoolConfig.create_config(
                self.tokenizer_pool_size,
                self.tokenizer_pool_type,
                self.tokenizer_pool_extra_config,
            ), self.ray_workers_use_nsight)
        scheduler_config = SchedulerConfig(self.max_num_batched_tokens,
                                           self.max_num_seqs,
<<<<<<< HEAD
                                           model_config.max_model_len,
                                           self.max_paddings,
                                           self.scheduler_use_delay)
=======
                                           model_config.max_model_len)
>>>>>>> 6e435de7
        lora_config = LoRAConfig(
            max_lora_rank=self.max_lora_rank,
            max_loras=self.max_loras,
            lora_extra_vocab_size=self.lora_extra_vocab_size,
            lora_dtype=self.lora_dtype,
            max_cpu_loras=self.max_cpu_loras if self.max_cpu_loras
            and self.max_cpu_loras > 0 else None) if self.enable_lora else None
        return (model_config, cache_config, parallel_config, scheduler_config,
                device_config, lora_config)


@dataclass
class AsyncEngineArgs(EngineArgs):
    """Arguments for asynchronous vLLM engine."""
    engine_use_ray: bool = False
    disable_log_requests: bool = False
    max_log_len: Optional[int] = None

    @staticmethod
    def add_cli_args(
            parser: argparse.ArgumentParser) -> argparse.ArgumentParser:
        parser = EngineArgs.add_cli_args(parser)
        parser.add_argument('--engine-use-ray',
                            action='store_true',
                            help='use Ray to start the LLM engine in a '
                            'separate process as the server process.')
        parser.add_argument('--disable-log-requests',
                            action='store_true',
                            help='disable logging requests')
        parser.add_argument('--max-log-len',
                            type=int,
                            default=None,
                            help='max number of prompt characters or prompt '
                            'ID numbers being printed in log. '
                            'Default: unlimited.')
        return parser<|MERGE_RESOLUTION|>--- conflicted
+++ resolved
@@ -348,13 +348,8 @@
             ), self.ray_workers_use_nsight)
         scheduler_config = SchedulerConfig(self.max_num_batched_tokens,
                                            self.max_num_seqs,
-<<<<<<< HEAD
                                            model_config.max_model_len,
-                                           self.max_paddings,
                                            self.scheduler_use_delay)
-=======
-                                           model_config.max_model_len)
->>>>>>> 6e435de7
         lora_config = LoRAConfig(
             max_lora_rank=self.max_lora_rank,
             max_loras=self.max_loras,
