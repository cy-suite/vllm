import argparse
import dataclasses
import json
from dataclasses import dataclass
from typing import (TYPE_CHECKING, Dict, List, Mapping, Optional, Tuple, Type,
                    Union)

import torch

import vllm.envs as envs
from vllm.config import (CacheConfig, DecodingConfig, DeviceConfig,
                         EngineConfig, LoadConfig, LoadFormat, LoRAConfig,
                         ModelConfig, ObservabilityConfig, ParallelConfig,
                         PromptAdapterConfig, SchedulerConfig,
                         SpeculativeConfig, TokenizerPoolConfig)
from vllm.executor.executor_base import ExecutorBase
from vllm.logger import init_logger
from vllm.model_executor.layers.quantization import QUANTIZATION_METHODS
from vllm.utils import FlexibleArgumentParser

if TYPE_CHECKING:
    from vllm.transformers_utils.tokenizer_group import BaseTokenizerGroup

logger = init_logger(__name__)

ALLOWED_DETAILED_TRACE_MODULES = ["model", "worker", "all"]


def nullable_str(val: str):
    if not val or val == "None":
        return None
    return val


def nullable_kvs(val: str) -> Optional[Mapping[str, int]]:
    if len(val) == 0:
        return None

    out_dict: Dict[str, int] = {}
    for item in val.split(","):
        try:
            key, value = item.split("=")
        except TypeError as exc:
            msg = "Each item should be in the form KEY=VALUE"
            raise ValueError(msg) from exc

        try:
            out_dict[key] = int(value)
        except ValueError as exc:
            msg = f"Failed to parse value of item {key}={value}"
            raise ValueError(msg) from exc

    return out_dict


@dataclass
class EngineArgs:
    """Arguments for vLLM engine."""
    model: str = 'facebook/opt-125m'
    served_model_name: Optional[Union[str, List[str]]] = None
    tokenizer: Optional[str] = None
    skip_tokenizer_init: bool = False
    tokenizer_mode: str = 'auto'
    trust_remote_code: bool = False
    download_dir: Optional[str] = None
    load_format: str = 'auto'
    dtype: str = 'auto'
    kv_cache_dtype: str = 'auto'
    quantization_param_path: Optional[str] = None
    seed: int = 0
    max_model_len: Optional[int] = None
    worker_use_ray: bool = False
    # Note: Specifying a custom executor backend by passing a class
    # is intended for expert use only. The API may change without
    # notice.
    distributed_executor_backend: Optional[Union[str,
                                                 Type[ExecutorBase]]] = None
    pipeline_parallel_size: int = 1
    tensor_parallel_size: int = 1
    max_parallel_loading_workers: Optional[int] = None
    block_size: int = 16
    enable_prefix_caching: bool = False
    disable_sliding_window: bool = False
    use_v2_block_manager: bool = False
    swap_space: float = 4  # GiB
    cpu_offload_gb: float = 0  # GiB
    gpu_memory_utilization: float = 0.90
    max_num_batched_tokens: Optional[int] = None
    max_num_seqs: int = 256
    max_logprobs: int = 20  # Default value for OpenAI Chat Completions API
    disable_log_stats: bool = False
    revision: Optional[str] = None
    code_revision: Optional[str] = None
    rope_scaling: Optional[dict] = None
    rope_theta: Optional[float] = None
    tokenizer_revision: Optional[str] = None
    quantization: Optional[str] = None
    enforce_eager: Optional[bool] = None
    max_context_len_to_capture: Optional[int] = None
    max_seq_len_to_capture: int = 8192
    disable_custom_all_reduce: bool = False
    tokenizer_pool_size: int = 0
    # Note: Specifying a tokenizer pool by passing a class
    # is intended for expert use only. The API may change without
    # notice.
    tokenizer_pool_type: Union[str, Type["BaseTokenizerGroup"]] = "ray"
    tokenizer_pool_extra_config: Optional[dict] = None
    limit_mm_per_prompt: Optional[Mapping[str, int]] = None
    enable_lora: bool = False
    max_loras: int = 1
    max_lora_rank: int = 16
    enable_prompt_adapter: bool = False
    max_prompt_adapters: int = 1
    max_prompt_adapter_token: int = 0
    fully_sharded_loras: bool = False
    lora_extra_vocab_size: int = 256
    long_lora_scaling_factors: Optional[Tuple[float]] = None
    lora_dtype: Optional[Union[str, torch.dtype]] = 'auto'
    max_cpu_loras: Optional[int] = None
    device: str = 'auto'
    num_scheduler_steps: int = 1
    ray_workers_use_nsight: bool = False
    num_gpu_blocks_override: Optional[int] = None
    num_lookahead_slots: int = 0
    model_loader_extra_config: Optional[dict] = None
    ignore_patterns: Optional[Union[str, List[str]]] = None
    preemption_mode: Optional[str] = None

    scheduler_delay_factor: float = 0.0
    enable_chunked_prefill: Optional[bool] = None

    guided_decoding_backend: str = 'outlines'
    # Speculative decoding configuration.
    speculative_model: Optional[str] = None
    speculative_model_quantization: Optional[str] = None
    speculative_draft_tensor_parallel_size: Optional[int] = None
    num_speculative_tokens: Optional[int] = None
    speculative_max_model_len: Optional[int] = None
    speculative_disable_by_batch_size: Optional[int] = None
    ngram_prompt_lookup_max: Optional[int] = None
    ngram_prompt_lookup_min: Optional[int] = None
    spec_decoding_acceptance_method: str = 'rejection_sampler'
    typical_acceptance_sampler_posterior_threshold: Optional[float] = None
    typical_acceptance_sampler_posterior_alpha: Optional[float] = None
    qlora_adapter_name_or_path: Optional[str] = None
    disable_logprobs_during_spec_decoding: Optional[bool] = None

    otlp_traces_endpoint: Optional[str] = None
    collect_detailed_traces: Optional[str] = None
<<<<<<< HEAD
    cpu_draft_worker: Optional[bool] = None
=======
    disable_async_output_proc: bool = False
>>>>>>> 64cc6444

    def __post_init__(self):
        if self.tokenizer is None:
            self.tokenizer = self.model

    @staticmethod
    def add_cli_args(parser: FlexibleArgumentParser) -> FlexibleArgumentParser:
        """Shared CLI arguments for vLLM engine."""

        # Model arguments
        parser.add_argument(
            '--model',
            type=str,
            default=EngineArgs.model,
            help='Name or path of the huggingface model to use.')
        parser.add_argument(
            '--tokenizer',
            type=nullable_str,
            default=EngineArgs.tokenizer,
            help='Name or path of the huggingface tokenizer to use. '
            'If unspecified, model name or path will be used.')
        parser.add_argument(
            '--skip-tokenizer-init',
            action='store_true',
            help='Skip initialization of tokenizer and detokenizer')
        parser.add_argument(
            '--revision',
            type=nullable_str,
            default=None,
            help='The specific model version to use. It can be a branch '
            'name, a tag name, or a commit id. If unspecified, will use '
            'the default version.')
        parser.add_argument(
            '--code-revision',
            type=nullable_str,
            default=None,
            help='The specific revision to use for the model code on '
            'Hugging Face Hub. It can be a branch name, a tag name, or a '
            'commit id. If unspecified, will use the default version.')
        parser.add_argument(
            '--tokenizer-revision',
            type=nullable_str,
            default=None,
            help='Revision of the huggingface tokenizer to use. '
            'It can be a branch name, a tag name, or a commit id. '
            'If unspecified, will use the default version.')
        parser.add_argument(
            '--tokenizer-mode',
            type=str,
            default=EngineArgs.tokenizer_mode,
            choices=['auto', 'slow'],
            help='The tokenizer mode.\n\n* "auto" will use the '
            'fast tokenizer if available.\n* "slow" will '
            'always use the slow tokenizer.')
        parser.add_argument('--trust-remote-code',
                            action='store_true',
                            help='Trust remote code from huggingface.')
        parser.add_argument('--download-dir',
                            type=nullable_str,
                            default=EngineArgs.download_dir,
                            help='Directory to download and load the weights, '
                            'default to the default cache dir of '
                            'huggingface.')
        parser.add_argument(
            '--load-format',
            type=str,
            default=EngineArgs.load_format,
            choices=[f.value for f in LoadFormat],
            help='The format of the model weights to load.\n\n'
            '* "auto" will try to load the weights in the safetensors format '
            'and fall back to the pytorch bin format if safetensors format '
            'is not available.\n'
            '* "pt" will load the weights in the pytorch bin format.\n'
            '* "safetensors" will load the weights in the safetensors format.\n'
            '* "npcache" will load the weights in pytorch format and store '
            'a numpy cache to speed up the loading.\n'
            '* "dummy" will initialize the weights with random values, '
            'which is mainly for profiling.\n'
            '* "tensorizer" will load the weights using tensorizer from '
            'CoreWeave. See the Tensorize vLLM Model script in the Examples '
            'section for more information.\n'
            '* "bitsandbytes" will load the weights using bitsandbytes '
            'quantization.\n')
        parser.add_argument(
            '--dtype',
            type=str,
            default=EngineArgs.dtype,
            choices=[
                'auto', 'half', 'float16', 'bfloat16', 'float', 'float32'
            ],
            help='Data type for model weights and activations.\n\n'
            '* "auto" will use FP16 precision for FP32 and FP16 models, and '
            'BF16 precision for BF16 models.\n'
            '* "half" for FP16. Recommended for AWQ quantization.\n'
            '* "float16" is the same as "half".\n'
            '* "bfloat16" for a balance between precision and range.\n'
            '* "float" is shorthand for FP32 precision.\n'
            '* "float32" for FP32 precision.')
        parser.add_argument(
            '--kv-cache-dtype',
            type=str,
            choices=['auto', 'fp8', 'fp8_e5m2', 'fp8_e4m3'],
            default=EngineArgs.kv_cache_dtype,
            help='Data type for kv cache storage. If "auto", will use model '
            'data type. CUDA 11.8+ supports fp8 (=fp8_e4m3) and fp8_e5m2. '
            'ROCm (AMD GPU) supports fp8 (=fp8_e4m3)')
        parser.add_argument(
            '--quantization-param-path',
            type=nullable_str,
            default=None,
            help='Path to the JSON file containing the KV cache '
            'scaling factors. This should generally be supplied, when '
            'KV cache dtype is FP8. Otherwise, KV cache scaling factors '
            'default to 1.0, which may cause accuracy issues. '
            'FP8_E5M2 (without scaling) is only supported on cuda version'
            'greater than 11.8. On ROCm (AMD GPU), FP8_E4M3 is instead '
            'supported for common inference criteria.')
        parser.add_argument('--max-model-len',
                            type=int,
                            default=EngineArgs.max_model_len,
                            help='Model context length. If unspecified, will '
                            'be automatically derived from the model config.')
        parser.add_argument(
            '--guided-decoding-backend',
            type=str,
            default='outlines',
            choices=['outlines', 'lm-format-enforcer'],
            help='Which engine will be used for guided decoding'
            ' (JSON schema / regex etc) by default. Currently support '
            'https://github.com/outlines-dev/outlines and '
            'https://github.com/noamgat/lm-format-enforcer.'
            ' Can be overridden per request via guided_decoding_backend'
            ' parameter.')
        # Parallel arguments
        parser.add_argument(
            '--distributed-executor-backend',
            choices=['ray', 'mp'],
            default=EngineArgs.distributed_executor_backend,
            help='Backend to use for distributed serving. When more than 1 GPU '
            'is used, will be automatically set to "ray" if installed '
            'or "mp" (multiprocessing) otherwise.')
        parser.add_argument(
            '--worker-use-ray',
            action='store_true',
            help='Deprecated, use --distributed-executor-backend=ray.')
        parser.add_argument('--pipeline-parallel-size',
                            '-pp',
                            type=int,
                            default=EngineArgs.pipeline_parallel_size,
                            help='Number of pipeline stages.')
        parser.add_argument('--tensor-parallel-size',
                            '-tp',
                            type=int,
                            default=EngineArgs.tensor_parallel_size,
                            help='Number of tensor parallel replicas.')
        parser.add_argument(
            '--max-parallel-loading-workers',
            type=int,
            default=EngineArgs.max_parallel_loading_workers,
            help='Load model sequentially in multiple batches, '
            'to avoid RAM OOM when using tensor '
            'parallel and large models.')
        parser.add_argument(
            '--ray-workers-use-nsight',
            action='store_true',
            help='If specified, use nsight to profile Ray workers.')
        # KV cache arguments
        parser.add_argument('--block-size',
                            type=int,
                            default=EngineArgs.block_size,
                            choices=[8, 16, 32],
                            help='Token block size for contiguous chunks of '
                            'tokens. This is ignored on neuron devices and '
                            'set to max-model-len')

        parser.add_argument('--enable-prefix-caching',
                            action='store_true',
                            help='Enables automatic prefix caching.')
        parser.add_argument('--disable-sliding-window',
                            action='store_true',
                            help='Disables sliding window, '
                            'capping to sliding window size')
        parser.add_argument('--use-v2-block-manager',
                            action='store_true',
                            help='Use BlockSpaceMangerV2.')
        parser.add_argument(
            '--num-lookahead-slots',
            type=int,
            default=EngineArgs.num_lookahead_slots,
            help='Experimental scheduling config necessary for '
            'speculative decoding. This will be replaced by '
            'speculative config in the future; it is present '
            'to enable correctness tests until then.')

        parser.add_argument('--seed',
                            type=int,
                            default=EngineArgs.seed,
                            help='Random seed for operations.')
        parser.add_argument('--swap-space',
                            type=float,
                            default=EngineArgs.swap_space,
                            help='CPU swap space size (GiB) per GPU.')
        parser.add_argument(
            '--cpu-offload-gb',
            type=float,
            default=0,
            help='The space in GiB to offload to CPU, per GPU. '
            'Default is 0, which means no offloading. Intuitively, '
            'this argument can be seen as a virtual way to increase '
            'the GPU memory size. For example, if you have one 24 GB '
            'GPU and set this to 10, virtually you can think of it as '
            'a 34 GB GPU. Then you can load a 13B model with BF16 weight,'
            'which requires at least 26GB GPU memory. Note that this '
            'requires fast CPU-GPU interconnect, as part of the model is'
            'loaded from CPU memory to GPU memory on the fly in each '
            'model forward pass.')
        parser.add_argument(
            '--gpu-memory-utilization',
            type=float,
            default=EngineArgs.gpu_memory_utilization,
            help='The fraction of GPU memory to be used for the model '
            'executor, which can range from 0 to 1. For example, a value of '
            '0.5 would imply 50%% GPU memory utilization. If unspecified, '
            'will use the default value of 0.9.')
        parser.add_argument(
            '--num-gpu-blocks-override',
            type=int,
            default=None,
            help='If specified, ignore GPU profiling result and use this number'
            'of GPU blocks. Used for testing preemption.')
        parser.add_argument('--max-num-batched-tokens',
                            type=int,
                            default=EngineArgs.max_num_batched_tokens,
                            help='Maximum number of batched tokens per '
                            'iteration.')
        parser.add_argument('--max-num-seqs',
                            type=int,
                            default=EngineArgs.max_num_seqs,
                            help='Maximum number of sequences per iteration.')
        parser.add_argument(
            '--max-logprobs',
            type=int,
            default=EngineArgs.max_logprobs,
            help=('Max number of log probs to return logprobs is specified in'
                  ' SamplingParams.'))
        parser.add_argument('--disable-log-stats',
                            action='store_true',
                            help='Disable logging statistics.')
        # Quantization settings.
        parser.add_argument('--quantization',
                            '-q',
                            type=nullable_str,
                            choices=[*QUANTIZATION_METHODS, None],
                            default=EngineArgs.quantization,
                            help='Method used to quantize the weights. If '
                            'None, we first check the `quantization_config` '
                            'attribute in the model config file. If that is '
                            'None, we assume the model weights are not '
                            'quantized and use `dtype` to determine the data '
                            'type of the weights.')
        parser.add_argument('--rope-scaling',
                            default=None,
                            type=json.loads,
                            help='RoPE scaling configuration in JSON format. '
                            'For example, {"type":"dynamic","factor":2.0}')
        parser.add_argument('--rope-theta',
                            default=None,
                            type=float,
                            help='RoPE theta. Use with `rope_scaling`. In '
                            'some cases, changing the RoPE theta improves the '
                            'performance of the scaled model.')
        parser.add_argument('--enforce-eager',
                            action='store_true',
                            help='Always use eager-mode PyTorch. If False, '
                            'will use eager mode and CUDA graph in hybrid '
                            'for maximal performance and flexibility.')
        parser.add_argument('--max-context-len-to-capture',
                            type=int,
                            default=EngineArgs.max_context_len_to_capture,
                            help='Maximum context length covered by CUDA '
                            'graphs. When a sequence has context length '
                            'larger than this, we fall back to eager mode. '
                            '(DEPRECATED. Use --max-seq-len-to-capture instead'
                            ')')
        parser.add_argument('--max-seq-len-to-capture',
                            type=int,
                            default=EngineArgs.max_seq_len_to_capture,
                            help='Maximum sequence length covered by CUDA '
                            'graphs. When a sequence has context length '
                            'larger than this, we fall back to eager mode.')
        parser.add_argument('--disable-custom-all-reduce',
                            action='store_true',
                            default=EngineArgs.disable_custom_all_reduce,
                            help='See ParallelConfig.')
        parser.add_argument('--tokenizer-pool-size',
                            type=int,
                            default=EngineArgs.tokenizer_pool_size,
                            help='Size of tokenizer pool to use for '
                            'asynchronous tokenization. If 0, will '
                            'use synchronous tokenization.')
        parser.add_argument('--tokenizer-pool-type',
                            type=str,
                            default=EngineArgs.tokenizer_pool_type,
                            help='Type of tokenizer pool to use for '
                            'asynchronous tokenization. Ignored '
                            'if tokenizer_pool_size is 0.')
        parser.add_argument('--tokenizer-pool-extra-config',
                            type=nullable_str,
                            default=EngineArgs.tokenizer_pool_extra_config,
                            help='Extra config for tokenizer pool. '
                            'This should be a JSON string that will be '
                            'parsed into a dictionary. Ignored if '
                            'tokenizer_pool_size is 0.')

        # Multimodal related configs
        parser.add_argument(
            '--limit-mm-per-prompt',
            type=nullable_kvs,
            default=EngineArgs.limit_mm_per_prompt,
            # The default value is given in
            # MultiModalRegistry.init_mm_limits_per_prompt
            help=('For each multimodal plugin, limit how many '
                  'input instances to allow for each prompt. '
                  'Expects a comma-separated list of items, '
                  'e.g.: `image=16,video=2` allows a maximum of 16 '
                  'images and 2 videos per prompt. Defaults to 1 for '
                  'each modality.'))

        # LoRA related configs
        parser.add_argument('--enable-lora',
                            action='store_true',
                            help='If True, enable handling of LoRA adapters.')
        parser.add_argument('--max-loras',
                            type=int,
                            default=EngineArgs.max_loras,
                            help='Max number of LoRAs in a single batch.')
        parser.add_argument('--max-lora-rank',
                            type=int,
                            default=EngineArgs.max_lora_rank,
                            help='Max LoRA rank.')
        parser.add_argument(
            '--lora-extra-vocab-size',
            type=int,
            default=EngineArgs.lora_extra_vocab_size,
            help=('Maximum size of extra vocabulary that can be '
                  'present in a LoRA adapter (added to the base '
                  'model vocabulary).'))
        parser.add_argument(
            '--lora-dtype',
            type=str,
            default=EngineArgs.lora_dtype,
            choices=['auto', 'float16', 'bfloat16', 'float32'],
            help=('Data type for LoRA. If auto, will default to '
                  'base model dtype.'))
        parser.add_argument(
            '--long-lora-scaling-factors',
            type=nullable_str,
            default=EngineArgs.long_lora_scaling_factors,
            help=('Specify multiple scaling factors (which can '
                  'be different from base model scaling factor '
                  '- see eg. Long LoRA) to allow for multiple '
                  'LoRA adapters trained with those scaling '
                  'factors to be used at the same time. If not '
                  'specified, only adapters trained with the '
                  'base model scaling factor are allowed.'))
        parser.add_argument(
            '--max-cpu-loras',
            type=int,
            default=EngineArgs.max_cpu_loras,
            help=('Maximum number of LoRAs to store in CPU memory. '
                  'Must be >= than max_num_seqs. '
                  'Defaults to max_num_seqs.'))
        parser.add_argument(
            '--fully-sharded-loras',
            action='store_true',
            help=('By default, only half of the LoRA computation is '
                  'sharded with tensor parallelism. '
                  'Enabling this will use the fully sharded layers. '
                  'At high sequence length, max rank or '
                  'tensor parallel size, this is likely faster.'))
        parser.add_argument('--enable-prompt-adapter',
                            action='store_true',
                            help='If True, enable handling of PromptAdapters.')
        parser.add_argument('--max-prompt-adapters',
                            type=int,
                            default=EngineArgs.max_prompt_adapters,
                            help='Max number of PromptAdapters in a batch.')
        parser.add_argument('--max-prompt-adapter-token',
                            type=int,
                            default=EngineArgs.max_prompt_adapter_token,
                            help='Max number of PromptAdapters tokens')
        parser.add_argument("--device",
                            type=str,
                            default=EngineArgs.device,
                            choices=[
                                "auto", "cuda", "neuron", "cpu", "openvino",
                                "tpu", "xpu"
                            ],
                            help='Device type for vLLM execution.')
        parser.add_argument('--num-scheduler-steps',
                            type=int,
                            default=1,
                            help=('Maximum number of forward steps per '
                                  'scheduler call.'))

        parser.add_argument(
            '--scheduler-delay-factor',
            type=float,
            default=EngineArgs.scheduler_delay_factor,
            help='Apply a delay (of delay factor multiplied by previous'
            'prompt latency) before scheduling next prompt.')
        parser.add_argument(
            '--enable-chunked-prefill',
            action=StoreBoolean,
            default=EngineArgs.enable_chunked_prefill,
            nargs="?",
            const="True",
            help='If set, the prefill requests can be chunked based on the '
            'max_num_batched_tokens.')

        parser.add_argument(
            '--speculative-model',
            type=nullable_str,
            default=EngineArgs.speculative_model,
            help=
            'The name of the draft model to be used in speculative decoding.')
        # Quantization settings for speculative model.
        parser.add_argument(
            '--speculative-model-quantization',
            type=nullable_str,
            choices=[*QUANTIZATION_METHODS, None],
            default=EngineArgs.speculative_model_quantization,
            help='Method used to quantize the weights of speculative model.'
            'If None, we first check the `quantization_config` '
            'attribute in the model config file. If that is '
            'None, we assume the model weights are not '
            'quantized and use `dtype` to determine the data '
            'type of the weights.')
        parser.add_argument(
            '--num-speculative-tokens',
            type=int,
            default=EngineArgs.num_speculative_tokens,
            help='The number of speculative tokens to sample from '
            'the draft model in speculative decoding.')
        parser.add_argument(
            '--speculative-draft-tensor-parallel-size',
            '-spec-draft-tp',
            type=int,
            default=EngineArgs.speculative_draft_tensor_parallel_size,
            help='Number of tensor parallel replicas for '
            'the draft model in speculative decoding.')

        parser.add_argument(
            '--speculative-max-model-len',
            type=int,
            default=EngineArgs.speculative_max_model_len,
            help='The maximum sequence length supported by the '
            'draft model. Sequences over this length will skip '
            'speculation.')

        parser.add_argument(
            '--speculative-disable-by-batch-size',
            type=int,
            default=EngineArgs.speculative_disable_by_batch_size,
            help='Disable speculative decoding for new incoming requests '
            'if the number of enqueue requests is larger than this value.')

        parser.add_argument(
            '--ngram-prompt-lookup-max',
            type=int,
            default=EngineArgs.ngram_prompt_lookup_max,
            help='Max size of window for ngram prompt lookup in speculative '
            'decoding.')

        parser.add_argument(
            '--ngram-prompt-lookup-min',
            type=int,
            default=EngineArgs.ngram_prompt_lookup_min,
            help='Min size of window for ngram prompt lookup in speculative '
            'decoding.')

        parser.add_argument(
            '--spec-decoding-acceptance-method',
            type=str,
            default=EngineArgs.spec_decoding_acceptance_method,
            choices=['rejection_sampler', 'typical_acceptance_sampler'],
            help='Specify the acceptance method to use during draft token '
            'verification in speculative decoding. Two types of acceptance '
            'routines are supported: '
            '1) RejectionSampler which does not allow changing the '
            'acceptance rate of draft tokens, '
            '2) TypicalAcceptanceSampler which is configurable, allowing for '
            'a higher acceptance rate at the cost of lower quality, '
            'and vice versa.')

        parser.add_argument(
            '--typical-acceptance-sampler-posterior-threshold',
            type=float,
            default=EngineArgs.typical_acceptance_sampler_posterior_threshold,
            help='Set the lower bound threshold for the posterior '
            'probability of a token to be accepted. This threshold is '
            'used by the TypicalAcceptanceSampler to make sampling decisions '
            'during speculative decoding. Defaults to 0.09')

        parser.add_argument(
            '--typical-acceptance-sampler-posterior-alpha',
            type=float,
            default=EngineArgs.typical_acceptance_sampler_posterior_alpha,
            help='A scaling factor for the entropy-based threshold for token '
            'acceptance in the TypicalAcceptanceSampler. Typically defaults '
            'to sqrt of --typical-acceptance-sampler-posterior-threshold '
            'i.e. 0.3')

        parser.add_argument(
            '--disable-logprobs-during-spec-decoding',
            action=StoreBoolean,
            default=EngineArgs.disable_logprobs_during_spec_decoding,
            nargs="?",
            const="True",
            help='If set to True, token log probabilities are not returned '
            'during speculative decoding. If set to False, log probabilities '
            'are returned according to the settings in SamplingParams. If '
            'not specified, it defaults to True. Disabling log probabilities '
            'during speculative decoding reduces latency by skipping logprob '
            'calculation in proposal sampling, target sampling, and after '
            'accepted tokens are determined.')

        parser.add_argument('--model-loader-extra-config',
                            type=nullable_str,
                            default=EngineArgs.model_loader_extra_config,
                            help='Extra config for model loader. '
                            'This will be passed to the model loader '
                            'corresponding to the chosen load_format. '
                            'This should be a JSON string that will be '
                            'parsed into a dictionary.')
        parser.add_argument(
            '--ignore-patterns',
            action="append",
            type=str,
            default=[],
            help="The pattern(s) to ignore when loading the model."
            "Default to 'original/**/*' to avoid repeated loading of llama's "
            "checkpoints.")
        parser.add_argument(
            '--preemption-mode',
            type=str,
            default=None,
            help='If \'recompute\', the engine performs preemption by '
            'recomputing; If \'swap\', the engine performs preemption by '
            'block swapping.')

        parser.add_argument(
            "--served-model-name",
            nargs="+",
            type=str,
            default=None,
            help="The model name(s) used in the API. If multiple "
            "names are provided, the server will respond to any "
            "of the provided names. The model name in the model "
            "field of a response will be the first name in this "
            "list. If not specified, the model name will be the "
            "same as the `--model` argument. Noted that this name(s)"
            "will also be used in `model_name` tag content of "
            "prometheus metrics, if multiple names provided, metrics"
            "tag will take the first one.")
        parser.add_argument('--qlora-adapter-name-or-path',
                            type=str,
                            default=None,
                            help='Name or path of the QLoRA adapter.')

        parser.add_argument(
            '--otlp-traces-endpoint',
            type=str,
            default=None,
            help='Target URL to which OpenTelemetry traces will be sent.')
        parser.add_argument(
            '--collect-detailed-traces',
            type=str,
            default=None,
            help="Valid choices are " +
            ",".join(ALLOWED_DETAILED_TRACE_MODULES) +
            ". It makes sense to set this only if --otlp-traces-endpoint is"
            " set. If set, it will collect detailed traces for the specified "
            "modules. This involves use of possibly costly and or blocking "
            "operations and hence might have a performance impact.")
        parser.add_argument('--cpu-draft-worker',
                            type=bool,
                            default=EngineArgs.cpu_draft_worker,
                            help='Run draft model on CPU.')

        parser.add_argument(
            '--disable-async-output-proc',
            action='store_true',
            default=EngineArgs.disable_async_output_proc,
            help="Disable async output processing. This may result in "
            "lower performance.")
        return parser

    @classmethod
    def from_cli_args(cls, args: argparse.Namespace):
        # Get the list of attributes of this dataclass.
        attrs = [attr.name for attr in dataclasses.fields(cls)]
        # Set the attributes from the parsed arguments.
        engine_args = cls(**{attr: getattr(args, attr) for attr in attrs})
        return engine_args

    def create_engine_config(self) -> EngineConfig:
        # gguf file needs a specific model loader and doesn't use hf_repo
        if self.model.endswith(".gguf"):
            self.quantization = self.load_format = "gguf"

        # bitsandbytes quantization needs a specific model loader
        # so we make sure the quant method and the load format are consistent
        if (self.quantization == "bitsandbytes" or
           self.qlora_adapter_name_or_path is not None) and \
           self.load_format != "bitsandbytes":
            raise ValueError(
                "BitsAndBytes quantization and QLoRA adapter only support "
                f"'bitsandbytes' load format, but got {self.load_format}")

        if (self.load_format == "bitsandbytes" or
            self.qlora_adapter_name_or_path is not None) and \
            self.quantization != "bitsandbytes":
            raise ValueError(
                "BitsAndBytes load format and QLoRA adapter only support "
                f"'bitsandbytes' quantization, but got {self.quantization}")

        assert self.cpu_offload_gb >= 0, (
            "CPU offload space must be non-negative"
            f", but got {self.cpu_offload_gb}")

        device_config = DeviceConfig(device=self.device)
        model_config = ModelConfig(
            model=self.model,
            tokenizer=self.tokenizer,
            tokenizer_mode=self.tokenizer_mode,
            trust_remote_code=self.trust_remote_code,
            dtype=self.dtype,
            seed=self.seed,
            revision=self.revision,
            code_revision=self.code_revision,
            rope_scaling=self.rope_scaling,
            rope_theta=self.rope_theta,
            tokenizer_revision=self.tokenizer_revision,
            max_model_len=self.max_model_len,
            quantization=self.quantization,
            quantization_param_path=self.quantization_param_path,
            enforce_eager=self.enforce_eager,
            max_context_len_to_capture=self.max_context_len_to_capture,
            max_seq_len_to_capture=self.max_seq_len_to_capture,
            max_logprobs=self.max_logprobs,
            disable_sliding_window=self.disable_sliding_window,
            skip_tokenizer_init=self.skip_tokenizer_init,
            served_model_name=self.served_model_name,
            limit_mm_per_prompt=self.limit_mm_per_prompt,
            use_async_output_proc=not self.disable_async_output_proc,
        )
        cache_config = CacheConfig(
            block_size=self.block_size if self.device != "neuron" else
            self.max_model_len,  # neuron needs block_size = max_model_len
            gpu_memory_utilization=self.gpu_memory_utilization,
            swap_space=self.swap_space,
            cache_dtype=self.kv_cache_dtype,
            num_gpu_blocks_override=self.num_gpu_blocks_override,
            sliding_window=model_config.get_sliding_window(),
            enable_prefix_caching=self.enable_prefix_caching,
            cpu_offload_gb=self.cpu_offload_gb,
        )
        parallel_config = ParallelConfig(
            pipeline_parallel_size=self.pipeline_parallel_size,
            tensor_parallel_size=self.tensor_parallel_size,
            worker_use_ray=self.worker_use_ray,
            max_parallel_loading_workers=self.max_parallel_loading_workers,
            disable_custom_all_reduce=self.disable_custom_all_reduce,
            tokenizer_pool_config=TokenizerPoolConfig.create_config(
                self.tokenizer_pool_size,
                self.tokenizer_pool_type,
                self.tokenizer_pool_extra_config,
            ),
            ray_workers_use_nsight=self.ray_workers_use_nsight,
            distributed_executor_backend=self.distributed_executor_backend)

        max_model_len = model_config.max_model_len
        use_long_context = max_model_len > 32768
        if self.enable_chunked_prefill is None:
            # If not explicitly set, enable chunked prefill by default for
            # long context (> 32K) models. This is to avoid OOM errors in the
            # initial memory profiling phase.
            if use_long_context:
                is_gpu = device_config.device_type == "cuda"
                use_sliding_window = (model_config.get_sliding_window()
                                      is not None)
                use_spec_decode = self.speculative_model is not None
                has_seqlen_agnostic_layers = (
                    model_config.contains_seqlen_agnostic_layers(
                        parallel_config))
                if (is_gpu and not use_sliding_window and not use_spec_decode
                        and not self.enable_lora
                        and not self.enable_prompt_adapter
                        and not self.enable_prefix_caching
                        and not has_seqlen_agnostic_layers):
                    self.enable_chunked_prefill = True
                    logger.warning(
                        "Chunked prefill is enabled by default for models with "
                        "max_model_len > 32K. Currently, chunked prefill might "
                        "not work with some features or models. If you "
                        "encounter any issues, please disable chunked prefill "
                        "by setting --enable-chunked-prefill=False.")
            if self.enable_chunked_prefill is None:
                self.enable_chunked_prefill = False

        if not self.enable_chunked_prefill and use_long_context:
            logger.warning(
                "The model has a long context length (%s). This may cause OOM "
                "errors during the initial memory profiling phase, or result "
                "in low performance due to small KV cache space. Consider "
                "setting --max-model-len to a smaller value.", max_model_len)

        if self.num_scheduler_steps > 1 and not self.use_v2_block_manager:
            self.use_v2_block_manager = True
            logger.warning(
                "Enabled BlockSpaceManagerV2 because it is "
                "required for multi-step (--num-scheduler-steps > 1)")

        speculative_config = SpeculativeConfig.maybe_create_spec_config(
            target_model_config=model_config,
            target_parallel_config=parallel_config,
            target_dtype=self.dtype,
            speculative_model=self.speculative_model,
            speculative_model_quantization = \
                self.speculative_model_quantization,
            speculative_draft_tensor_parallel_size = \
                self.speculative_draft_tensor_parallel_size,
            num_speculative_tokens=self.num_speculative_tokens,
            speculative_disable_by_batch_size=self.
            speculative_disable_by_batch_size,
            speculative_max_model_len=self.speculative_max_model_len,
            enable_chunked_prefill=self.enable_chunked_prefill,
            use_v2_block_manager=self.use_v2_block_manager,
            disable_log_stats=self.disable_log_stats,
            ngram_prompt_lookup_max=self.ngram_prompt_lookup_max,
            ngram_prompt_lookup_min=self.ngram_prompt_lookup_min,
            draft_token_acceptance_method=\
                self.spec_decoding_acceptance_method,
            typical_acceptance_sampler_posterior_threshold=self.
            typical_acceptance_sampler_posterior_threshold,
            typical_acceptance_sampler_posterior_alpha=self.
            typical_acceptance_sampler_posterior_alpha,
            disable_logprobs=self.disable_logprobs_during_spec_decoding,
            cpu_draft_worker=self.cpu_draft_worker,
        )

        if self.num_scheduler_steps > 1:
            if speculative_config is not None:
                raise ValueError("Speculative decoding is not supported with "
                                 "multi-step (--num-scheduler-steps > 1)")
            if self.enable_chunked_prefill:
                raise ValueError("Chunked prefill is not supported with "
                                 "multi-step (--num-scheduler-steps > 1)")

        # make sure num_lookahead_slots is set the higher value depending on
        # if we are using speculative decoding or multi-step
        num_lookahead_slots = max(self.num_lookahead_slots,
                                  self.num_scheduler_steps - 1)
        num_lookahead_slots = num_lookahead_slots \
            if speculative_config is None \
            else speculative_config.num_lookahead_slots

        scheduler_config = SchedulerConfig(
            max_num_batched_tokens=self.max_num_batched_tokens,
            max_num_seqs=self.max_num_seqs,
            max_model_len=model_config.max_model_len,
            use_v2_block_manager=self.use_v2_block_manager,
            num_lookahead_slots=num_lookahead_slots,
            delay_factor=self.scheduler_delay_factor,
            enable_chunked_prefill=self.enable_chunked_prefill,
            embedding_mode=model_config.embedding_mode,
            preemption_mode=self.preemption_mode,
            num_scheduler_steps=self.num_scheduler_steps,
            send_delta_data=(envs.VLLM_USE_RAY_SPMD_WORKER
                             and parallel_config.use_ray),
        )
        lora_config = LoRAConfig(
            max_lora_rank=self.max_lora_rank,
            max_loras=self.max_loras,
            fully_sharded_loras=self.fully_sharded_loras,
            lora_extra_vocab_size=self.lora_extra_vocab_size,
            long_lora_scaling_factors=self.long_lora_scaling_factors,
            lora_dtype=self.lora_dtype,
            max_cpu_loras=self.max_cpu_loras if self.max_cpu_loras
            and self.max_cpu_loras > 0 else None) if self.enable_lora else None

        if self.qlora_adapter_name_or_path is not None and \
            self.qlora_adapter_name_or_path != "":
            if self.model_loader_extra_config is None:
                self.model_loader_extra_config = {}
            self.model_loader_extra_config[
                "qlora_adapter_name_or_path"] = self.qlora_adapter_name_or_path

        load_config = LoadConfig(
            load_format=self.load_format,
            download_dir=self.download_dir,
            model_loader_extra_config=self.model_loader_extra_config,
            ignore_patterns=self.ignore_patterns,
        )

        prompt_adapter_config = PromptAdapterConfig(
            max_prompt_adapters=self.max_prompt_adapters,
            max_prompt_adapter_token=self.max_prompt_adapter_token) \
                                        if self.enable_prompt_adapter else None

        decoding_config = DecodingConfig(
            guided_decoding_backend=self.guided_decoding_backend)

        detailed_trace_modules = []
        if self.collect_detailed_traces is not None:
            detailed_trace_modules = self.collect_detailed_traces.split(",")
        for m in detailed_trace_modules:
            if m not in ALLOWED_DETAILED_TRACE_MODULES:
                raise ValueError(
                    f"Invalid module {m} in collect_detailed_traces. "
                    f"Valid modules are {ALLOWED_DETAILED_TRACE_MODULES}")
        observability_config = ObservabilityConfig(
            otlp_traces_endpoint=self.otlp_traces_endpoint,
            collect_model_forward_time="model" in detailed_trace_modules
            or "all" in detailed_trace_modules,
            collect_model_execute_time="worker" in detailed_trace_modules
            or "all" in detailed_trace_modules,
        )

        if (model_config.get_sliding_window() is not None
                and scheduler_config.chunked_prefill_enabled
                and not scheduler_config.use_v2_block_manager):
            raise ValueError(
                "Chunked prefill is not supported with sliding window. "
                "Set --disable-sliding-window to disable sliding window.")

        return EngineConfig(
            model_config=model_config,
            cache_config=cache_config,
            parallel_config=parallel_config,
            scheduler_config=scheduler_config,
            device_config=device_config,
            lora_config=lora_config,
            speculative_config=speculative_config,
            load_config=load_config,
            decoding_config=decoding_config,
            observability_config=observability_config,
            prompt_adapter_config=prompt_adapter_config,
        )


@dataclass
class AsyncEngineArgs(EngineArgs):
    """Arguments for asynchronous vLLM engine."""
    engine_use_ray: bool = False
    disable_log_requests: bool = False

    @staticmethod
    def add_cli_args(parser: FlexibleArgumentParser,
                     async_args_only: bool = False) -> FlexibleArgumentParser:
        if not async_args_only:
            parser = EngineArgs.add_cli_args(parser)
        parser.add_argument('--engine-use-ray',
                            action='store_true',
                            help='Use Ray to start the LLM engine in a '
                            'separate process as the server process.'
                            '(DEPRECATED. This argument is deprecated '
                            'and will be removed in a future update. '
                            'Set `VLLM_ALLOW_ENGINE_USE_RAY=1` to force '
                            'use it. See '
                            'https://github.com/vllm-project/vllm/issues/7045.'
                            ')')
        parser.add_argument('--disable-log-requests',
                            action='store_true',
                            help='Disable logging requests.')
        return parser


class StoreBoolean(argparse.Action):

    def __call__(self, parser, namespace, values, option_string=None):
        if values.lower() == "true":
            setattr(namespace, self.dest, True)
        elif values.lower() == "false":
            setattr(namespace, self.dest, False)
        else:
            raise ValueError(f"Invalid boolean value: {values}. "
                             "Expected 'true' or 'false'.")


# These functions are used by sphinx to build the documentation
def _engine_args_parser():
    return EngineArgs.add_cli_args(FlexibleArgumentParser())


def _async_engine_args_parser():
    return AsyncEngineArgs.add_cli_args(FlexibleArgumentParser(),
                                        async_args_only=True)<|MERGE_RESOLUTION|>--- conflicted
+++ resolved
@@ -147,11 +147,8 @@
 
     otlp_traces_endpoint: Optional[str] = None
     collect_detailed_traces: Optional[str] = None
-<<<<<<< HEAD
+    disable_async_output_proc: bool = False
     cpu_draft_worker: Optional[bool] = None
-=======
-    disable_async_output_proc: bool = False
->>>>>>> 64cc6444
 
     def __post_init__(self):
         if self.tokenizer is None:
@@ -737,10 +734,6 @@
             " set. If set, it will collect detailed traces for the specified "
             "modules. This involves use of possibly costly and or blocking "
             "operations and hence might have a performance impact.")
-        parser.add_argument('--cpu-draft-worker',
-                            type=bool,
-                            default=EngineArgs.cpu_draft_worker,
-                            help='Run draft model on CPU.')
 
         parser.add_argument(
             '--disable-async-output-proc',
