import argparse
import dataclasses
import json
import warnings
from dataclasses import dataclass
from typing import List, Optional, Tuple, Union

from vllm.config import (CacheConfig, DecodingConfig, DeviceConfig,
                         EngineConfig, LoadConfig, LoRAConfig, ModelConfig,
                         ParallelConfig, SchedulerConfig, SpeculativeConfig,
                         TokenizerPoolConfig, VisionLanguageConfig)
from vllm.model_executor.layers.quantization import QUANTIZATION_METHODS
from vllm.utils import str_to_int_tuple


def nullable_str(val: str):
    if not val or val == "None":
        return None
    return val


@dataclass
class EngineArgs:
    """Arguments for vLLM engine."""
    model: str
    served_model_name: Optional[Union[List[str]]] = None
    tokenizer: Optional[str] = None
    skip_tokenizer_init: bool = False
    tokenizer_mode: str = 'auto'
    trust_remote_code: bool = False
    download_dir: Optional[str] = None
    load_format: str = 'auto'
    dtype: str = 'auto'
    kv_cache_dtype: str = 'auto'
    quantization_param_path: Optional[str] = None
    seed: int = 0
    max_model_len: Optional[int] = None
    worker_use_ray: bool = False
    distributed_executor_backend: Optional[str] = None
    pipeline_parallel_size: int = 1
    tensor_parallel_size: int = 1
    max_parallel_loading_workers: Optional[int] = None
    block_size: int = 16
    enable_prefix_caching: bool = False
    disable_sliding_window: bool = False
    use_v2_block_manager: bool = False
    swap_space: int = 4  # GiB
    gpu_memory_utilization: float = 0.90
    max_num_batched_tokens: Optional[int] = None
    max_num_seqs: int = 256
<<<<<<< HEAD
    max_logprobs: int = 5  # OpenAI default value
    max_num_batched_logprobs: Optional[int] = None
=======
    max_logprobs: int = 20  # Default value for OpenAI Chat Completions API
>>>>>>> 246598a6
    disable_log_stats: bool = False
    revision: Optional[str] = None
    code_revision: Optional[str] = None
    rope_scaling: Optional[dict] = None
    tokenizer_revision: Optional[str] = None
    quantization: Optional[str] = None
    enforce_eager: bool = False
    max_context_len_to_capture: Optional[int] = None
    max_seq_len_to_capture: int = 8192
    disable_custom_all_reduce: bool = False
    tokenizer_pool_size: int = 0
    tokenizer_pool_type: str = "ray"
    tokenizer_pool_extra_config: Optional[dict] = None
    enable_lora: bool = False
    max_loras: int = 1
    max_lora_rank: int = 16
    fully_sharded_loras: bool = False
    lora_extra_vocab_size: int = 256
    long_lora_scaling_factors: Optional[Tuple[float]] = None
    lora_dtype = 'auto'
    max_cpu_loras: Optional[int] = None
    device: str = 'auto'
    ray_workers_use_nsight: bool = False
    num_gpu_blocks_override: Optional[int] = None
    num_lookahead_slots: int = 0
    model_loader_extra_config: Optional[dict] = None
    preemption_mode: Optional[str] = None

    # Related to Vision-language models such as llava
    image_input_type: Optional[str] = None
    image_token_id: Optional[int] = None
    image_input_shape: Optional[str] = None
    image_feature_size: Optional[int] = None
    image_processor: Optional[str] = None
    image_processor_revision: Optional[str] = None
    disable_image_processor: bool = False

    scheduler_delay_factor: float = 0.0
    enable_chunked_prefill: bool = False

    guided_decoding_backend: str = 'outlines'
    # Speculative decoding configuration.
    speculative_model: Optional[str] = None
    num_speculative_tokens: Optional[int] = None
    speculative_max_model_len: Optional[int] = None
    speculative_disable_by_batch_size: Optional[int] = None
    ngram_prompt_lookup_max: Optional[int] = None
    ngram_prompt_lookup_min: Optional[int] = None

    qlora_adapter_name_or_path: Optional[str] = None

    def __post_init__(self):
        if self.tokenizer is None:
            self.tokenizer = self.model

    @staticmethod
    def add_cli_args_for_vlm(
            parser: argparse.ArgumentParser) -> argparse.ArgumentParser:
        parser.add_argument('--image-input-type',
                            type=nullable_str,
                            default=None,
                            choices=[
                                t.name.lower()
                                for t in VisionLanguageConfig.ImageInputType
                            ],
                            help=('The image input type passed into vLLM.'))
        parser.add_argument('--image-token-id',
                            type=int,
                            default=None,
                            help=('Input id for image token.'))
        parser.add_argument(
            '--image-input-shape',
            type=nullable_str,
            default=None,
            help=('The biggest image input shape (worst for memory footprint) '
                  'given an input type. Only used for vLLM\'s profile_run.'))
        parser.add_argument(
            '--image-feature-size',
            type=int,
            default=None,
            help=('The image feature size along the context dimension.'))
        parser.add_argument(
            '--image-processor',
            type=str,
            default=EngineArgs.image_processor,
            help='Name or path of the huggingface image processor to use. '
            'If unspecified, model name or path will be used.')
        parser.add_argument(
            '--image-processor-revision',
            type=str,
            default=None,
            help='Revision of the huggingface image processor version to use. '
            'It can be a branch name, a tag name, or a commit id. '
            'If unspecified, will use the default version.')
        parser.add_argument(
            '--disable-image-processor',
            action='store_true',
            help='Disables the use of image processor, even if one is defined '
            'for the model on huggingface.')

        return parser

    @staticmethod
    def add_cli_args(
            parser: argparse.ArgumentParser) -> argparse.ArgumentParser:
        """Shared CLI arguments for vLLM engine."""

        # Model arguments
        parser.add_argument(
            '--model',
            type=str,
            default='facebook/opt-125m',
            help='Name or path of the huggingface model to use.')
        parser.add_argument(
            '--tokenizer',
            type=nullable_str,
            default=EngineArgs.tokenizer,
            help='Name or path of the huggingface tokenizer to use. '
            'If unspecified, model name or path will be used.')
        parser.add_argument(
            '--skip-tokenizer-init',
            action='store_true',
            help='Skip initialization of tokenizer and detokenizer')
        parser.add_argument(
            '--revision',
            type=nullable_str,
            default=None,
            help='The specific model version to use. It can be a branch '
            'name, a tag name, or a commit id. If unspecified, will use '
            'the default version.')
        parser.add_argument(
            '--code-revision',
            type=nullable_str,
            default=None,
            help='The specific revision to use for the model code on '
            'Hugging Face Hub. It can be a branch name, a tag name, or a '
            'commit id. If unspecified, will use the default version.')
        parser.add_argument(
            '--tokenizer-revision',
            type=nullable_str,
            default=None,
            help='Revision of the huggingface tokenizer to use. '
            'It can be a branch name, a tag name, or a commit id. '
            'If unspecified, will use the default version.')
        parser.add_argument(
            '--tokenizer-mode',
            type=str,
            default=EngineArgs.tokenizer_mode,
            choices=['auto', 'slow'],
            help='The tokenizer mode.\n\n* "auto" will use the '
            'fast tokenizer if available.\n* "slow" will '
            'always use the slow tokenizer.')
        parser.add_argument('--trust-remote-code',
                            action='store_true',
                            help='Trust remote code from huggingface.')
        parser.add_argument('--download-dir',
                            type=nullable_str,
                            default=EngineArgs.download_dir,
                            help='Directory to download and load the weights, '
                            'default to the default cache dir of '
                            'huggingface.')
        parser.add_argument(
            '--load-format',
            type=str,
            default=EngineArgs.load_format,
            choices=[
                'auto', 'pt', 'safetensors', 'npcache', 'dummy', 'tensorizer',
                'bitsandbytes'
            ],
            help='The format of the model weights to load.\n\n'
            '* "auto" will try to load the weights in the safetensors format '
            'and fall back to the pytorch bin format if safetensors format '
            'is not available.\n'
            '* "pt" will load the weights in the pytorch bin format.\n'
            '* "safetensors" will load the weights in the safetensors format.\n'
            '* "npcache" will load the weights in pytorch format and store '
            'a numpy cache to speed up the loading.\n'
            '* "dummy" will initialize the weights with random values, '
            'which is mainly for profiling.\n'
            '* "tensorizer" will load the weights using tensorizer from '
            'CoreWeave. See the Tensorize vLLM Model script in the Examples'
            'section for more information.\n'
            '* "bitsandbytes" will load the weights using bitsandbytes '
            'quantization.\n')
        parser.add_argument(
            '--dtype',
            type=str,
            default=EngineArgs.dtype,
            choices=[
                'auto', 'half', 'float16', 'bfloat16', 'float', 'float32'
            ],
            help='Data type for model weights and activations.\n\n'
            '* "auto" will use FP16 precision for FP32 and FP16 models, and '
            'BF16 precision for BF16 models.\n'
            '* "half" for FP16. Recommended for AWQ quantization.\n'
            '* "float16" is the same as "half".\n'
            '* "bfloat16" for a balance between precision and range.\n'
            '* "float" is shorthand for FP32 precision.\n'
            '* "float32" for FP32 precision.')
        parser.add_argument(
            '--kv-cache-dtype',
            type=str,
            choices=['auto', 'fp8', 'fp8_e5m2', 'fp8_e4m3'],
            default=EngineArgs.kv_cache_dtype,
            help='Data type for kv cache storage. If "auto", will use model '
            'data type. CUDA 11.8+ supports fp8 (=fp8_e4m3) and fp8_e5m2. '
            'ROCm (AMD GPU) supports fp8 (=fp8_e4m3)')
        parser.add_argument(
            '--quantization-param-path',
            type=nullable_str,
            default=None,
            help='Path to the JSON file containing the KV cache '
            'scaling factors. This should generally be supplied, when '
            'KV cache dtype is FP8. Otherwise, KV cache scaling factors '
            'default to 1.0, which may cause accuracy issues. '
            'FP8_E5M2 (without scaling) is only supported on cuda version'
            'greater than 11.8. On ROCm (AMD GPU), FP8_E4M3 is instead '
            'supported for common inference criteria.')
        parser.add_argument('--max-model-len',
                            type=int,
                            default=EngineArgs.max_model_len,
                            help='Model context length. If unspecified, will '
                            'be automatically derived from the model config.')
        parser.add_argument(
            '--guided-decoding-backend',
            type=str,
            default='outlines',
            choices=['outlines', 'lm-format-enforcer'],
            help='Which engine will be used for guided decoding'
            ' (JSON schema / regex etc) by default. Currently support '
            'https://github.com/outlines-dev/outlines and '
            'https://github.com/noamgat/lm-format-enforcer.'
            ' Can be overridden per request via guided_decoding_backend'
            ' parameter.')
        # Parallel arguments
        parser.add_argument(
            '--distributed-executor-backend',
            choices=['ray', 'mp'],
            default=EngineArgs.distributed_executor_backend,
            help='Backend to use for distributed serving. When more than 1 GPU '
            'is used, will be automatically set to "ray" if installed '
            'or "mp" (multiprocessing) otherwise.')
        parser.add_argument(
            '--worker-use-ray',
            action='store_true',
            help='Deprecated, use --distributed-executor-backend=ray.')
        parser.add_argument('--pipeline-parallel-size',
                            '-pp',
                            type=int,
                            default=EngineArgs.pipeline_parallel_size,
                            help='Number of pipeline stages.')
        parser.add_argument('--tensor-parallel-size',
                            '-tp',
                            type=int,
                            default=EngineArgs.tensor_parallel_size,
                            help='Number of tensor parallel replicas.')
        parser.add_argument(
            '--max-parallel-loading-workers',
            type=int,
            default=EngineArgs.max_parallel_loading_workers,
            help='Load model sequentially in multiple batches, '
            'to avoid RAM OOM when using tensor '
            'parallel and large models.')
        parser.add_argument(
            '--ray-workers-use-nsight',
            action='store_true',
            help='If specified, use nsight to profile Ray workers.')
        # KV cache arguments
        parser.add_argument('--block-size',
                            type=int,
                            default=EngineArgs.block_size,
                            choices=[8, 16, 32],
                            help='Token block size for contiguous chunks of '
                            'tokens.')

        parser.add_argument('--enable-prefix-caching',
                            action='store_true',
                            help='Enables automatic prefix caching.')
        parser.add_argument('--disable-sliding-window',
                            action='store_true',
                            help='Disables sliding window, '
                            'capping to sliding window size')
        parser.add_argument('--use-v2-block-manager',
                            action='store_true',
                            help='Use BlockSpaceMangerV2.')
        parser.add_argument(
            '--num-lookahead-slots',
            type=int,
            default=EngineArgs.num_lookahead_slots,
            help='Experimental scheduling config necessary for '
            'speculative decoding. This will be replaced by '
            'speculative config in the future; it is present '
            'to enable correctness tests until then.')

        parser.add_argument('--seed',
                            type=int,
                            default=EngineArgs.seed,
                            help='Random seed for operations.')
        parser.add_argument('--swap-space',
                            type=int,
                            default=EngineArgs.swap_space,
                            help='CPU swap space size (GiB) per GPU.')
        parser.add_argument(
            '--gpu-memory-utilization',
            type=float,
            default=EngineArgs.gpu_memory_utilization,
            help='The fraction of GPU memory to be used for the model '
            'executor, which can range from 0 to 1. For example, a value of '
            '0.5 would imply 50%% GPU memory utilization. If unspecified, '
            'will use the default value of 0.9.')
        parser.add_argument(
            '--num-gpu-blocks-override',
            type=int,
            default=None,
            help='If specified, ignore GPU profiling result and use this number'
            'of GPU blocks. Used for testing preemption.')
        parser.add_argument('--max-num-batched-tokens',
                            type=int,
                            default=EngineArgs.max_num_batched_tokens,
                            help='Maximum number of batched tokens per '
                            'iteration.')
        parser.add_argument('--max-num-seqs',
                            type=int,
                            default=EngineArgs.max_num_seqs,
                            help='Maximum number of sequences per iteration.')
        parser.add_argument(
            '--max-logprobs',
            type=int,
            default=EngineArgs.max_logprobs,
            help=('Max number of log probs to return logprobs is specified in'
                  ' SamplingParams.'))
        parser.add_argument(
            "--max-num-batched-logprobs",
            type=int,
            default=EngineArgs.max_num_batched_logprobs,
            help='Maximum number of batched logprobs per iteration.')
        parser.add_argument('--disable-log-stats',
                            action='store_true',
                            help='Disable logging statistics.')
        # Quantization settings.
        parser.add_argument('--quantization',
                            '-q',
                            type=nullable_str,
                            choices=[*QUANTIZATION_METHODS, None],
                            default=EngineArgs.quantization,
                            help='Method used to quantize the weights. If '
                            'None, we first check the `quantization_config` '
                            'attribute in the model config file. If that is '
                            'None, we assume the model weights are not '
                            'quantized and use `dtype` to determine the data '
                            'type of the weights.')
        parser.add_argument('--rope-scaling',
                            default=None,
                            type=json.loads,
                            help='RoPE scaling configuration in JSON format. '
                            'For example, {"type":"dynamic","factor":2.0}')
        parser.add_argument('--enforce-eager',
                            action='store_true',
                            help='Always use eager-mode PyTorch. If False, '
                            'will use eager mode and CUDA graph in hybrid '
                            'for maximal performance and flexibility.')
        parser.add_argument('--max-context-len-to-capture',
                            type=int,
                            default=EngineArgs.max_context_len_to_capture,
                            help='Maximum context length covered by CUDA '
                            'graphs. When a sequence has context length '
                            'larger than this, we fall back to eager mode. '
                            '(DEPRECATED. Use --max-seq-len-to-capture instead'
                            ')')
        parser.add_argument('--max-seq-len-to-capture',
                            type=int,
                            default=EngineArgs.max_seq_len_to_capture,
                            help='Maximum sequence length covered by CUDA '
                            'graphs. When a sequence has context length '
                            'larger than this, we fall back to eager mode.')
        parser.add_argument('--disable-custom-all-reduce',
                            action='store_true',
                            default=EngineArgs.disable_custom_all_reduce,
                            help='See ParallelConfig.')
        parser.add_argument('--tokenizer-pool-size',
                            type=int,
                            default=EngineArgs.tokenizer_pool_size,
                            help='Size of tokenizer pool to use for '
                            'asynchronous tokenization. If 0, will '
                            'use synchronous tokenization.')
        parser.add_argument('--tokenizer-pool-type',
                            type=str,
                            default=EngineArgs.tokenizer_pool_type,
                            help='Type of tokenizer pool to use for '
                            'asynchronous tokenization. Ignored '
                            'if tokenizer_pool_size is 0.')
        parser.add_argument('--tokenizer-pool-extra-config',
                            type=nullable_str,
                            default=EngineArgs.tokenizer_pool_extra_config,
                            help='Extra config for tokenizer pool. '
                            'This should be a JSON string that will be '
                            'parsed into a dictionary. Ignored if '
                            'tokenizer_pool_size is 0.')
        # LoRA related configs
        parser.add_argument('--enable-lora',
                            action='store_true',
                            help='If True, enable handling of LoRA adapters.')
        parser.add_argument('--max-loras',
                            type=int,
                            default=EngineArgs.max_loras,
                            help='Max number of LoRAs in a single batch.')
        parser.add_argument('--max-lora-rank',
                            type=int,
                            default=EngineArgs.max_lora_rank,
                            help='Max LoRA rank.')
        parser.add_argument(
            '--lora-extra-vocab-size',
            type=int,
            default=EngineArgs.lora_extra_vocab_size,
            help=('Maximum size of extra vocabulary that can be '
                  'present in a LoRA adapter (added to the base '
                  'model vocabulary).'))
        parser.add_argument(
            '--lora-dtype',
            type=str,
            default=EngineArgs.lora_dtype,
            choices=['auto', 'float16', 'bfloat16', 'float32'],
            help=('Data type for LoRA. If auto, will default to '
                  'base model dtype.'))
        parser.add_argument(
            '--long-lora-scaling-factors',
            type=nullable_str,
            default=EngineArgs.long_lora_scaling_factors,
            help=('Specify multiple scaling factors (which can '
                  'be different from base model scaling factor '
                  '- see eg. Long LoRA) to allow for multiple '
                  'LoRA adapters trained with those scaling '
                  'factors to be used at the same time. If not '
                  'specified, only adapters trained with the '
                  'base model scaling factor are allowed.'))
        parser.add_argument(
            '--max-cpu-loras',
            type=int,
            default=EngineArgs.max_cpu_loras,
            help=('Maximum number of LoRAs to store in CPU memory. '
                  'Must be >= than max_num_seqs. '
                  'Defaults to max_num_seqs.'))
        parser.add_argument(
            '--fully-sharded-loras',
            action='store_true',
            help=('By default, only half of the LoRA computation is '
                  'sharded with tensor parallelism. '
                  'Enabling this will use the fully sharded layers. '
                  'At high sequence length, max rank or '
                  'tensor parallel size, this is likely faster.'))
        parser.add_argument("--device",
                            type=str,
                            default=EngineArgs.device,
                            choices=["auto", "cuda", "neuron", "cpu"],
                            help='Device type for vLLM execution.')

        # Related to Vision-language models such as llava
        parser = EngineArgs.add_cli_args_for_vlm(parser)

        parser.add_argument(
            '--scheduler-delay-factor',
            type=float,
            default=EngineArgs.scheduler_delay_factor,
            help='Apply a delay (of delay factor multiplied by previous'
            'prompt latency) before scheduling next prompt.')
        parser.add_argument(
            '--enable-chunked-prefill',
            action='store_true',
            help='If set, the prefill requests can be chunked based on the '
            'max_num_batched_tokens.')

        parser.add_argument(
            '--speculative-model',
            type=nullable_str,
            default=EngineArgs.speculative_model,
            help=
            'The name of the draft model to be used in speculative decoding.')
        parser.add_argument(
            '--num-speculative-tokens',
            type=int,
            default=EngineArgs.num_speculative_tokens,
            help='The number of speculative tokens to sample from '
            'the draft model in speculative decoding.')

        parser.add_argument(
            '--speculative-max-model-len',
            type=int,
            default=EngineArgs.speculative_max_model_len,
            help='The maximum sequence length supported by the '
            'draft model. Sequences over this length will skip '
            'speculation.')

        parser.add_argument(
            '--speculative-disable-by-batch-size',
            type=int,
            default=EngineArgs.speculative_disable_by_batch_size,
            help='Disable speculative decoding for new incoming requests '
            'if the number of enqueue requests is larger than this value.')

        parser.add_argument(
            '--ngram-prompt-lookup-max',
            type=int,
            default=EngineArgs.ngram_prompt_lookup_max,
            help='Max size of window for ngram prompt lookup in speculative '
            'decoding.')

        parser.add_argument(
            '--ngram-prompt-lookup-min',
            type=int,
            default=EngineArgs.ngram_prompt_lookup_min,
            help='Min size of window for ngram prompt lookup in speculative '
            'decoding.')

        parser.add_argument('--model-loader-extra-config',
                            type=nullable_str,
                            default=EngineArgs.model_loader_extra_config,
                            help='Extra config for model loader. '
                            'This will be passed to the model loader '
                            'corresponding to the chosen load_format. '
                            'This should be a JSON string that will be '
                            'parsed into a dictionary.')
        parser.add_argument(
            '--preemption_mode',
            type=str,
            default=None,
            help='If \'recompute\', the engine performs preemption by block '
            'swapping; If \'swap\', the engine performs preemption by block '
            'swapping.')

        parser.add_argument(
            "--served-model-name",
            nargs="+",
            type=str,
            default=None,
            help="The model name(s) used in the API. If multiple "
            "names are provided, the server will respond to any "
            "of the provided names. The model name in the model "
            "field of a response will be the first name in this "
            "list. If not specified, the model name will be the "
            "same as the `--model` argument. Noted that this name(s)"
            "will also be used in `model_name` tag content of "
            "prometheus metrics, if multiple names provided, metrics"
            "tag will take the first one.")
        parser.add_argument('--qlora-adapter-name-or-path',
                            type=str,
                            default=None,
                            help='Name or path of the QLoRA adapter.')
        return parser

    @classmethod
    def from_cli_args(cls, args: argparse.Namespace):
        # Get the list of attributes of this dataclass.
        attrs = [attr.name for attr in dataclasses.fields(cls)]
        # Set the attributes from the parsed arguments.
        engine_args = cls(**{attr: getattr(args, attr) for attr in attrs})
        return engine_args

    def create_engine_config(self, ) -> EngineConfig:

        # bitsandbytes quantization needs a specific model loader
        # so we make sure the quant method and the load format are consistent
        if (self.quantization == "bitsandbytes" or
            self.qlora_adapter_name_or_path is not None) and \
            self.load_format != "bitsandbytes":
            raise ValueError(
                "BitsAndBytes quantization and QLoRA adapter only support "
                f"'bitsandbytes' load format, but got {self.load_format}")

        if (self.load_format == "bitsandbytes" or
            self.qlora_adapter_name_or_path is not None) and \
            self.quantization != "bitsandbytes":
            raise ValueError(
                "BitsAndBytes load format and QLoRA adapter only support "
                f"'bitsandbytes' quantization, but got {self.quantization}")

        device_config = DeviceConfig(device=self.device)
        model_config = ModelConfig(
            model=self.model,
            tokenizer=self.tokenizer,
            tokenizer_mode=self.tokenizer_mode,
            trust_remote_code=self.trust_remote_code,
            dtype=self.dtype,
            seed=self.seed,
            revision=self.revision,
            code_revision=self.code_revision,
            rope_scaling=self.rope_scaling,
            tokenizer_revision=self.tokenizer_revision,
            max_model_len=self.max_model_len,
            quantization=self.quantization,
            quantization_param_path=self.quantization_param_path,
            enforce_eager=self.enforce_eager,
            max_context_len_to_capture=self.max_context_len_to_capture,
            max_seq_len_to_capture=self.max_seq_len_to_capture,
            max_logprobs=self.max_logprobs,
            disable_sliding_window=self.disable_sliding_window,
            skip_tokenizer_init=self.skip_tokenizer_init,
            served_model_name=self.served_model_name)
        cache_config = CacheConfig(
            block_size=self.block_size,
            gpu_memory_utilization=self.gpu_memory_utilization,
            swap_space=self.swap_space,
            cache_dtype=self.kv_cache_dtype,
            num_gpu_blocks_override=self.num_gpu_blocks_override,
            sliding_window=model_config.get_sliding_window(),
            enable_prefix_caching=self.enable_prefix_caching)
        parallel_config = ParallelConfig(
            pipeline_parallel_size=self.pipeline_parallel_size,
            tensor_parallel_size=self.tensor_parallel_size,
            worker_use_ray=self.worker_use_ray,
            max_parallel_loading_workers=self.max_parallel_loading_workers,
            disable_custom_all_reduce=self.disable_custom_all_reduce,
            tokenizer_pool_config=TokenizerPoolConfig.create_config(
                self.tokenizer_pool_size,
                self.tokenizer_pool_type,
                self.tokenizer_pool_extra_config,
            ),
            ray_workers_use_nsight=self.ray_workers_use_nsight,
            distributed_executor_backend=self.distributed_executor_backend)

        speculative_config = SpeculativeConfig.maybe_create_spec_config(
            target_model_config=model_config,
            target_parallel_config=parallel_config,
            target_dtype=self.dtype,
            speculative_model=self.speculative_model,
            num_speculative_tokens=self.num_speculative_tokens,
            speculative_disable_by_batch_size=self.
            speculative_disable_by_batch_size,
            speculative_max_model_len=self.speculative_max_model_len,
            enable_chunked_prefill=self.enable_chunked_prefill,
            use_v2_block_manager=self.use_v2_block_manager,
            ngram_prompt_lookup_max=self.ngram_prompt_lookup_max,
            ngram_prompt_lookup_min=self.ngram_prompt_lookup_min,
        )

        scheduler_config = SchedulerConfig(
            max_num_batched_tokens=self.max_num_batched_tokens,
            max_num_seqs=self.max_num_seqs,
            max_model_len=model_config.max_model_len,
            use_v2_block_manager=self.use_v2_block_manager,
            num_lookahead_slots=(self.num_lookahead_slots
                                 if speculative_config is None else
                                 speculative_config.num_lookahead_slots),
            delay_factor=self.scheduler_delay_factor,
            enable_chunked_prefill=self.enable_chunked_prefill,
            embedding_mode=model_config.embedding_mode,
            preemption_mode=self.preemption_mode,
            max_num_batched_logprobs=self.max_num_batched_logprobs,
        )
        lora_config = LoRAConfig(
            max_lora_rank=self.max_lora_rank,
            max_loras=self.max_loras,
            fully_sharded_loras=self.fully_sharded_loras,
            lora_extra_vocab_size=self.lora_extra_vocab_size,
            long_lora_scaling_factors=self.long_lora_scaling_factors,
            lora_dtype=self.lora_dtype,
            max_cpu_loras=self.max_cpu_loras if self.max_cpu_loras
            and self.max_cpu_loras > 0 else None) if self.enable_lora else None

        if self.qlora_adapter_name_or_path is not None and \
            self.qlora_adapter_name_or_path != "":
            if self.model_loader_extra_config is None:
                self.model_loader_extra_config = {}
            self.model_loader_extra_config[
                "qlora_adapter_name_or_path"] = self.qlora_adapter_name_or_path

        load_config = LoadConfig(
            load_format=self.load_format,
            download_dir=self.download_dir,
            model_loader_extra_config=self.model_loader_extra_config,
        )

        if self.image_input_type:
            if (not self.image_token_id or not self.image_input_shape
                    or not self.image_feature_size):
                raise ValueError(
                    'Specify `image_token_id`, `image_input_shape` and '
                    '`image_feature_size` together with `image_input_type`.')

            if self.image_processor is None:
                self.image_processor = self.model
            if self.disable_image_processor:
                if self.image_processor != self.model:
                    warnings.warn(
                        "You've specified an image processor "
                        f"({self.image_processor}) but also disabled "
                        "it via `--disable-image-processor`.",
                        stacklevel=2)

                self.image_processor = None

            vision_language_config = VisionLanguageConfig(
                image_input_type=VisionLanguageConfig.
                get_image_input_enum_type(self.image_input_type),
                image_token_id=self.image_token_id,
                image_input_shape=str_to_int_tuple(self.image_input_shape),
                image_feature_size=self.image_feature_size,
                image_processor=self.image_processor,
                image_processor_revision=self.image_processor_revision,
            )
        else:
            vision_language_config = None

        decoding_config = DecodingConfig(
            guided_decoding_backend=self.guided_decoding_backend)

        if (model_config.get_sliding_window() is not None
                and scheduler_config.chunked_prefill_enabled
                and not scheduler_config.use_v2_block_manager):
            raise ValueError(
                "Chunked prefill is not supported with sliding window. "
                "Set --disable-sliding-window to disable sliding window.")

        return EngineConfig(model_config=model_config,
                            cache_config=cache_config,
                            parallel_config=parallel_config,
                            scheduler_config=scheduler_config,
                            device_config=device_config,
                            lora_config=lora_config,
                            vision_language_config=vision_language_config,
                            speculative_config=speculative_config,
                            load_config=load_config,
                            decoding_config=decoding_config)


@dataclass
class AsyncEngineArgs(EngineArgs):
    """Arguments for asynchronous vLLM engine."""
    engine_use_ray: bool = False
    disable_log_requests: bool = False
    max_log_len: Optional[int] = None

    @staticmethod
    def add_cli_args(parser: argparse.ArgumentParser,
                     async_args_only: bool = False) -> argparse.ArgumentParser:
        if not async_args_only:
            parser = EngineArgs.add_cli_args(parser)
        parser.add_argument('--engine-use-ray',
                            action='store_true',
                            help='Use Ray to start the LLM engine in a '
                            'separate process as the server process.')
        parser.add_argument('--disable-log-requests',
                            action='store_true',
                            help='Disable logging requests.')
        parser.add_argument('--max-log-len',
                            type=int,
                            default=None,
                            help='Max number of prompt characters or prompt '
                            'ID numbers being printed in log.'
                            '\n\nDefault: Unlimited')
        return parser


# These functions are used by sphinx to build the documentation
def _engine_args_parser():
    return EngineArgs.add_cli_args(argparse.ArgumentParser())


def _async_engine_args_parser():
    return AsyncEngineArgs.add_cli_args(argparse.ArgumentParser(),
                                        async_args_only=True)


def _vlm_engine_args_parser():
    return EngineArgs.add_cli_args_for_vlm(argparse.ArgumentParser())<|MERGE_RESOLUTION|>--- conflicted
+++ resolved
@@ -48,12 +48,8 @@
     gpu_memory_utilization: float = 0.90
     max_num_batched_tokens: Optional[int] = None
     max_num_seqs: int = 256
-<<<<<<< HEAD
-    max_logprobs: int = 5  # OpenAI default value
+    max_logprobs: int = 20  # Default value for OpenAI Chat Completions API
     max_num_batched_logprobs: Optional[int] = None
-=======
-    max_logprobs: int = 20  # Default value for OpenAI Chat Completions API
->>>>>>> 246598a6
     disable_log_stats: bool = False
     revision: Optional[str] = None
     code_revision: Optional[str] = None
