--- conflicted
+++ resolved
@@ -508,11 +508,7 @@
             "--device",
             type=str,
             default=EngineArgs.device,
-<<<<<<< HEAD
-            choices=["auto", "cuda", "neuron", "openvino", "cpu"],
-=======
-            choices=["auto", "cuda", "neuron", "cpu", "tpu", "xpu"],
->>>>>>> c18ebfdd
+            choices=["auto", "cuda", "neuron", "cpu", "openvino", "tpu", "xpu"],
             help='Device type for vLLM execution.')
 
         # Related to Vision-language models such as llava
