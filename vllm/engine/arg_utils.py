import argparse
import dataclasses
from dataclasses import dataclass
from typing import Optional, Tuple

from vllm.config import (CacheConfig, ModelConfig, ParallelConfig,
                         SchedulerConfig, LoRAConfig)


@dataclass
class EngineArgs:
    """Arguments for vLLM engine."""
    model: str
    tokenizer: Optional[str] = None
    tokenizer_mode: str = 'auto'
    trust_remote_code: bool = False
    download_dir: Optional[str] = None
    load_format: str = 'auto'
    dtype: str = 'auto'
    seed: int = 0
    max_model_len: Optional[int] = None
    worker_use_ray: bool = False
    pipeline_parallel_size: int = 1
    tensor_parallel_size: int = 1
    max_parallel_loading_workers: Optional[int] = None
    block_size: int = 16
    swap_space: int = 4  # GiB
    gpu_memory_utilization: float = 0.90
    max_num_batched_tokens: Optional[int] = None
    max_num_seqs: int = 256
    max_paddings: int = 256
    disable_log_stats: bool = False
    revision: Optional[str] = None
    tokenizer_revision: Optional[str] = None
    quantization: Optional[str] = None
    enforce_eager: bool = False
    max_context_len_to_capture: int = 8192
<<<<<<< HEAD
    kv_cache_dtype: str = 'auto'
=======
    enable_lora: bool = False
    max_loras: int = 1
    max_lora_rank: int = 16
    lora_extra_vocab_size: int = 256
    lora_dtype = 'auto'
    max_cpu_loras: Optional[int] = None
>>>>>>> 3209b490

    def __post_init__(self):
        if self.tokenizer is None:
            self.tokenizer = self.model

    @staticmethod
    def add_cli_args(
            parser: argparse.ArgumentParser) -> argparse.ArgumentParser:
        """Shared CLI arguments for vLLM engine."""

        # NOTE: If you update any of the arguments below, please also
        # make sure to update docs/source/models/engine_args.rst

        # Model arguments
        parser.add_argument(
            '--model',
            type=str,
            default='facebook/opt-125m',
            help='name or path of the huggingface model to use')
        parser.add_argument(
            '--tokenizer',
            type=str,
            default=EngineArgs.tokenizer,
            help='name or path of the huggingface tokenizer to use')
        parser.add_argument(
            '--revision',
            type=str,
            default=None,
            help='the specific model version to use. It can be a branch '
            'name, a tag name, or a commit id. If unspecified, will use '
            'the default version.')
        parser.add_argument(
            '--tokenizer-revision',
            type=str,
            default=None,
            help='the specific tokenizer version to use. It can be a branch '
            'name, a tag name, or a commit id. If unspecified, will use '
            'the default version.')
        parser.add_argument('--tokenizer-mode',
                            type=str,
                            default=EngineArgs.tokenizer_mode,
                            choices=['auto', 'slow'],
                            help='tokenizer mode. "auto" will use the fast '
                            'tokenizer if available, and "slow" will '
                            'always use the slow tokenizer.')
        parser.add_argument('--trust-remote-code',
                            action='store_true',
                            help='trust remote code from huggingface')
        parser.add_argument('--download-dir',
                            type=str,
                            default=EngineArgs.download_dir,
                            help='directory to download and load the weights, '
                            'default to the default cache dir of '
                            'huggingface')
        parser.add_argument(
            '--load-format',
            type=str,
            default=EngineArgs.load_format,
            choices=['auto', 'pt', 'safetensors', 'npcache', 'dummy'],
            help='The format of the model weights to load. '
            '"auto" will try to load the weights in the safetensors format '
            'and fall back to the pytorch bin format if safetensors format '
            'is not available. '
            '"pt" will load the weights in the pytorch bin format. '
            '"safetensors" will load the weights in the safetensors format. '
            '"npcache" will load the weights in pytorch format and store '
            'a numpy cache to speed up the loading. '
            '"dummy" will initialize the weights with random values, '
            'which is mainly for profiling.')
        parser.add_argument(
            '--dtype',
            type=str,
            default=EngineArgs.dtype,
            choices=[
                'auto', 'half', 'float16', 'bfloat16', 'float', 'float32'
            ],
            help='data type for model weights and activations. '
            'The "auto" option will use FP16 precision '
            'for FP32 and FP16 models, and BF16 precision '
            'for BF16 models.')
        parser.add_argument('--max-model-len',
                            type=int,
                            default=None,
                            help='model context length. If unspecified, '
                            'will be automatically derived from the model.')
        # Parallel arguments
        parser.add_argument('--worker-use-ray',
                            action='store_true',
                            help='use Ray for distributed serving, will be '
                            'automatically set when using more than 1 GPU')
        parser.add_argument('--pipeline-parallel-size',
                            '-pp',
                            type=int,
                            default=EngineArgs.pipeline_parallel_size,
                            help='number of pipeline stages')
        parser.add_argument('--tensor-parallel-size',
                            '-tp',
                            type=int,
                            default=EngineArgs.tensor_parallel_size,
                            help='number of tensor parallel replicas')
        parser.add_argument(
            '--max-parallel-loading-workers',
            type=int,
            help='load model sequentially in multiple batches, '
            'to avoid RAM OOM when using tensor '
            'parallel and large models')
        # KV cache arguments
        parser.add_argument('--block-size',
                            type=int,
                            default=EngineArgs.block_size,
                            choices=[8, 16, 32],
                            help='token block size')
        # TODO(woosuk): Support fine-grained seeds (e.g., seed per request).
        parser.add_argument('--seed',
                            type=int,
                            default=EngineArgs.seed,
                            help='random seed')
        parser.add_argument('--swap-space',
                            type=int,
                            default=EngineArgs.swap_space,
                            help='CPU swap space size (GiB) per GPU')
        parser.add_argument(
            '--gpu-memory-utilization',
            type=float,
            default=EngineArgs.gpu_memory_utilization,
            help='the fraction of GPU memory to be used for '
            'the model executor, which can range from 0 to 1.'
            'If unspecified, will use the default value of 0.9.')
        parser.add_argument('--max-num-batched-tokens',
                            type=int,
                            default=EngineArgs.max_num_batched_tokens,
                            help='maximum number of batched tokens per '
                            'iteration')
        parser.add_argument('--max-num-seqs',
                            type=int,
                            default=EngineArgs.max_num_seqs,
                            help='maximum number of sequences per iteration')
        parser.add_argument('--max-paddings',
                            type=int,
                            default=EngineArgs.max_paddings,
                            help='maximum number of paddings in a batch')
        parser.add_argument('--disable-log-stats',
                            action='store_true',
                            help='disable logging statistics')
        # Quantization settings.
        parser.add_argument('--quantization',
                            '-q',
                            type=str,
                            choices=['awq', 'gptq', 'squeezellm', None],
                            default=None,
                            help='Method used to quantize the weights. If '
                            'None, we first check the `quantization_config` '
                            'attribute in the model config file. If that is '
                            'None, we assume the model weights are not '
                            'quantized and use `dtype` to determine the data '
                            'type of the weights.')
        parser.add_argument('--enforce-eager',
                            action='store_true',
                            help='Always use eager-mode PyTorch. If False, '
                            'will use eager mode and CUDA graph in hybrid '
                            'for maximal performance and flexibility.')
        parser.add_argument('--max-context-len-to-capture',
                            type=int,
                            default=EngineArgs.max_context_len_to_capture,
                            help='maximum context length covered by CUDA '
                            'graphs. When a sequence has context length '
                            'larger than this, we fall back to eager mode.')
<<<<<<< HEAD
        parser.add_argument(
            '--kv-cache-dtype',
            type=str,
            choices=['auto', 'fp8_e5m2'],
            default='auto',
            help=
            'Data type for kv cache storage. If "auto", will use model data type.'
        )
=======
        # LoRA related configs
        parser.add_argument('--enable-lora',
                            action='store_true',
                            help='If True, enable handling of LoRA adapters.')
        parser.add_argument('--max-loras',
                            type=int,
                            default=EngineArgs.max_loras,
                            help='Max number of LoRAs in a single batch.')
        parser.add_argument('--max-lora-rank',
                            type=int,
                            default=EngineArgs.max_lora_rank,
                            help='Max LoRA rank.')
        parser.add_argument(
            '--lora-extra-vocab-size',
            type=int,
            default=EngineArgs.lora_extra_vocab_size,
            help=('Maximum size of extra vocabulary that can be '
                  'present in a LoRA adapter (added to the base '
                  'model vocabulary).'))
        parser.add_argument(
            '--lora-dtype',
            type=str,
            default=EngineArgs.lora_dtype,
            choices=['auto', 'float16', 'bfloat16', 'float32'],
            help=('Data type for LoRA. If auto, will default to '
                  'base model dtype.'))
        parser.add_argument(
            '--max-cpu-loras',
            type=int,
            default=EngineArgs.max_cpu_loras,
            help=('Maximum number of LoRAs to store in CPU memory. '
                  'Must be >= than max_num_seqs. '
                  'Defaults to max_num_seqs.'))
>>>>>>> 3209b490
        return parser

    @classmethod
    def from_cli_args(cls, args: argparse.Namespace) -> 'EngineArgs':
        # Get the list of attributes of this dataclass.
        attrs = [attr.name for attr in dataclasses.fields(cls)]
        # Set the attributes from the parsed arguments.
        engine_args = cls(**{attr: getattr(args, attr) for attr in attrs})
        return engine_args

    def create_engine_configs(
        self,
    ) -> Tuple[ModelConfig, CacheConfig, ParallelConfig, SchedulerConfig,
               Optional[LoRAConfig]]:
        model_config = ModelConfig(self.model, self.tokenizer,
                                   self.tokenizer_mode, self.trust_remote_code,
                                   self.download_dir, self.load_format,
                                   self.dtype, self.seed, self.revision,
                                   self.tokenizer_revision, self.max_model_len,
                                   self.quantization, self.enforce_eager,
                                   self.max_context_len_to_capture)
        cache_config = CacheConfig(self.block_size,
                                   self.gpu_memory_utilization,
                                   self.swap_space, self.kv_cache_dtype,
                                   model_config.get_sliding_window())
        parallel_config = ParallelConfig(self.pipeline_parallel_size,
                                         self.tensor_parallel_size,
                                         self.worker_use_ray,
                                         self.max_parallel_loading_workers)
        scheduler_config = SchedulerConfig(self.max_num_batched_tokens,
                                           self.max_num_seqs,
                                           model_config.max_model_len,
                                           self.max_paddings)
        lora_config = LoRAConfig(
            max_lora_rank=self.max_lora_rank,
            max_loras=self.max_loras,
            lora_extra_vocab_size=self.lora_extra_vocab_size,
            lora_dtype=self.lora_dtype,
            max_cpu_loras=self.max_cpu_loras if self.max_cpu_loras
            and self.max_cpu_loras > 0 else None) if self.enable_lora else None
        return model_config, cache_config, parallel_config, scheduler_config, lora_config


@dataclass
class AsyncEngineArgs(EngineArgs):
    """Arguments for asynchronous vLLM engine."""
    engine_use_ray: bool = False
    disable_log_requests: bool = False
    max_log_len: Optional[int] = None

    @staticmethod
    def add_cli_args(
            parser: argparse.ArgumentParser) -> argparse.ArgumentParser:
        parser = EngineArgs.add_cli_args(parser)
        parser.add_argument('--engine-use-ray',
                            action='store_true',
                            help='use Ray to start the LLM engine in a '
                            'separate process as the server process.')
        parser.add_argument('--disable-log-requests',
                            action='store_true',
                            help='disable logging requests')
        parser.add_argument('--max-log-len',
                            type=int,
                            default=None,
                            help='max number of prompt characters or prompt '
                            'ID numbers being printed in log. '
                            'Default: unlimited.')
        return parser<|MERGE_RESOLUTION|>--- conflicted
+++ resolved
@@ -35,16 +35,13 @@
     quantization: Optional[str] = None
     enforce_eager: bool = False
     max_context_len_to_capture: int = 8192
-<<<<<<< HEAD
     kv_cache_dtype: str = 'auto'
-=======
     enable_lora: bool = False
     max_loras: int = 1
     max_lora_rank: int = 16
     lora_extra_vocab_size: int = 256
     lora_dtype = 'auto'
     max_cpu_loras: Optional[int] = None
->>>>>>> 3209b490
 
     def __post_init__(self):
         if self.tokenizer is None:
@@ -212,7 +209,6 @@
                             help='maximum context length covered by CUDA '
                             'graphs. When a sequence has context length '
                             'larger than this, we fall back to eager mode.')
-<<<<<<< HEAD
         parser.add_argument(
             '--kv-cache-dtype',
             type=str,
@@ -221,7 +217,6 @@
             help=
             'Data type for kv cache storage. If "auto", will use model data type.'
         )
-=======
         # LoRA related configs
         parser.add_argument('--enable-lora',
                             action='store_true',
@@ -255,7 +250,6 @@
             help=('Maximum number of LoRAs to store in CPU memory. '
                   'Must be >= than max_num_seqs. '
                   'Defaults to max_num_seqs.'))
->>>>>>> 3209b490
         return parser
 
     @classmethod
