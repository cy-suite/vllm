--- conflicted
+++ resolved
@@ -412,17 +412,6 @@
                             choices=["auto", "cuda", "neuron", "cpu"],
                             help='Device type for vLLM execution.')
         # Related to Vision-language models such as llava
-<<<<<<< HEAD
-        # (listed separately in docs/source/models/vlm.rst)
-        parser.add_argument('--image-input-type',
-                            type=str,
-                            default=None,
-                            choices=[
-                                t.name.lower()
-                                for t in VisionLanguageConfig.ImageInputType
-                            ],
-                            help=('The image input type passed into vLLM.'))
-=======
         parser.add_argument(
             '--image-input-type',
             type=nullable_str,
@@ -430,9 +419,7 @@
             choices=[
                 t.name.lower() for t in VisionLanguageConfig.ImageInputType
             ],
-            help=('The image input type passed into vLLM. '
-                  'Should be one of "pixel_values" or "image_features".'))
->>>>>>> bc8ad684
+            help=('The image input type passed into vLLM.'))
         parser.add_argument('--image-token-id',
                             type=int,
                             default=None,
