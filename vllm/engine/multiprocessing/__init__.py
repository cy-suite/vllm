from dataclasses import dataclass
from enum import Enum
from typing import List, Mapping, Optional, Union

<<<<<<< HEAD
from vllm.inputs import PromptType
=======
from vllm import PoolingParams
from vllm.inputs import PromptInputs
>>>>>>> 3b63de93
from vllm.lora.request import LoRARequest
from vllm.outputs import RequestOutput
from vllm.prompt_adapter.request import PromptAdapterRequest
from vllm.sampling_params import SamplingParams

VLLM_RPC_SUCCESS_STR = "SUCCESS"

IPC_INPUT_EXT = "_input_socket"
IPC_OUTPUT_EXT = "_output_socket"
IPC_HEALTH_EXT = "_health_socket"
IPC_DATA_EXT = "_data_socket"


class MQEngineDeadError(RuntimeError):
    pass


@dataclass
<<<<<<< HEAD
class RPCGenerateRequest:
    prompt: PromptType
    sampling_params: SamplingParams
=======
class RPCProcessRequest:
    inputs: PromptInputs
    params: Union[SamplingParams, PoolingParams]
>>>>>>> 3b63de93
    request_id: str
    lora_request: Optional[LoRARequest] = None
    trace_headers: Optional[Mapping[str, str]] = None
    prompt_adapter_request: Optional[PromptAdapterRequest] = None


@dataclass
class RPCError:
    request_id: Optional[str]
    is_engine_errored: bool
    exception: BaseException


@dataclass
class RPCAbortRequest:
    request_id: str


class RPCHealthRequest:
    pass


class RPCStartupRequest(Enum):
    IS_SERVER_READY = 1


@dataclass
class RPCStartupResponse:
    tracing_enabled: bool


RPC_REQUEST_T = Union[RPCProcessRequest, RPCAbortRequest, RPCHealthRequest,
                      RPCStartupRequest]

REQUEST_OUTPUTS_T = Union[List[RequestOutput], RPCError]


def ENGINE_DEAD_ERROR(
        error: Optional[BaseException] = None) -> MQEngineDeadError:
    if error is None:
        return MQEngineDeadError(
            "Engine loop is not running. Inspect the stacktrace to "
            "find the original error")

    return MQEngineDeadError(
        "Engine loop is not running. Inspect the stacktrace to "
        f"find the original error: {repr(error)}.")<|MERGE_RESOLUTION|>--- conflicted
+++ resolved
@@ -2,12 +2,8 @@
 from enum import Enum
 from typing import List, Mapping, Optional, Union
 
-<<<<<<< HEAD
+from vllm import PoolingParams
 from vllm.inputs import PromptType
-=======
-from vllm import PoolingParams
-from vllm.inputs import PromptInputs
->>>>>>> 3b63de93
 from vllm.lora.request import LoRARequest
 from vllm.outputs import RequestOutput
 from vllm.prompt_adapter.request import PromptAdapterRequest
@@ -26,15 +22,9 @@
 
 
 @dataclass
-<<<<<<< HEAD
-class RPCGenerateRequest:
+class RPCProcessRequest:
     prompt: PromptType
-    sampling_params: SamplingParams
-=======
-class RPCProcessRequest:
-    inputs: PromptInputs
     params: Union[SamplingParams, PoolingParams]
->>>>>>> 3b63de93
     request_id: str
     lora_request: Optional[LoRARequest] = None
     trace_headers: Optional[Mapping[str, str]] = None
