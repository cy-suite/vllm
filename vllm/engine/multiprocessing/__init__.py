from dataclasses import dataclass
from enum import Enum
from typing import List, Mapping, Optional, Union

from vllm import PoolingParams
from vllm.inputs import PromptInputs
from vllm.lora.request import LoRARequest
from vllm.outputs import RequestOutput
from vllm.prompt_adapter.request import PromptAdapterRequest
from vllm.sampling_params import SamplingParams

VLLM_RPC_SUCCESS_STR = "SUCCESS"

IPC_INPUT_EXT = "_input_socket"
IPC_OUTPUT_EXT = "_output_socket"
IPC_HEALTH_EXT = "_health_socket"
IPC_DATA_EXT = "_data_socket"


class MQEngineDeadError(RuntimeError):
    pass


@dataclass
class RPCProcessRequest:
    inputs: PromptInputs
    params: Union[SamplingParams, PoolingParams]
    request_id: str
    lora_request: Optional[LoRARequest] = None
    trace_headers: Optional[Mapping[str, str]] = None
    prompt_adapter_request: Optional[PromptAdapterRequest] = None


@dataclass
class RPCError:
    request_id: Optional[str]
    is_engine_errored: bool
    exception: BaseException


@dataclass
class RPCAbortRequest:
    request_id: str


class RPCStartupRequest(Enum):
    IS_SERVER_READY = 1


@dataclass
class RPCStartupResponse:
    tracing_enabled: bool


<<<<<<< HEAD
RPC_REQUEST_T = Union[RPCGenerateRequest, RPCAbortRequest, RPCStartupRequest]
=======
RPC_REQUEST_T = Union[RPCProcessRequest, RPCAbortRequest, RPCHealthRequest,
                      RPCStartupRequest]
>>>>>>> 76515f30

REQUEST_OUTPUTS_T = Union[List[RequestOutput], RPCError]


def ENGINE_DEAD_ERROR(
        error: Optional[BaseException] = None) -> MQEngineDeadError:
    if error is None:
        return MQEngineDeadError(
            "Engine loop is not running. Inspect the stacktrace to "
            "find the original error")

    return MQEngineDeadError(
        "Engine loop is not running. Inspect the stacktrace to "
        f"find the original error: {repr(error)}.")<|MERGE_RESOLUTION|>--- conflicted
+++ resolved
@@ -52,12 +52,7 @@
     tracing_enabled: bool
 
 
-<<<<<<< HEAD
-RPC_REQUEST_T = Union[RPCGenerateRequest, RPCAbortRequest, RPCStartupRequest]
-=======
-RPC_REQUEST_T = Union[RPCProcessRequest, RPCAbortRequest, RPCHealthRequest,
-                      RPCStartupRequest]
->>>>>>> 76515f30
+RPC_REQUEST_T = Union[RPCProcessRequest, RPCAbortRequest, RPCStartupRequest]
 
 REQUEST_OUTPUTS_T = Union[List[RequestOutput], RPCError]
 
