--- conflicted
+++ resolved
@@ -20,14 +20,8 @@
                                          IPC_HEALTH_EXT, IPC_INPUT_EXT,
                                          IPC_OUTPUT_EXT, RPC_REQUEST_T,
                                          VLLM_RPC_SUCCESS_STR, RPCAbortRequest,
-<<<<<<< HEAD
-                                         RPCError, RPCGenerateRequest,
+                                         RPCError, RPCProcessRequest,
                                          RPCStartupRequest, RPCStartupResponse)
-=======
-                                         RPCError, RPCHealthRequest,
-                                         RPCProcessRequest, RPCStartupRequest,
-                                         RPCStartupResponse)
->>>>>>> 76515f30
 # yapf: enable
 from vllm.envs import VLLM_RPC_TIMEOUT
 from vllm.inputs import PromptInputs
