import asyncio
import copy
import pickle
from contextlib import contextmanager, suppress
from typing import (Any, AsyncGenerator, Dict, Iterator, Mapping, Optional,
                    Union)

import cloudpickle
import zmq
import zmq.asyncio
from zmq import Frame  # type: ignore[attr-defined]
from zmq.asyncio import Socket

from vllm import PoolingParams
from vllm.config import DecodingConfig, EngineConfig, ModelConfig
from vllm.engine.arg_utils import AsyncEngineArgs
# yapf conflicts with isort for this block
# yapf: disable
from vllm.engine.multiprocessing import (ENGINE_DEAD_ERROR, IPC_DATA_EXT,
                                         IPC_HEALTH_EXT, IPC_INPUT_EXT,
                                         IPC_OUTPUT_EXT, RPC_REQUEST_T,
                                         VLLM_RPC_SUCCESS_STR, RPCAbortRequest,
<<<<<<< HEAD
                                         RPCError, RPCHealthRequest,
                                         RPCProcessRequest, RPCStartupRequest,
                                         RPCStartupResponse,
                                         RPCUProfileRequest)
=======
                                         RPCError, RPCProcessRequest,
                                         RPCStartupRequest, RPCStartupResponse)
>>>>>>> fc3afc20
# yapf: enable
from vllm.envs import VLLM_RPC_TIMEOUT
from vllm.inputs import PromptInputs
from vllm.logger import init_logger
from vllm.lora.request import LoRARequest
from vllm.outputs import EmbeddingRequestOutput, RequestOutput
from vllm.prompt_adapter.request import PromptAdapterRequest
from vllm.sampling_params import SamplingParams
from vllm.transformers_utils.tokenizer_group import init_tokenizer_from_configs

logger = init_logger(__name__)


class MQClientClosedError(Exception):
    """Exception class raised when the client is used post-close.

    The client can be closed, which closes the ZMQ context. This normally
    happens on server shutdown. In some cases, methods like abort and
    do_log_stats will still be called and then try to open a socket, which
    causes a ZMQError and creates a huge stack trace.
    So, we throw this error such that we can suppress it.
    """


class MQLLMEngineClient:
    """A client wrapper for MQLLMEngine that conforms to the
    EngineClient protocol.

    MQLLMEngine and MQLLMEngineClient are intended to run in separate
    processes communicating via zeromq ipc sockets.

    The entrypoint to MQLLMEngineClient is through the generate()
    method. On generate() MQLLMEngine does three things:
        - Creates an asyncio output queue
        - Sends a RPCGenerateRequest to the MQLLMEngine via zmq
        - Pulls RequestOutputs from its queue and yields them

    MQLLMEngine runs two background loops:
        - output_loop: the output loop pulls List[RequestOutput]
            from the MQLLMEngine via zmq (each list is the output
            of one engine_step in the LLMEngine). It then parses
            the list and pushes individual request_outputs into
            the corresponding output_queue such that they can be
            consumed by the .generate() method.
        - health_loop: the health loop queries the health socket
            every N seconds, confirming the engine is healthy
    """

    def __init__(self, ipc_path: str, engine_config: EngineConfig):
        self.context = zmq.asyncio.Context()
        self._errored_with: Optional[BaseException] = None

        # Get the configs.
        self.model_config = engine_config.model_config
        self.decoding_config = engine_config.decoding_config

        # Create the tokenizer group.
        self.tokenizer = init_tokenizer_from_configs(
            model_config=self.model_config,
            scheduler_config=engine_config.scheduler_config,
            parallel_config=engine_config.parallel_config,
            enable_lora=bool(engine_config.lora_config),
        )

        # Send RPCGenerateRequest to the MQLLMEngine.
        self.input_socket: Socket = self.context.socket(zmq.constants.PUSH)
        self.input_socket.connect(f"{ipc_path}{IPC_INPUT_EXT}")

        # Receive streams of RequestOutput from the MQLLMEngine.
        self.output_socket: Socket = self.context.socket(zmq.constants.PULL)
        self.output_socket.connect(f"{ipc_path}{IPC_OUTPUT_EXT}")

        # IPC path for acking heartbeats.
        self.heartbeat_socket: Socket = self.context.socket(zmq.constants.PULL)
        self.heartbeat_socket.connect(f"{ipc_path}{IPC_HEALTH_EXT}")

        # IPC path for the data socket.
        self.data_ipc_path = f"{ipc_path}{IPC_DATA_EXT}"

        # Stream for each individual request.
        self.output_queues: Dict[str, asyncio.Queue] = {}
        self.output_loop = asyncio.create_task(self.run_output_handler_loop())

        # Loop to check health of the LLMEngine periodically.
        # Started after the MQLLMEngine is ready.
        self.health_loop: Optional[asyncio.Task] = None

    @staticmethod
    def is_unsupported_config(engine_args: AsyncEngineArgs):
        # Pipeline parallel not yet supported
        return engine_args.pipeline_parallel_size > 1

    @contextmanager
    def get_data_socket(self) -> Iterator[Socket]:
        socket = self.context.socket(zmq.constants.DEALER)
        try:
            socket.connect(self.data_ipc_path)
            yield socket
        finally:
            socket.close(linger=0)

<<<<<<< HEAD
    async def run_check_health_loop(self, timeout: int):
        """Background loop that continually probes the RPCServer for health.

        The loop sends CHECK_HEALTH requests to the INPUT_SOCKET, which
        the MQLLMEngine server is blocking on.

        The Server replies on the HEALTH_SOCKET (rather than on the
        OUTPUT_SOCKET such that the messages are not intermingled with
        output streaming).
=======
    async def run_heartbeat_loop(self, timeout: int):
        """Background loop that continually listens to the RPCServer for
        heartbeats.
>>>>>>> fc3afc20
        """
        try:
            while True:
                if await self.heartbeat_socket.poll(timeout=timeout) == 0:
                    # No heartbeat was received. Set error and exit the loop
                    self._set_errored(
                        TimeoutError("No heartbeat received "
                                     "from MQLLMEngine"))
                    logger.debug("Shutting down MQLLMEngineClient check "
                                 "health loop due to timeout")
                    break

                else:
                    # Heartbeat received- check the message
                    await self._check_success(
                        error_message="Heartbeat failed.",
                        socket=self.heartbeat_socket)

                logger.debug("Heartbeat successful.")

        except asyncio.CancelledError:
            logger.debug("Shutting down MQLLMEngineClient check health loop.")

        except Exception as e:
            self._set_errored(e)

    async def run_output_handler_loop(self):
        """Get RequestOutputs from Engine and stream to Request Queues"""

        try:
            while True:
                # Poll, checking for ENGINE_DEAD
                while await self.output_socket.poll(timeout=VLLM_RPC_TIMEOUT
                                                    ) == 0:
                    logger.debug("Waiting for output from MQLLMEngine.")

                    # If errored, alert all running requests.
                    if self.errored:
                        for queue_j in tuple(self.output_queues.values()):
                            queue_j.put_nowait(
                                ENGINE_DEAD_ERROR(self._errored_with))
                        return

                message: Frame = await self.output_socket.recv(copy=False)
                request_outputs = pickle.loads(message.buffer)

                is_error = isinstance(request_outputs,
                                      (BaseException, RPCError))
                if is_error:
                    if isinstance(request_outputs, RPCError):
                        rpc_error: RPCError = request_outputs
                        request_id = rpc_error.request_id
                        exception = rpc_error.exception
                        is_engine_errored = rpc_error.is_engine_errored
                    else:
                        # MPLLMEngine should always return an RPCError to
                        # the output_socket when an issue arises.
                        # If we are here, we are in a bad state and
                        # should shut down the server.
                        error: BaseException = request_outputs
                        logger.error(
                            "Received Exception %s rather than RPCError from "
                            "MPLLMEngine. This should never happen.", error)
                        request_id = None
                        exception = error
                        is_engine_errored = True

                    # Set to error state only on engine critical error
                    # (and record only the first one)
                    if is_engine_errored and not self._errored_with:
                        self._errored_with = exception

                    if request_id is None:
                        for queue_i in tuple(self.output_queues.values()):
                            queue_i.put_nowait(exception)
                    else:
                        queue = self.output_queues.get(request_id)
                        if queue is not None:
                            queue.put_nowait(exception)
                else:
                    # Put each output into the appropriate steam.
                    for request_output in request_outputs:
                        queue = self.output_queues.get(
                            request_output.request_id)
                        if queue is not None:
                            queue.put_nowait(request_output)

        except asyncio.CancelledError:
            logger.debug("Shutting down MQLLMEngineClient output handler.")

    async def setup(self):
        """Setup the client before it starts sending server requests."""

        with self.get_data_socket() as socket:
            # Wait until server is ready.
            response = await self._wait_for_server_rpc(socket)

            self.tracing_flag = response.tracing_enabled

            # Start health_loop.
            self.health_loop = asyncio.create_task(
                self.run_heartbeat_loop(timeout=VLLM_RPC_TIMEOUT))

    def close(self):
        """Destroy the ZeroMQ Context."""
        # Close all sockets and terminate the context.
        self.context.destroy(linger=0)

        # Cancel background tasks.
        if self.health_loop is not None:
            self.health_loop.cancel()
        self.output_loop.cancel()

    def _set_errored(self, e: BaseException):
        logger.exception(repr(e))
        if self._errored_with is None:
            self._errored_with = e

    @staticmethod
    async def _send_get_data_rpc_request(request: RPCStartupRequest,
                                         expected_type: Any,
                                         error_message: str,
                                         socket: Socket) -> Any:
        """Send an RPC request that is expecting data back."""

        # Ping RPCServer with a request.
        await socket.send_multipart((pickle.dumps(request), ), copy=False)

        # Make sure the server responds in time.
        if await socket.poll(timeout=VLLM_RPC_TIMEOUT) == 0:
            raise TimeoutError("RPCServer didn't reply within "
                               f"{VLLM_RPC_TIMEOUT} ms")

        # Await the data from the Server.
        frame = await socket.recv(copy=False)
        data = pickle.loads(frame.buffer)

        if isinstance(data, BaseException):
            raise data
        elif not isinstance(data, expected_type):
            raise ValueError(error_message)

        return data

    @staticmethod
    async def _send_one_way_rpc_request(request: RPC_REQUEST_T,
                                        socket: Socket):
        """Send one-way RPC request to trigger an action."""

        if socket.closed:
            raise MQClientClosedError()

        await socket.send_multipart((pickle.dumps(request), ))

    async def _await_ack(self, error_message: str, socket: Socket):
        """Await acknowledgement that a request succeeded."""

        if socket.closed:
            raise MQClientClosedError()

        if await socket.poll(timeout=VLLM_RPC_TIMEOUT) == 0:
            raise TimeoutError("MQLLMEngine didn't reply within "
                               f"{VLLM_RPC_TIMEOUT}ms")

        await self._check_success(error_message, socket)

    @staticmethod
    async def _check_success(error_message: str, socket: Socket):
        """Confirm that socket has a VLLM_RPC_SUCCESS_STR message"""

        if socket.closed:
            raise MQClientClosedError()

        frame = await socket.recv(copy=False)
        response = pickle.loads(frame.buffer)

        # Raise error if unsuccessful
        if isinstance(response, BaseException):
            raise response
        elif (not isinstance(response, str)
              or response != VLLM_RPC_SUCCESS_STR):
            raise ValueError(error_message)

    async def get_tokenizer(self, lora_request: LoRARequest):
        return await self.tokenizer.get_lora_tokenizer_async(lora_request)

    async def get_decoding_config(self) -> DecodingConfig:
        return self.decoding_config

    async def get_model_config(self) -> ModelConfig:
        return self.model_config

    async def is_tracing_enabled(self) -> bool:
        return self.tracing_flag

    async def _wait_for_server_rpc(self, socket: Socket) -> RPCStartupResponse:
        """Wait for the RPCServer to start up."""

        return await self._send_get_data_rpc_request(
            request=RPCStartupRequest.IS_SERVER_READY,
            expected_type=RPCStartupResponse,
            error_message="Unable to start RPC Server",
            socket=socket)

    async def abort(self, request_id: str):
        """Send an ABORT_REQUEST signal to the RPC Server"""

        with suppress(MQClientClosedError):
            await self._send_one_way_rpc_request(
                request=RPCAbortRequest(request_id), socket=self.input_socket)

    async def do_log_stats(self):
        """Ignore do_log_stats (handled on MQLLMEngine polling)"""
        pass

    async def check_health(self):
        """
        The check health loop probes the health status of the
        Engine's health every N seconds and sets _errored_with
        if the engine is unhealthy.
        """
        if self._errored_with is not None:
            raise self._errored_with

    @property
    def is_running(self) -> bool:
        return not self.errored

    @property
    def is_stopped(self) -> bool:
        return self.errored

    @property
    def errored(self) -> bool:
        return self._errored_with is not None

    @property
    def dead_error(self) -> BaseException:
        return ENGINE_DEAD_ERROR(self._errored_with)

    def generate(
        self,
        inputs: PromptInputs,
        sampling_params: SamplingParams,
        request_id: str,
        lora_request: Optional[LoRARequest] = None,
        trace_headers: Optional[Mapping[str, str]] = None,
        prompt_adapter_request: Optional[PromptAdapterRequest] = None
    ) -> AsyncGenerator[RequestOutput, None]:
        """Generate outputs for a request.

        Generate outputs for a request. This method is a coroutine. It adds the
        request into the waiting queue of the LLMEngine and streams the outputs
        from the LLMEngine to the caller.

        Args:
            inputs: The inputs to the LLM. See
                :class:`~vllm.inputs.PromptInputs`
                for more details about the format of each input.
            sampling_params: The sampling parameters of the request.
            request_id: The unique id of the request.
            lora_request: LoRA request to use for generation, if any.
            trace_headers: OpenTelemetry trace headers.
            prompt_adapter_request: Prompt Adapter request to use
                                            for generation, if any.
        """
        return self._process_request(inputs, sampling_params, request_id,
                                     lora_request, trace_headers,
                                     prompt_adapter_request)

    def encode(
        self,
        inputs: PromptInputs,
        pooling_params: PoolingParams,
        request_id: str,
        lora_request: Optional[LoRARequest] = None,
        trace_headers: Optional[Mapping[str, str]] = None,
    ) -> AsyncGenerator[EmbeddingRequestOutput, None]:
        """Generate outputs for a request from an embedding model.

        Generate outputs for a request. This method is a coroutine. It adds the
        request into the waiting queue of the LLMEngine and streams the outputs
        from the LLMEngine to the caller.

        Args:
            inputs: The inputs to the LLM. See
                :class:`~vllm.inputs.PromptInputs`
                for more details about the format of each input.
            pooling_params: The pooling parameters of the request.
            request_id: The unique id of the request.
            lora_request: LoRA request to use for generation, if any.
            trace_headers: OpenTelemetry trace headers.

        Yields:
            The output `EmbeddingRequestOutput` objects from the LLMEngine
            for the request.
        """
        return self._process_request(inputs, pooling_params, request_id,
                                     lora_request, trace_headers)

    async def _process_request(
        self,
        inputs: PromptInputs,
        params: Union[SamplingParams, PoolingParams],
        request_id: str,
        lora_request: Optional[LoRARequest] = None,
        trace_headers: Optional[Mapping[str, str]] = None,
        prompt_adapter_request: Optional[PromptAdapterRequest] = None
    ) -> Union[AsyncGenerator[RequestOutput, None], AsyncGenerator[
            EmbeddingRequestOutput, None]]:
        """Send an RPCGenerateRequest to the RPCServer and stream responses."""

        # If already dead, error out.
        if self._errored_with is not None:
            raise ENGINE_DEAD_ERROR(self._errored_with)

        # 1) Create output queue for this requests.
        queue: asyncio.Queue[Union[RequestOutput,
                                   BaseException]] = asyncio.Queue()
        self.output_queues[request_id] = queue

        try:
            # 2) Detach logits processors so that they can be pickled
            # separately (may require cloudpickle which is slower)
            if isinstance(params, SamplingParams) and params.logits_processors:
                # Defensive shallow copy
                params = copy.copy(params)
                logits_processors = params.logits_processors
                params.logits_processors = None
                lp_bytes = cloudpickle.dumps(logits_processors)
            else:
                lp_bytes = None

            request_bytes = pickle.dumps(
                RPCProcessRequest(
                    inputs=inputs,
                    params=params,
                    request_id=request_id,
                    lora_request=lora_request,
                    trace_headers=trace_headers,
                    prompt_adapter_request=prompt_adapter_request))

            # 3) Send the RPCGenerateRequest to the MQLLMEngine.
            parts = (request_bytes,
                     lp_bytes) if lp_bytes else (request_bytes, )
            await self.input_socket.send_multipart(parts, copy=False)

            # 4) Stream the RequestOutputs from the output queue. Note
            # that the output_loop pushes RequestOutput objects to this
            # queue after pulling them from the zmq socket.
            finished = False
            try:
                while not finished:
                    request_output = await queue.get()

                    if isinstance(request_output, BaseException):
                        raise request_output

                    finished = request_output.finished
                    yield request_output
            finally:
                # Request was canceled by the client.
                if not finished and not self.errored:
                    await self.abort(request_id)
        finally:
            self.output_queues.pop(request_id)

    async def start_profile(self) -> None:
        """Start profiling the engine"""

        await self._send_one_way_rpc_request(
            request=RPCUProfileRequest.START_PROFILE, socket=self.input_socket)

    async def stop_profile(self) -> None:
        """Stop profiling the engine"""

        await self._send_one_way_rpc_request(
            request=RPCUProfileRequest.STOP_PROFILE, socket=self.input_socket)<|MERGE_RESOLUTION|>--- conflicted
+++ resolved
@@ -20,15 +20,9 @@
                                          IPC_HEALTH_EXT, IPC_INPUT_EXT,
                                          IPC_OUTPUT_EXT, RPC_REQUEST_T,
                                          VLLM_RPC_SUCCESS_STR, RPCAbortRequest,
-<<<<<<< HEAD
-                                         RPCError, RPCHealthRequest,
-                                         RPCProcessRequest, RPCStartupRequest,
-                                         RPCStartupResponse,
+                                         RPCError, RPCProcessRequest,
+                                         RPCStartupRequest, RPCStartupResponse,
                                          RPCUProfileRequest)
-=======
-                                         RPCError, RPCProcessRequest,
-                                         RPCStartupRequest, RPCStartupResponse)
->>>>>>> fc3afc20
 # yapf: enable
 from vllm.envs import VLLM_RPC_TIMEOUT
 from vllm.inputs import PromptInputs
@@ -130,21 +124,9 @@
         finally:
             socket.close(linger=0)
 
-<<<<<<< HEAD
-    async def run_check_health_loop(self, timeout: int):
-        """Background loop that continually probes the RPCServer for health.
-
-        The loop sends CHECK_HEALTH requests to the INPUT_SOCKET, which
-        the MQLLMEngine server is blocking on.
-
-        The Server replies on the HEALTH_SOCKET (rather than on the
-        OUTPUT_SOCKET such that the messages are not intermingled with
-        output streaming).
-=======
     async def run_heartbeat_loop(self, timeout: int):
         """Background loop that continually listens to the RPCServer for
         heartbeats.
->>>>>>> fc3afc20
         """
         try:
             while True:
