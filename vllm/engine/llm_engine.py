--- conflicted
+++ resolved
@@ -648,17 +648,12 @@
 
         # Create the outputs.
         request_outputs: List[RequestOutput] = []
-<<<<<<< HEAD
-        for seq_group in (scheduled_seq_groups +
-                          scheduler_outputs.ignored_seq_groups):
+        for seq_group in scheduled_seq_groups:
             if seq_group.is_prefix:
                 continue
-=======
-        for seq_group in scheduled_seq_groups:
             request_output = RequestOutput.from_seq_group(seq_group)
             request_outputs.append(request_output)
         for seq_group in scheduler_outputs.ignored_seq_groups:
->>>>>>> 05921a9a
             request_output = RequestOutput.from_seq_group(seq_group)
             request_outputs.append(request_output)
 
