--- conflicted
+++ resolved
@@ -1770,19 +1770,13 @@
     def is_embedding_model(self):
         return self.model_config.is_embedding_model
 
-<<<<<<< HEAD
     def _validate_model_inputs(self, inputs: Union[DecoderOnlyInputs,
                                                    EncoderDecoderInputs]):
-        if self.is_encoder_decoder_model():
-=======
-    def _validate_model_inputs(self, inputs: Union[LLMInputs,
-                                                   EncoderDecoderLLMInputs]):
         if self.model_config.is_multimodal_model:
             # For encoder-decoder multimodal models, the max_prompt_len
             # restricts the decoder prompt length
             prompt_ids = inputs.get("prompt_token_ids")
         elif self.is_encoder_decoder_model():
->>>>>>> 4f5a5d58
             prompt_ids = inputs.get("encoder_prompt_token_ids")
         else:
             prompt_ids = inputs.get("prompt_token_ids")
