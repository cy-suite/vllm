import time
from collections import Counter as collectionsCounter
from collections import deque
from contextlib import contextmanager
from dataclasses import dataclass
from functools import partial
from typing import (TYPE_CHECKING, Any, Callable, ClassVar, Deque, Dict,
                    Iterable, List, Mapping, NamedTuple, Optional)
from typing import Sequence as GenericSequence
from typing import Set, Type, Union, cast, overload

import torch
from typing_extensions import TypeVar

import vllm.envs as envs
from vllm.config import (CacheConfig, DecodingConfig, DeviceConfig,
                         EngineConfig, LoadConfig, LoRAConfig, ModelConfig,
                         ObservabilityConfig, ParallelConfig,
                         PromptAdapterConfig, SchedulerConfig,
                         SpeculativeConfig)
from vllm.core.scheduler import (ScheduledSequenceGroup, Scheduler,
                                 SchedulerOutputs)
from vllm.engine.arg_utils import EngineArgs
from vllm.engine.metrics_types import StatLoggerBase, Stats
from vllm.engine.output_processor.interfaces import (
    SequenceGroupOutputProcessor)
from vllm.engine.output_processor.stop_checker import StopChecker
from vllm.engine.output_processor.util import create_output_by_sequence_group
from vllm.entrypoints.openai.logits_processors import get_logits_processors
from vllm.executor.executor_base import ExecutorBase
from vllm.executor.gpu_executor import GPUExecutor
from vllm.executor.ray_utils import initialize_ray_cluster
from vllm.inputs import (INPUT_REGISTRY, DecoderOnlyInputs,
                         EncoderDecoderInputs, InputRegistry, PromptType)
from vllm.inputs.preprocess import InputPreprocessor
from vllm.logger import init_logger
from vllm.lora.request import LoRARequest
from vllm.model_executor.guided_decoding import (
    get_local_guided_decoding_logits_processor)
from vllm.model_executor.layers.sampler import SamplerOutput
from vllm.outputs import (EmbeddingRequestOutput, RequestOutput,
                          RequestOutputFactory)
from vllm.pooling_params import PoolingParams
from vllm.prompt_adapter.request import PromptAdapterRequest
from vllm.sampling_params import RequestOutputKind, SamplingParams
from vllm.sequence import (EmbeddingSequenceGroupOutput, ExecuteModelRequest,
<<<<<<< HEAD
                           ParallelSampleSequenceGroup, Sequence,
                           SequenceGroup, SequenceGroupBase,
                           SequenceGroupMetadata, SequenceStatus)
=======
                           Sequence, SequenceGroup, SequenceGroupMetadata,
                           SequenceGroupOutput, SequenceStatus)
>>>>>>> f6b97293
from vllm.tracing import (SpanAttributes, SpanKind, extract_trace_context,
                          init_tracer)
from vllm.transformers_utils.config import try_get_generation_config
from vllm.transformers_utils.detokenizer import Detokenizer
from vllm.transformers_utils.tokenizer import AnyTokenizer
from vllm.transformers_utils.tokenizer_group import (
    BaseTokenizerGroup, init_tokenizer_from_configs)
from vllm.usage.usage_lib import (UsageContext, is_usage_stats_enabled,
                                  usage_message)
from vllm.utils import Counter, Device, deprecate_kwargs, weak_bind
from vllm.version import __version__ as VLLM_VERSION

logger = init_logger(__name__)
_LOCAL_LOGGING_INTERVAL_SEC = 5


def _load_generation_config_dict(model_config: ModelConfig) -> Dict[str, Any]:
    config = try_get_generation_config(
        model_config.model,
        trust_remote_code=model_config.trust_remote_code,
        revision=model_config.revision,
    )

    if config is None:
        return {}

    return config.to_diff_dict()


_G = TypeVar("_G", bound=BaseTokenizerGroup, default=BaseTokenizerGroup)
_O = TypeVar("_O", RequestOutput, EmbeddingRequestOutput)


@dataclass
class SchedulerOutputState:
    """Caches the scheduler outputs for a virtual engine. Used for Multi-Step"""
    seq_group_metadata_list: Optional[List[SequenceGroupMetadata]] = None
    scheduler_outputs: Optional[SchedulerOutputs] = None
    allow_async_output_proc: bool = False
    last_output: Optional[SamplerOutput] = None


class OutputData(NamedTuple):
    outputs: List[SamplerOutput]
    seq_group_metadata_list: List[SequenceGroupMetadata]
    scheduler_outputs: SchedulerOutputs
    is_async: bool
    is_last_step: bool
    # Indicates if this output is from the first step of the
    # multi-step. When multi-step is disabled, this is always
    # set to True.
    # is_first_step_output is invalid when `outputs` has
    # outputs from multiple steps.
    is_first_step_output: Optional[bool]
    skip: List[int]


class SchedulerContext:

    def __init__(self, multi_step_stream_outputs: bool = False):
        self.output_queue: Deque[OutputData] = deque()
        self.request_outputs: List[Union[RequestOutput,
                                         EmbeddingRequestOutput]] = []
        self.seq_group_metadata_list: Optional[
            List[SequenceGroupMetadata]] = None
        self.scheduler_outputs: Optional[SchedulerOutputs] = None

        self.multi_step_stream_outputs: bool = multi_step_stream_outputs

    def append_output(self, outputs: List[SamplerOutput],
                      seq_group_metadata_list: List[SequenceGroupMetadata],
                      scheduler_outputs: SchedulerOutputs, is_async: bool,
                      is_last_step: bool,
                      is_first_step_output: Optional[bool]):
        self.output_queue.append(
            OutputData(outputs=outputs,
                       seq_group_metadata_list=seq_group_metadata_list,
                       scheduler_outputs=scheduler_outputs,
                       is_async=is_async,
                       is_last_step=is_last_step,
                       is_first_step_output=is_first_step_output,
                       skip=[]))


class LLMEngine:
    """An LLM engine that receives requests and generates texts.

    This is the main class for the vLLM engine. It receives requests
    from clients and generates texts from the LLM. It includes a tokenizer, a
    language model (possibly distributed across multiple GPUs), and GPU memory
    space allocated for intermediate states (aka KV cache). This class utilizes
    iteration-level scheduling and efficient memory management to maximize the
    serving throughput.

    The :class:`~vllm.LLM` class wraps this class for offline batched inference
    and the :class:`AsyncLLMEngine` class wraps this class for online serving.

    The config arguments are derived from :class:`~vllm.EngineArgs`. (See
    :ref:`engine_args`)

    Args:
        model_config: The configuration related to the LLM model.
        cache_config: The configuration related to the KV cache memory
            management.
        parallel_config: The configuration related to distributed execution.
        scheduler_config: The configuration related to the request scheduler.
        device_config: The configuration related to the device.
        lora_config (Optional): The configuration related to serving multi-LoRA.
        speculative_config (Optional): The configuration related to speculative
            decoding.
        executor_class: The model executor class for managing distributed
            execution.
        prompt_adapter_config (Optional): The configuration related to serving
            prompt adapters.
        log_stats: Whether to log statistics.
        usage_context: Specified entry point, used for usage info collection.
    """

    DO_VALIDATE_OUTPUT: ClassVar[bool] = False
    """A flag to toggle whether to validate the type of request output."""

    @classmethod
    @contextmanager
    def enable_output_validation(cls):
        cls.DO_VALIDATE_OUTPUT = True

        yield

        cls.DO_VALIDATE_OUTPUT = False

    @classmethod
    def validate_output(
        cls,
        output: object,
        output_type: Type[_O],
    ) -> _O:
        do_validate = cls.DO_VALIDATE_OUTPUT

        if ((TYPE_CHECKING or do_validate)
                and not isinstance(output, output_type)):
            raise TypeError(f"Expected output of type {output_type}, "
                            f"but found type {type(output)}")

        return cast(_O, output)

    @classmethod
    def validate_outputs(
        cls,
        outputs: GenericSequence[object],
        output_type: Type[_O],
    ) -> List[_O]:
        do_validate = cls.DO_VALIDATE_OUTPUT

        outputs_: List[_O]
        if TYPE_CHECKING or do_validate:
            outputs_ = []
            for output in outputs:
                if not isinstance(output, output_type):
                    raise TypeError(f"Expected output of type {output_type}, "
                                    f"but found type {type(output)}")

                outputs_.append(output)
        else:
            outputs_ = outputs

        return outputs_

    tokenizer: Optional[BaseTokenizerGroup]

    def __init__(
        self,
        model_config: ModelConfig,
        cache_config: CacheConfig,
        parallel_config: ParallelConfig,
        scheduler_config: SchedulerConfig,
        device_config: DeviceConfig,
        load_config: LoadConfig,
        lora_config: Optional[LoRAConfig],
        speculative_config: Optional[SpeculativeConfig],
        decoding_config: Optional[DecodingConfig],
        observability_config: Optional[ObservabilityConfig],
        prompt_adapter_config: Optional[PromptAdapterConfig],
        executor_class: Type[ExecutorBase],
        log_stats: bool,
        usage_context: UsageContext = UsageContext.ENGINE_CONTEXT,
        stat_loggers: Optional[Dict[str, StatLoggerBase]] = None,
        input_registry: InputRegistry = INPUT_REGISTRY,
        use_cached_outputs: bool = False,
    ) -> None:
        logger.info(
            "Initializing an LLM engine (v%s) with config: "
            "model=%r, speculative_config=%r, tokenizer=%r, "
            "skip_tokenizer_init=%s, tokenizer_mode=%s, revision=%s, "
            "override_neuron_config=%s, "
            "rope_scaling=%r, rope_theta=%r, tokenizer_revision=%s, "
            "trust_remote_code=%s, dtype=%s, max_seq_len=%d, "
            "download_dir=%r, load_format=%s, tensor_parallel_size=%d, "
            "pipeline_parallel_size=%d, "
            "disable_custom_all_reduce=%s, quantization=%s, "
            "enforce_eager=%s, kv_cache_dtype=%s, "
            "quantization_param_path=%s, device_config=%s, "
            "decoding_config=%r, observability_config=%r, "
            "seed=%d, served_model_name=%s, "
            "num_scheduler_steps=%d, chunked_prefill_enabled=%s "
            "multi_step_stream_outputs=%s, enable_prefix_caching=%s, "
            "use_async_output_proc=%s, use_cached_outputs=%s, "
            "mm_processor_kwargs=%s)",
            VLLM_VERSION,
            model_config.model,
            speculative_config,
            model_config.tokenizer,
            model_config.skip_tokenizer_init,
            model_config.tokenizer_mode,
            model_config.revision,
            model_config.override_neuron_config,
            model_config.rope_scaling,
            model_config.rope_theta,
            model_config.tokenizer_revision,
            model_config.trust_remote_code,
            model_config.dtype,
            model_config.max_model_len,
            load_config.download_dir,
            load_config.load_format,
            parallel_config.tensor_parallel_size,
            parallel_config.pipeline_parallel_size,
            parallel_config.disable_custom_all_reduce,
            model_config.quantization,
            model_config.enforce_eager,
            cache_config.cache_dtype,
            model_config.quantization_param_path,
            device_config.device,
            decoding_config,
            observability_config,
            model_config.seed,
            model_config.served_model_name,
            scheduler_config.num_scheduler_steps,
            scheduler_config.chunked_prefill_enabled,
            scheduler_config.multi_step_stream_outputs,
            cache_config.enable_prefix_caching,
            model_config.use_async_output_proc,
            use_cached_outputs,
            model_config.mm_processor_kwargs,
        )
        # TODO(woosuk): Print more configs in debug mode.
        self.model_config = model_config
        self.cache_config = cache_config
        self.lora_config = lora_config
        self.parallel_config = parallel_config
        self.scheduler_config = scheduler_config
        self.device_config = device_config
        self.speculative_config = speculative_config
        self.load_config = load_config
        self.decoding_config = decoding_config or DecodingConfig()
        self.prompt_adapter_config = prompt_adapter_config
        self.observability_config = observability_config or ObservabilityConfig(
        )
        self.log_stats = log_stats
        self.use_cached_outputs = use_cached_outputs

        if not self.model_config.skip_tokenizer_init:
            self.tokenizer = self._init_tokenizer()
            self.detokenizer = Detokenizer(self.tokenizer)
            tokenizer_group = self.get_tokenizer_group()
        else:
            self.tokenizer = None
            self.detokenizer = None
            tokenizer_group = None

        # Ensure that the function doesn't contain a reference to self,
        # to avoid engine GC issues
        def get_tokenizer_for_seq(sequence: Sequence) -> AnyTokenizer:
            assert tokenizer_group, ("tokenizer_group cannot be None, "
                                     "make sure skip_tokenizer_init is False")
            return tokenizer_group.get_lora_tokenizer(sequence.lora_request)

        self.seq_counter = Counter()
        self.generation_config_fields = _load_generation_config_dict(
            model_config)

        self.input_preprocessor = InputPreprocessor(model_config,
                                                    self.tokenizer)

        self.input_registry = input_registry
        self.input_processor = input_registry.create_input_processor(
            model_config)

        self.model_executor = executor_class(
            model_config=model_config,
            cache_config=cache_config,
            parallel_config=parallel_config,
            scheduler_config=scheduler_config,
            device_config=device_config,
            lora_config=lora_config,
            speculative_config=speculative_config,
            load_config=load_config,
            prompt_adapter_config=prompt_adapter_config,
            observability_config=self.observability_config,
        )

        if self.model_config.task != "embedding":
            self._initialize_kv_caches()

        # If usage stat is enabled, collect relevant info.
        if is_usage_stats_enabled():
            from vllm.model_executor.model_loader import (
                get_architecture_class_name)
            usage_message.report_usage(
                get_architecture_class_name(model_config),
                usage_context,
                extra_kvs={
                    # Common configuration
                    "dtype":
                    str(model_config.dtype),
                    "tensor_parallel_size":
                    parallel_config.tensor_parallel_size,
                    "block_size":
                    cache_config.block_size,
                    "gpu_memory_utilization":
                    cache_config.gpu_memory_utilization,

                    # Quantization
                    "quantization":
                    model_config.quantization,
                    "kv_cache_dtype":
                    str(cache_config.cache_dtype),

                    # Feature flags
                    "enable_lora":
                    bool(lora_config),
                    "enable_prompt_adapter":
                    bool(prompt_adapter_config),
                    "enable_prefix_caching":
                    cache_config.enable_prefix_caching,
                    "enforce_eager":
                    model_config.enforce_eager,
                    "disable_custom_all_reduce":
                    parallel_config.disable_custom_all_reduce,
                })

        if self.tokenizer:
            # Ping the tokenizer to ensure liveness if it runs in a
            # different process.
            self.tokenizer.ping()

        self.cached_scheduler_outputs = [
            SchedulerOutputState()
            for _ in range(self.parallel_config.pipeline_parallel_size)
        ]

        self.scheduler_contexts = [
            SchedulerContext(multi_step_stream_outputs=self.scheduler_config.
                             multi_step_stream_outputs)
            for _ in range(self.parallel_config.pipeline_parallel_size)
        ]

        if model_config.use_async_output_proc:
            process_model_outputs = weak_bind(self._process_model_outputs)

            self.async_callbacks = [
                partial(process_model_outputs,
                        ctx=self.scheduler_contexts[v_id])
                for v_id in range(self.parallel_config.pipeline_parallel_size)
            ]
        else:
            self.async_callbacks = []

        # Currently used by AsyncLLMEngine to ensure quick append
        # of request outputs to asyncio queues
        self.process_request_outputs_callback: Optional[Callable] = None

        # Create the scheduler.
        # NOTE: the cache_config here have been updated with the numbers of
        # GPU and CPU blocks, which are profiled in the distributed executor.
        self.scheduler = [
            Scheduler(
                scheduler_config, cache_config, lora_config,
                parallel_config.pipeline_parallel_size,
                self.async_callbacks[v_id]
                if model_config.use_async_output_proc else None)
            for v_id in range(parallel_config.pipeline_parallel_size)
        ]

        # Metric Logging.
        if self.log_stats:
            if stat_loggers is not None:
                self.stat_loggers = stat_loggers
            else:
                # Lazy import for prometheus multiprocessing.
                # We need to set PROMETHEUS_MULTIPROC_DIR environment variable
                # before prometheus_client is imported.
                # See https://prometheus.github.io/client_python/multiprocess/
                from vllm.engine.metrics import (LoggingStatLogger,
                                                 PrometheusStatLogger)

                self.stat_loggers = {
                    "logging":
                    LoggingStatLogger(
                        local_interval=_LOCAL_LOGGING_INTERVAL_SEC),
                    "prometheus":
                    PrometheusStatLogger(
                        local_interval=_LOCAL_LOGGING_INTERVAL_SEC,
                        labels=dict(model_name=model_config.served_model_name),
                        max_model_len=self.model_config.max_model_len),
                }
                self.stat_loggers["prometheus"].info("cache_config",
                                                     self.cache_config)

        self.tracer = None
        if self.observability_config.otlp_traces_endpoint:
            self.tracer = init_tracer(
                "vllm.llm_engine",
                self.observability_config.otlp_traces_endpoint)

        # Create sequence output processor, e.g. for beam search or
        # speculative decoding.
        self.output_processor = (
            SequenceGroupOutputProcessor.create_output_processor(
                self.scheduler_config,
                self.detokenizer,
                self.scheduler,
                self.seq_counter,
                get_tokenizer_for_seq,
                stop_checker=StopChecker(
                    self.scheduler_config.max_model_len,
                    get_tokenizer_for_seq,
                ),
            ))

        self.seq_id_to_seq_group: Dict[str, SequenceGroupBase] = {}

    def _initialize_kv_caches(self) -> None:
        """Initialize the KV cache in the worker(s).

        The workers will determine the number of blocks in both the GPU cache
        and the swap CPU cache.
        """
        num_gpu_blocks, num_cpu_blocks = (
            self.model_executor.determine_num_available_blocks())

        if self.cache_config.num_gpu_blocks_override is not None:
            num_gpu_blocks_override = self.cache_config.num_gpu_blocks_override
            logger.info(
                "Overriding num_gpu_blocks=%d with "
                "num_gpu_blocks_override=%d", num_gpu_blocks,
                num_gpu_blocks_override)
            num_gpu_blocks = num_gpu_blocks_override

        self.cache_config.num_gpu_blocks = num_gpu_blocks
        self.cache_config.num_cpu_blocks = num_cpu_blocks

        self.model_executor.initialize_cache(num_gpu_blocks, num_cpu_blocks)

    @classmethod
    def _get_executor_cls(cls,
                          engine_config: EngineConfig) -> Type[ExecutorBase]:
        distributed_executor_backend = (
            engine_config.parallel_config.distributed_executor_backend)
        # Initialize the cluster and specify the executor class.
        if isinstance(distributed_executor_backend, type):
            if not issubclass(distributed_executor_backend, ExecutorBase):
                raise TypeError(
                    "distributed_executor_backend must be a subclass of "
                    f"ExecutorBase. Got {distributed_executor_backend}.")
            if distributed_executor_backend.uses_ray:  # type: ignore
                initialize_ray_cluster(engine_config.parallel_config)
            executor_class = distributed_executor_backend
        elif engine_config.device_config.device_type == "neuron":
            from vllm.executor.neuron_executor import NeuronExecutor
            executor_class = NeuronExecutor
        elif engine_config.device_config.device_type == "tpu":
            if distributed_executor_backend == "ray":
                initialize_ray_cluster(engine_config.parallel_config)
                from vllm.executor.ray_tpu_executor import RayTPUExecutor
                executor_class = RayTPUExecutor
            else:
                assert distributed_executor_backend is None
                from vllm.executor.tpu_executor import TPUExecutor
                executor_class = TPUExecutor
        elif engine_config.device_config.device_type == "cpu":
            from vllm.executor.cpu_executor import CPUExecutor
            executor_class = CPUExecutor
        elif engine_config.device_config.device_type == "openvino":
            from vllm.executor.openvino_executor import OpenVINOExecutor
            executor_class = OpenVINOExecutor
        elif engine_config.device_config.device_type == "xpu":
            if distributed_executor_backend == "ray":
                initialize_ray_cluster(engine_config.parallel_config)
                from vllm.executor.ray_xpu_executor import RayXPUExecutor
                executor_class = RayXPUExecutor
            elif distributed_executor_backend == "mp":
                # FIXME(kunshang):
                # spawn needs calling `if __name__ == '__main__':``
                # fork is not supported for xpu start new process.
                logger.error(
                    "Both start methods (spawn and fork) have issue "
                    "on XPU if you use mp backend, Please try ray instead.")
            else:
                from vllm.executor.xpu_executor import XPUExecutor
                executor_class = XPUExecutor
        elif distributed_executor_backend == "ray":
            initialize_ray_cluster(engine_config.parallel_config)
            from vllm.executor.ray_gpu_executor import RayGPUExecutor
            executor_class = RayGPUExecutor
        elif distributed_executor_backend == "mp":
            from vllm.executor.multiproc_gpu_executor import (
                MultiprocessingGPUExecutor)
            assert not envs.VLLM_USE_RAY_SPMD_WORKER, (
                "multiprocessing distributed executor backend does not "
                "support VLLM_USE_RAY_SPMD_WORKER=1")
            executor_class = MultiprocessingGPUExecutor
        else:
            from vllm.executor.gpu_executor import GPUExecutor
            executor_class = GPUExecutor
        return executor_class

    @classmethod
    def from_engine_args(
        cls,
        engine_args: EngineArgs,
        usage_context: UsageContext = UsageContext.ENGINE_CONTEXT,
        stat_loggers: Optional[Dict[str, StatLoggerBase]] = None,
    ) -> "LLMEngine":
        """Creates an LLM engine from the engine arguments."""
        # Create the engine configs.
        engine_config = engine_args.create_engine_config()
        executor_class = cls._get_executor_cls(engine_config)
        # Create the LLM engine.
        engine = cls(
            **engine_config.to_dict(),
            executor_class=executor_class,
            log_stats=not engine_args.disable_log_stats,
            usage_context=usage_context,
            stat_loggers=stat_loggers,
        )

        return engine

    def __reduce__(self):
        # This is to ensure that the LLMEngine is not referenced in
        # the closure used to initialize Ray worker actors
        raise RuntimeError("LLMEngine should not be pickled!")

    def __del__(self):
        # Shutdown model executor when engine is garbage collected
        # Use getattr since __init__ can fail before the field is set
        if model_executor := getattr(self, "model_executor", None):
            model_executor.shutdown()

    def get_tokenizer_group(
        self,
        group_type: Type[_G] = BaseTokenizerGroup,
    ) -> _G:
        tokenizer_group = self.tokenizer

        if tokenizer_group is None:
            raise ValueError("Unable to get tokenizer because "
                             "skip_tokenizer_init is True")
        if not isinstance(tokenizer_group, group_type):
            raise TypeError("Invalid type of tokenizer group. "
                            f"Expected type: {group_type}, but "
                            f"found type: {type(tokenizer_group)}")

        return tokenizer_group

    def get_tokenizer(
        self,
        lora_request: Optional[LoRARequest] = None,
    ) -> AnyTokenizer:
        return self.get_tokenizer_group().get_lora_tokenizer(lora_request)

    def _init_tokenizer(self) -> BaseTokenizerGroup:
        return init_tokenizer_from_configs(
            model_config=self.model_config,
            scheduler_config=self.scheduler_config,
            parallel_config=self.parallel_config,
            enable_lora=bool(self.lora_config))

    def _verify_args(self) -> None:
        self.model_config.verify_with_parallel_config(self.parallel_config)
        self.cache_config.verify_with_parallel_config(self.parallel_config)
        if self.lora_config:
            self.lora_config.verify_with_model_config(self.model_config)
            self.lora_config.verify_with_scheduler_config(
                self.scheduler_config)
        if self.prompt_adapter_config:
            self.prompt_adapter_config.verify_with_model_config(
                self.model_config)

    def _add_processed_request(
        self,
        request_id: str,
        processed_inputs: Union[DecoderOnlyInputs, EncoderDecoderInputs],
        params: Union[SamplingParams, PoolingParams],
        arrival_time: float,
        lora_request: Optional[LoRARequest],
        prompt_adapter_request: Optional[PromptAdapterRequest],
        trace_headers: Optional[Mapping[str, str]] = None,
        priority: int = 0,
    ) -> None:
        self._validate_model_inputs(processed_inputs)
        # Create the sequences.
        block_size = self.cache_config.block_size
        seq_id = next(self.seq_counter)
        eos_token_id = self.input_preprocessor.get_eos_token_id(lora_request)

        seq = Sequence(seq_id, processed_inputs, block_size, eos_token_id,
                       lora_request, prompt_adapter_request)

        encoder_seq = None
        if 'encoder_prompt_token_ids' in processed_inputs:
            encoder_seq = Sequence(seq_id,
                                   processed_inputs,
                                   block_size,
                                   eos_token_id,
                                   lora_request,
                                   prompt_adapter_request,
                                   from_decoder_prompt=False)

        # Create a SequenceGroup based on SamplingParams or PoolingParams
        if isinstance(params, SamplingParams):
            seq_group = self._create_sequence_group_with_sampling(
                request_id,
                seq,
                params,
                arrival_time=arrival_time,
                lora_request=lora_request,
                trace_headers=trace_headers,
                prompt_adapter_request=prompt_adapter_request,
                encoder_seq=encoder_seq,
                priority=priority)
        elif isinstance(params, PoolingParams):
            seq_group = self._create_sequence_group_with_pooling(
                request_id,
                seq,
                params,
                arrival_time=arrival_time,
                lora_request=lora_request,
                prompt_adapter_request=prompt_adapter_request,
                encoder_seq=encoder_seq,
                priority=priority)
        else:
            raise ValueError(
                "Either SamplingParams or PoolingParams must be provided.")

        # Add the sequence group to the scheduler with least unfinished seqs.
        costs = [
            scheduler.get_num_unfinished_seq_groups()
            for scheduler in self.scheduler
        ]
        min_cost_scheduler = self.scheduler[costs.index(min(costs))]
        min_cost_scheduler.add_seq_group(seq_group)

    def stop_remote_worker_execution_loop(self) -> None:
        self.model_executor.stop_remote_worker_execution_loop()

    @overload  # DEPRECATED
    def add_request(
        self,
        request_id: str,
        *,
        inputs: PromptType,
        params: Union[SamplingParams, PoolingParams],
        arrival_time: Optional[float] = None,
        lora_request: Optional[LoRARequest] = None,
        trace_headers: Optional[Mapping[str, str]] = None,
        prompt_adapter_request: Optional[PromptAdapterRequest] = None,
        priority: int = 0,
    ) -> None:
        ...

    @overload
    def add_request(
        self,
        request_id: str,
        prompt: PromptType,
        params: Union[SamplingParams, PoolingParams],
        arrival_time: Optional[float] = None,
        lora_request: Optional[LoRARequest] = None,
        trace_headers: Optional[Mapping[str, str]] = None,
        prompt_adapter_request: Optional[PromptAdapterRequest] = None,
        priority: int = 0,
    ) -> None:
        ...

    @deprecate_kwargs(
        "inputs",
        additional_message="Please use the 'prompt' parameter instead.",
    )
    def add_request(
            self,
            request_id: str,
            prompt: Optional[PromptType] = None,
            params: Optional[Union[SamplingParams, PoolingParams]] = None,
            arrival_time: Optional[float] = None,
            lora_request: Optional[LoRARequest] = None,
            trace_headers: Optional[Mapping[str, str]] = None,
            prompt_adapter_request: Optional[PromptAdapterRequest] = None,
            priority: int = 0,
            *,
            inputs: Optional[PromptType] = None,  # DEPRECATED
    ) -> None:
        """Add a request to the engine's request pool.

        The request is added to the request pool and will be processed by the
        scheduler as `engine.step()` is called. The exact scheduling policy is
        determined by the scheduler.

        Args:
            request_id: The unique ID of the request.
            prompt: The prompt to the LLM. See :class:`~vllm.inputs.PromptType`
                for more details about the format of each input.
            params: Parameters for sampling or pooling.
                :class:`~vllm.SamplingParams` for text generation.
                :class:`~vllm.PoolingParams` for pooling.
            arrival_time: The arrival time of the request. If None, we use
                the current monotonic time.
            trace_headers: OpenTelemetry trace headers.
            priority: The priority of the request.
                Only applicable with priority scheduling.

        Details:
            - Set arrival_time to the current time if it is None.
            - Set prompt_token_ids to the encoded prompt if it is None.
            - Create `n` number of :class:`~vllm.Sequence` objects.
            - Create a :class:`~vllm.SequenceGroup` object
              from the list of :class:`~vllm.Sequence`.
            - Add the :class:`~vllm.SequenceGroup` object to the scheduler.

        Example:
            >>> # initialize engine
            >>> engine = LLMEngine.from_engine_args(engine_args)
            >>> # set request arguments
            >>> example_prompt = "Who is the president of the United States?"
            >>> sampling_params = SamplingParams(temperature=0.0)
            >>> request_id = 0
            >>>
            >>> # add the request to the engine
            >>> engine.add_request(
            >>>    str(request_id),
            >>>    example_prompt,
            >>>    SamplingParams(temperature=0.0))
            >>> # continue the request processing
            >>> ...
        """

        if isinstance(params, SamplingParams) and params.n > 1:
            ParallelSampleSequenceGroup.add_request(
                request_id,
                self,
                params,
                prompt=prompt,
                arrival_time=arrival_time,
                lora_request=lora_request,
                trace_headers=trace_headers,
                prompt_adapter_request=prompt_adapter_request,
                priority=priority,
                inputs=inputs,
            )
            return

        if inputs is not None:
            prompt = inputs
        assert prompt is not None and params is not None

        if lora_request is not None and not self.lora_config:
            raise ValueError(f"Got lora_request {lora_request} but LoRA is "
                             "not enabled!")

        if priority != 0 and not self.scheduler_config.policy == "priority":
            raise ValueError(f"Got priority {priority} but "
                             "Priority scheduling is not enabled.")

        if arrival_time is None:
            arrival_time = time.time()

        preprocessed_inputs = self.input_preprocessor.preprocess(
            prompt,
            request_id=request_id,
            lora_request=lora_request,
            prompt_adapter_request=prompt_adapter_request,
        )
        processed_inputs = self.input_processor(preprocessed_inputs)

        # This is a bit of a hack - copy the mm_processor_kwargs that were
        # used in the input processor to the processed output, since these
        # kwargs are presumed to be immutable and the values should be aligned
        # between the input processor (here) and the input mapper.
        processed_inputs["mm_processor_kwargs"] = preprocessed_inputs.get(
            "mm_processor_kwargs")

        self._add_processed_request(
            request_id=request_id,
            processed_inputs=processed_inputs,
            params=params,
            arrival_time=arrival_time,
            lora_request=lora_request,
            prompt_adapter_request=prompt_adapter_request,
            trace_headers=trace_headers,
            priority=priority,
        )

    def _create_sequence_group_with_sampling(
        self,
        request_id: str,
        seq: Sequence,
        sampling_params: SamplingParams,
        arrival_time: float,
        lora_request: Optional[LoRARequest],
        trace_headers: Optional[Mapping[str, str]] = None,
        prompt_adapter_request: Optional[PromptAdapterRequest] = None,
        encoder_seq: Optional[Sequence] = None,
        priority: int = 0,
    ) -> SequenceGroup:
        """Creates a SequenceGroup with SamplingParams."""
        max_logprobs = self.get_model_config().max_logprobs
        if (sampling_params.logprobs
                and sampling_params.logprobs > max_logprobs) or (
                    sampling_params.prompt_logprobs
                    and sampling_params.prompt_logprobs > max_logprobs):
            raise ValueError(f"Cannot request more than "
                             f"{max_logprobs} logprobs.")

        sampling_params = self._build_logits_processors(
            sampling_params, lora_request)

        # Defensive copy of SamplingParams, which are used by the sampler,
        # this doesn't deep-copy LogitsProcessor objects
        sampling_params = sampling_params.clone()

        sampling_params.update_from_generation_config(
            self.generation_config_fields, seq.eos_token_id)

        # Create the sequence group.
        seq_group = SequenceGroup(
            request_id=request_id,
            seqs=[seq],
            arrival_time=arrival_time,
            sampling_params=sampling_params,
            lora_request=lora_request,
            trace_headers=trace_headers,
            prompt_adapter_request=prompt_adapter_request,
            encoder_seq=encoder_seq,
            priority=priority)

        return seq_group

    def _create_sequence_group_with_pooling(
        self,
        request_id: str,
        seq: Sequence,
        pooling_params: PoolingParams,
        arrival_time: float,
        lora_request: Optional[LoRARequest],
        prompt_adapter_request: Optional[PromptAdapterRequest],
        encoder_seq: Optional[Sequence] = None,
        priority: int = 0,
    ) -> SequenceGroup:
        """Creates a SequenceGroup with PoolingParams."""
        # Defensive copy of PoolingParams, which are used by the pooler
        pooling_params = pooling_params.clone()
        # Create the sequence group.
        seq_group = SequenceGroup(
            request_id=request_id,
            seqs=[seq],
            arrival_time=arrival_time,
            lora_request=lora_request,
            pooling_params=pooling_params,
            prompt_adapter_request=prompt_adapter_request,
            encoder_seq=encoder_seq,
            priority=priority)
        return seq_group

    def abort_request(self, request_id: Union[str, Iterable[str]]) -> None:
        """Aborts a request(s) with the given ID.

        Args:
            request_id: The ID(s) of the request to abort.

        Details:
            - Refer to the
              :meth:`~vllm.core.scheduler.Scheduler.abort_seq_group`
              from class :class:`~vllm.core.scheduler.Scheduler`.

        Example:
            >>> # initialize engine and add a request with request_id
            >>> request_id = str(0)
            >>> # abort the request
            >>> engine.abort_request(request_id)
        """
        for scheduler in self.scheduler:
            scheduler.abort_seq_group(request_id)

    def get_model_config(self) -> ModelConfig:
        """Gets the model configuration."""
        return self.model_config

    def get_parallel_config(self) -> ParallelConfig:
        """Gets the parallel configuration."""
        return self.parallel_config

    def get_decoding_config(self) -> DecodingConfig:
        """Gets the decoding configuration."""
        return self.decoding_config

    def get_scheduler_config(self) -> SchedulerConfig:
        """Gets the scheduler configuration."""
        return self.scheduler_config

    def get_lora_config(self) -> LoRAConfig:
        """Gets the LoRA configuration."""
        return self.lora_config

    def get_num_unfinished_requests(self) -> int:
        """Gets the number of unfinished requests."""
        return sum(scheduler.get_num_unfinished_seq_groups()
                   for scheduler in self.scheduler)

    def has_unfinished_requests(self) -> bool:
        """Returns True if there are unfinished requests."""
        return any(scheduler.has_unfinished_seqs()
                   for scheduler in self.scheduler)

    def has_unfinished_requests_for_virtual_engine(
            self, virtual_engine: int) -> bool:
        """
        Returns True if there are unfinished requests for the virtual engine.
        """
        return self.scheduler[virtual_engine].has_unfinished_seqs()

    @staticmethod
    def _process_sequence_group_outputs(
        seq_group: SequenceGroup,
        outputs: List[EmbeddingSequenceGroupOutput],
    ) -> None:
        seq_group.embeddings = outputs[0].embeddings

        for seq in seq_group.get_seqs():
            seq.status = SequenceStatus.FINISHED_STOPPED

        return

    def _update_num_computed_tokens_for_multi_step_prefill(
            self, seq_group: SequenceGroup,
            seq_group_meta: SequenceGroupMetadata,
            is_first_step_output: Optional[bool]):
        """
        This function updates num_computed_tokens for prompt sequences
        when Multi-Step is enabled.

        seq_group: SequenceGroup to update the num_computed_tokens for. 
        seq_group_meta: Metadata of the given SequenceGroup.
        is_first_step_output: Optional[bool] - 
            When available, is_first_step_output indicates if the appended
            output token is the output of the first-step in multi-step.
            A value of None indicates that outputs from all steps in
            in multi-step are submitted in a single burst.
        """

        assert self.scheduler_config.is_multi_step

        if not seq_group_meta.is_prompt:
            # num_computed_token updates for multi-step decodes happen after
            # the tokens are appended to the sequence.
            return

        do_update: bool = False
        if self.scheduler_config.chunked_prefill_enabled:
            # In multi-step + chunked-prefill case, the prompt sequences
            # that are scheduled are fully processed in the first step.
            do_update = is_first_step_output is None or is_first_step_output
        else:
            # Normal multi-step decoding case. In this case prompt-sequences
            # are actually single-stepped. Always update in this case.
            assert seq_group.state.num_steps == 1
            do_update = True

        if do_update:
            seq_group.update_num_computed_tokens(
                seq_group_meta.token_chunk_size)

    def _process_model_outputs(self,
                               ctx: SchedulerContext,
                               request_id: Optional[str] = None) -> None:
        """Apply the model output to the sequences in the scheduled seq groups
        and return responses.

        ctx: The virtual engine context to work on
        request_id: If provided, then only this request is going to be processed
        """

        now = time.time()

        if len(ctx.output_queue) == 0:
            return None

        # Get pending async postprocessor
        if request_id:
            # When we process only one request, no pop is required
            # (since later we will process all of the rest)
            (outputs, seq_group_metadata_list, scheduler_outputs, is_async,
             is_last_step, is_first_step_output, skip) = ctx.output_queue[0]
        else:
            (outputs, seq_group_metadata_list, scheduler_outputs, is_async,
             is_last_step, is_first_step_output,
             skip) = ctx.output_queue.popleft()

        # Sanity check
        assert len(seq_group_metadata_list) == len(
            scheduler_outputs.scheduled_seq_groups)

        has_multiple_outputs: bool = len(outputs) > 1
        outputs_by_sequence_group: List[List[SequenceGroupOutput]]
        if has_multiple_outputs:
            assert self.scheduler_config.is_multi_step or \
                     self.speculative_config
            # Organize outputs by [step][sequence group] instead of
            # [sequence group][step].
            outputs_by_sequence_group = create_output_by_sequence_group(
                outputs, num_seq_groups=len(seq_group_metadata_list))
            # We have outputs for multiple steps submitted in a single burst,
            # so invalidate is_first_step_output.
            is_first_step_output = None
        else:
            outputs_by_sequence_group = outputs

        # Determine the requests we need to operate on
        if request_id:
            indices = []
            for i, seq_group_meta in enumerate(seq_group_metadata_list):
                if seq_group_meta.request_id == request_id:
                    assert i not in skip  # Cannot be called twice
                    indices.append(i)
                    break

            # If the request_id was not found, then it means that
            # this is a new request that has no pending async
            # postprocessor
            if not indices:
                return
        else:
            indices = range(len(seq_group_metadata_list))  # type: ignore

        finished_before: List[int] = []
        finished_now: List[int] = []
        for i in indices:
            if i in skip:
                continue

            seq_group_meta = seq_group_metadata_list[i]
            scheduled_seq_group = scheduler_outputs.scheduled_seq_groups[i]

            seq_group: SequenceGroup = scheduled_seq_group.seq_group

            if seq_group.is_finished():
                finished_before.append(i)
                continue

            output: List[SequenceGroupOutput]
            if has_multiple_outputs:
                output = outputs_by_sequence_group[i]
            else:
                output = [outputs_by_sequence_group[0][i]]

            if not is_async:
                if self.scheduler_config.is_multi_step:
                    # Updates happen only if the sequence is prefill
                    self._update_num_computed_tokens_for_multi_step_prefill(
                        seq_group, seq_group_meta, is_first_step_output)
                else:
                    seq_group.update_num_computed_tokens(
                        seq_group_meta.token_chunk_size or 0)

            if outputs:
                for o in outputs:
                    if (isinstance(o, SamplerOutput)
                            and seq_group.metrics is not None):
                        if seq_group.metrics.model_forward_time is not None:
                            seq_group.metrics.model_forward_time += (
                                o.model_forward_time or 0)
                        else:
                            seq_group.metrics.model_forward_time = (
                                o.model_forward_time)
                        if seq_group.metrics.model_execute_time is not None:
                            seq_group.metrics.model_execute_time += (
                                o.model_execute_time or 0)
                        else:
                            seq_group.metrics.model_execute_time = (
                                o.model_execute_time)

            if self.model_config.task == "embedding":
                self._process_sequence_group_outputs(seq_group, output)
            else:
                self.output_processor.process_prompt_logprob(seq_group, output)
                if seq_group_meta.do_sample:
                    self.output_processor.process_outputs(
                        seq_group, output, is_async)

            if seq_group.is_finished():
                finished_now.append(i)

        # Generate outputs for the requests that finished this iteration
        for i in finished_now:
            scheduled_seq_group = scheduler_outputs.scheduled_seq_groups[i]

            seq_group = scheduled_seq_group.seq_group
            seq_group.maybe_set_first_token_time(now)
            request_output = RequestOutputFactory.create(
                seq_group,
                self.seq_id_to_seq_group,
                use_cache=self.use_cached_outputs)
            if request_output:
                ctx.request_outputs.append(request_output)

        # When we process a single request, we skip it for the next time,
        # and invoke the request output callback (if there was final output)
        if request_id:
            assert len(indices) == 1
            skip.append(indices[0])

            if (finished_now
                    and self.process_request_outputs_callback is not None):
                self.process_request_outputs_callback(ctx.request_outputs)
                ctx.request_outputs.clear()
            return

        # Free currently finished requests
        if finished_now:
            for scheduler in self.scheduler:
                scheduler.free_finished_seq_groups()

        # For multi-step without streaming, don't create outputs each iteration
        if not is_last_step and not ctx.multi_step_stream_outputs:
            # Immediately process request outputs here (if callback is given)
            if (finished_now
                    and self.process_request_outputs_callback is not None):
                self.process_request_outputs_callback(ctx.request_outputs)
                ctx.request_outputs.clear()
            return

        # Create the outputs
        for i in indices:
            if i in skip or i in finished_before or i in finished_now:
                continue  # Avoids double processing

            scheduled_seq_group = scheduler_outputs.scheduled_seq_groups[i]

            seq_group = scheduled_seq_group.seq_group
            seq_group.maybe_set_first_token_time(now)
            request_output = RequestOutputFactory.create(
                seq_group,
                self.seq_id_to_seq_group,
                use_cache=self.use_cached_outputs)
            if request_output:
                ctx.request_outputs.append(request_output)

        # For multi-step with streaming, create outputs each iteration
        if not is_last_step and ctx.multi_step_stream_outputs:
            # Immediately process request outputs here (if callback is given)
            if self.process_request_outputs_callback is not None:
                self.process_request_outputs_callback(ctx.request_outputs)
                ctx.request_outputs.clear()
            return

        for seq_group in scheduler_outputs.ignored_seq_groups:
            params = seq_group.sampling_params
            if params is not None and params.output_kind == (
                    RequestOutputKind.DELTA) and not seq_group.is_finished():
                continue

            request_output = RequestOutputFactory.create(
                seq_group,
                self.seq_id_to_seq_group,
                use_cache=self.use_cached_outputs,
            )
            if request_output:
                ctx.request_outputs.append(request_output)

        # Immediately process request outputs here (if callback is given)
        if (ctx.request_outputs
                and self.process_request_outputs_callback is not None):
            self.process_request_outputs_callback(ctx.request_outputs)
            ctx.request_outputs.clear()

        # For async case, we need to record the stats here.
        # For non-async case, the stats are done in the
        # LLMEngine/AsyncLLMEngine directly
        if is_async:
            # Log stats.
            self.do_log_stats(scheduler_outputs, outputs, finished_before,
                              skip)

            # Tracing
            self.do_tracing(scheduler_outputs)

        return None

    def _advance_to_next_step(
            self, output: List[SamplerOutput],
            seq_group_metadata_list: List[SequenceGroupMetadata],
            scheduled_seq_groups: List[ScheduledSequenceGroup]) -> None:
        """Given model output from a single run, append the tokens to the
        sequences. This is normally done inside output processor, but it is
        required if the worker is to perform async forward pass to next step.
        """
        for seq_group_metadata, sequence_group_outputs, scheduled_seq_group in \
            zip(seq_group_metadata_list, output, scheduled_seq_groups):
            seq_group = scheduled_seq_group.seq_group

            if seq_group.is_finished():
                continue

            if self.scheduler_config.is_multi_step:
                # Updates happen only if the sequence is prefill
                self._update_num_computed_tokens_for_multi_step_prefill(
                    seq_group, seq_group_metadata,
                    seq_group.state.num_steps == 1)
            else:
                token_chunk_size = (seq_group_metadata.token_chunk_size
                                    if seq_group_metadata.token_chunk_size
                                    is not None else 0)
                seq_group.update_num_computed_tokens(token_chunk_size)

            if seq_group_metadata.do_sample:
                assert len(sequence_group_outputs.samples) == 1, (
                    "Async output processor expects a single sample"
                    " (i.e sampling_params.n == 1)")
                sample = sequence_group_outputs.samples[0]

                assert len(seq_group.seqs) == 1
                seq = seq_group.seqs[0]

                if self.scheduler_config.is_multi_step:
                    is_prefill_append = seq.data.get_num_uncomputed_tokens(
                    ) == 0
                    seq.append_token_id(sample.output_token, sample.logprobs)
                    if not is_prefill_append:
                        seq_group.update_num_computed_tokens(1)
                else:
                    seq.append_token_id(sample.output_token, sample.logprobs)

    def step(self) -> List[Union[RequestOutput, EmbeddingRequestOutput]]:
        """Performs one decoding iteration and returns newly generated results.

        .. figure:: https://i.imgur.com/sv2HssD.png
            :alt: Overview of the step function
            :align: center

            Overview of the step function.

        Details:
            - Step 1: Schedules the sequences to be executed in the next
              iteration and the token blocks to be swapped in/out/copy.

                - Depending on the scheduling policy,
                  sequences may be `preempted/reordered`.
                - A Sequence Group (SG) refer to a group of sequences
                  that are generated from the same prompt.

            - Step 2: Calls the distributed executor to execute the model.
            - Step 3: Processes the model output. This mainly includes:

                - Decodes the relevant outputs.
                - Updates the scheduled sequence groups with model outputs
                  based on its `sampling parameters` (`use_beam_search` or not).
                - Frees the finished sequence groups.

            - Finally, it creates and returns the newly generated results.

        Example:
            >>> # Please see the example/ folder for more detailed examples.
            >>>
            >>> # initialize engine and request arguments
            >>> engine = LLMEngine.from_engine_args(engine_args)
            >>> example_inputs = [(0, "What is LLM?",
            >>>    SamplingParams(temperature=0.0))]
            >>>
            >>> # Start the engine with an event loop
            >>> while True:
            >>>     if example_inputs:
            >>>         req_id, prompt, sampling_params = example_inputs.pop(0)
            >>>         engine.add_request(str(req_id),prompt,sampling_params)
            >>>
            >>>     # continue the request processing
            >>>     request_outputs = engine.step()
            >>>     for request_output in request_outputs:
            >>>         if request_output.finished:
            >>>             # return or show the request output
            >>>
            >>>     if not (engine.has_unfinished_requests() or example_inputs):
            >>>         break
        """
        if self.parallel_config.pipeline_parallel_size > 1:
            raise NotImplementedError(
                "Pipeline parallelism is only supported through AsyncLLMEngine "
                "as performance will be severely degraded otherwise.")

        # For llm_engine, there is no pipeline parallel support, so the engine
        # used is always 0.
        virtual_engine = 0

        # These are cached outputs from previous iterations. None if on first
        # iteration
        cached_outputs = self.cached_scheduler_outputs[virtual_engine]
        seq_group_metadata_list = cached_outputs.seq_group_metadata_list
        scheduler_outputs = cached_outputs.scheduler_outputs
        allow_async_output_proc = cached_outputs.allow_async_output_proc

        ctx = self.scheduler_contexts[virtual_engine]

        # Clear outputs for each new scheduler iteration
        ctx.request_outputs.clear()

        # Skip the scheduler if there are any remaining steps in the seq groups.
        # This ensures that the scheduler is only called again when the current
        # batch has completed.
        if not self._has_remaining_steps(seq_group_metadata_list):
            # Schedule iteration
            (seq_group_metadata_list, scheduler_outputs,
             allow_async_output_proc
             ) = self.scheduler[virtual_engine].schedule()

            ctx.seq_group_metadata_list = seq_group_metadata_list
            ctx.scheduler_outputs = scheduler_outputs

            # Maybe switch from async mode to sync mode
            if not allow_async_output_proc and len(ctx.output_queue) > 0:
                self._process_model_outputs(ctx=ctx)

            if (self.scheduler_config.is_multi_step
                    and scheduler_outputs.num_lookahead_slots > 0):
                # cache the scheduler outputs for the next iteration if we have
                # lookahead slots
                self._cache_scheduler_outputs_for_multi_step(
                    virtual_engine, seq_group_metadata_list, scheduler_outputs,
                    allow_async_output_proc)

        assert seq_group_metadata_list is not None
        assert scheduler_outputs is not None

        if not scheduler_outputs.is_empty():
            finished_requests_ids = self.scheduler[
                virtual_engine].get_and_reset_finished_requests_ids()

            # Check if we have a cached last_output from the previous iteration.
            # For supporting PP this is probably the best way to pass the
            # sampled_token_ids, as a separate broadcast over all the PP stages
            # will cause one virtual engine's microbatch to block the pipeline.
            last_sampled_token_ids = \
                self._get_last_sampled_token_ids(virtual_engine)

            execute_model_req = ExecuteModelRequest(
                seq_group_metadata_list=seq_group_metadata_list,
                blocks_to_swap_in=scheduler_outputs.blocks_to_swap_in,
                blocks_to_swap_out=scheduler_outputs.blocks_to_swap_out,
                blocks_to_copy=scheduler_outputs.blocks_to_copy,
                num_lookahead_slots=scheduler_outputs.num_lookahead_slots,
                running_queue_size=scheduler_outputs.running_queue_size,
                finished_requests_ids=finished_requests_ids,
                # We use ExecuteModelRequest to pass the last sampled_token_ids
                # to each of the non-last PP stages for in-place prepare_input.
                last_sampled_token_ids=last_sampled_token_ids)

            if allow_async_output_proc:
                execute_model_req.async_callback = self.async_callbacks[
                    virtual_engine]

            outputs = self.model_executor.execute_model(
                execute_model_req=execute_model_req)

            # We need to do this here so that last step's sampled_token_ids can
            # be passed to the next iteration for PP.
            if self.scheduler_config.is_multi_step:
                self._update_cached_scheduler_output(virtual_engine, outputs)
        else:
            # Nothing scheduled => If there is pending async postprocessor,
            # then finish it here.
            if len(ctx.output_queue) > 0:
                self._process_model_outputs(ctx=ctx)
            # No outputs in this case
            outputs = []

        # Finish the current step for all the sequence groups.
        if self.scheduler_config.is_multi_step:
            for seq_group in seq_group_metadata_list:
                seq_group.finish_step()

        if not self._has_remaining_steps(seq_group_metadata_list):
            # clear the cache if we have finished all the steps.
            if self.scheduler_config.is_multi_step:
                self.cached_scheduler_outputs[0] = SchedulerOutputState()

            # is_first_step_output is True only when the num_steps of all
            # the sequences are 1. When the num_steps > 1,
            # multi_step_model_runner does the first-step output append.
            is_first_step_output: bool = False if not seq_group_metadata_list \
                else seq_group_metadata_list[0].state.num_steps == 1

            # Add results to the output_queue
            ctx.append_output(outputs=outputs,
                              seq_group_metadata_list=seq_group_metadata_list,
                              scheduler_outputs=scheduler_outputs,
                              is_async=allow_async_output_proc,
                              is_last_step=True,
                              is_first_step_output=is_first_step_output)

            if outputs and allow_async_output_proc:
                assert len(outputs) == 1, (
                    "Async postprocessor expects only a single output set")

                self._advance_to_next_step(
                    outputs[0], seq_group_metadata_list,
                    scheduler_outputs.scheduled_seq_groups)

            # Check if need to run the usual non-async path
            if not allow_async_output_proc:
                self._process_model_outputs(ctx=ctx)

                # Log stats.
                self.do_log_stats(scheduler_outputs, outputs)

                # Tracing
                self.do_tracing(scheduler_outputs)
        else:
            # Multi-step case
            return ctx.request_outputs

        if not self.has_unfinished_requests():
            # Drain async postprocessor (if exists)
            if len(ctx.output_queue) > 0:
                self._process_model_outputs(ctx=ctx)
            assert len(ctx.output_queue) == 0

            # Stop the execute model loop in parallel workers until there are
            # more requests to process. This avoids waiting indefinitely in
            # torch.distributed ops which may otherwise timeout, and unblocks
            # the RPC thread in the workers so that they can process any other
            # queued control plane messages, such as add/remove lora adapters.
            logger.debug("Stopping remote worker execution loop.")
            self.model_executor.stop_remote_worker_execution_loop()

        return ctx.request_outputs

    def _has_remaining_steps(
        self, seq_group_metadata_list: Optional[List[SequenceGroupMetadata]]
    ) -> bool:
        if (not self.scheduler_config.is_multi_step
                or not seq_group_metadata_list):
            return False

        # TODO(will) this is a sanity check for nowto make sure that all the
        # seqs are on the same steps. Eventually we will want to do some sort of
        # dynamic scheduling when doing multi-step decoding.
        ref_remaining_steps = seq_group_metadata_list[0].state.remaining_steps
        if any([
                seq_group.state.remaining_steps != ref_remaining_steps
                for seq_group in seq_group_metadata_list[1:]
        ]):
            raise AssertionError(("All running sequence groups should "
                                  "have the same remaining steps."))

        return ref_remaining_steps > 0

    def _cache_scheduler_outputs_for_multi_step(
            self, virtual_engine: int,
            seq_group_metadata_list: Optional[List[SequenceGroupMetadata]],
            scheduler_outputs: SchedulerOutputs,
            allow_async_output_proc: bool) -> None:
        co = self.cached_scheduler_outputs[virtual_engine]

        co.seq_group_metadata_list = seq_group_metadata_list
        co.scheduler_outputs = scheduler_outputs
        co.allow_async_output_proc = allow_async_output_proc
        co.last_output = None

    def _update_cached_scheduler_output(
            self, virtual_engine: int,
            output: List[Optional[SamplerOutput]]) -> None:
        if (self.parallel_config.pipeline_parallel_size > 1 and len(output) > 0
                and output[0] is not None):
            last_output = output[-1]
            assert last_output is not None
            assert last_output.sampled_token_ids_cpu is not None
            assert last_output.sampled_token_ids is None
            assert last_output.sampled_token_probs is None
            self.cached_scheduler_outputs[
                virtual_engine].last_output = last_output

    def _get_last_sampled_token_ids(
            self, virtual_engine: int) -> Optional[torch.Tensor]:
        cached_last_output = self.cached_scheduler_outputs[
            virtual_engine].last_output
        if (self.scheduler_config.is_multi_step
                and self.parallel_config.pipeline_parallel_size > 1
                and cached_last_output is not None
                and cached_last_output.sampled_token_ids_cpu is not None):
            return cached_last_output.sampled_token_ids_cpu
        return None

    def add_logger(self, logger_name: str, logger: StatLoggerBase) -> None:
        if not self.log_stats:
            raise RuntimeError(
                "Stat logging is disabled. Set `disable_log_stats=False` "
                "argument to enable.")
        if logger_name in self.stat_loggers:
            raise KeyError(f"Logger with name {logger_name} already exists.")
        self.stat_loggers[logger_name] = logger

    def remove_logger(self, logger_name: str) -> None:
        if not self.log_stats:
            raise RuntimeError(
                "Stat logging is disabled. Set `disable_log_stats=False` "
                "argument to enable.")
        if logger_name not in self.stat_loggers:
            raise KeyError(f"Logger with name {logger_name} does not exist.")
        del self.stat_loggers[logger_name]

    def do_log_stats(self,
                     scheduler_outputs: Optional[SchedulerOutputs] = None,
                     model_output: Optional[List[SamplerOutput]] = None,
                     finished_before: Optional[List[int]] = None,
                     skip: Optional[List[int]] = None) -> None:
        """Forced log when no requests active."""
        if self.log_stats:
            stats = self._get_stats(scheduler_outputs, model_output,
                                    finished_before, skip)
            for logger in self.stat_loggers.values():
                logger.log(stats)

    def _get_stats(self,
                   scheduler_outputs: Optional[SchedulerOutputs],
                   model_output: Optional[List[SamplerOutput]] = None,
                   finished_before: Optional[List[int]] = None,
                   skip: Optional[List[int]] = None) -> Stats:
        """Get Stats to be Logged to Prometheus.

        Args:
            scheduler_outputs: Optional, used to populate metrics related to
                the scheduled batch,
            model_output: Optional, used to emit speculative decoding metrics
                which are created by the workers.
            finished_before: Optional, indices of sequences that were finished
                before. These sequences will be ignored.
            skip: Optional, indices of sequences that were preempted. These
                sequences will be ignored.
        """
        now = time.time()

        # System State
        #   Scheduler State
        num_running_sys = sum(
            len(scheduler.running) for scheduler in self.scheduler)
        num_swapped_sys = sum(
            len(scheduler.swapped) for scheduler in self.scheduler)
        num_waiting_sys = sum(
            len(scheduler.waiting) for scheduler in self.scheduler)

        # KV Cache Usage in %
        num_total_gpu = self.cache_config.num_gpu_blocks
        gpu_cache_usage_sys = 0.
        if num_total_gpu is not None:
            num_free_gpu = sum(
                scheduler.block_manager.get_num_free_gpu_blocks()
                for scheduler in self.scheduler)
            gpu_cache_usage_sys = 1.0 - (num_free_gpu / num_total_gpu)

        num_total_cpu = self.cache_config.num_cpu_blocks
        cpu_cache_usage_sys = 0.
        if num_total_cpu is not None and num_total_cpu > 0:
            num_free_cpu = sum(
                scheduler.block_manager.get_num_free_cpu_blocks()
                for scheduler in self.scheduler)
            cpu_cache_usage_sys = 1.0 - (num_free_cpu / num_total_cpu)

        # Prefix Cache Hit Rate. Note that we always use
        # the cache hit rate of the first virtual engine.
        cpu_prefix_cache_hit_rate = self.scheduler[
            0].get_prefix_cache_hit_rate(Device.CPU)
        gpu_prefix_cache_hit_rate = self.scheduler[
            0].get_prefix_cache_hit_rate(Device.GPU)

        # Iteration stats
        num_prompt_tokens_iter = 0
        num_generation_tokens_iter = 0
        time_to_first_tokens_iter: List[float] = []
        time_per_output_tokens_iter: List[float] = []
        num_preemption_iter = (0 if scheduler_outputs is None else
                               scheduler_outputs.preempted)

        # Request stats
        #   Latency
        time_e2e_requests: List[float] = []
        #   Metadata
        num_prompt_tokens_requests: List[int] = []
        num_generation_tokens_requests: List[int] = []
        n_requests: List[int] = []
        finished_reason_requests: List[str] = []

        # Lora requests
        running_lora_adapters = dict(
            collectionsCounter([
                running_request.lora_request.lora_name
                for scheduler in self.scheduler
                for running_request in scheduler.running
                if running_request.lora_request
            ]))
        waiting_lora_adapters = dict(
            collectionsCounter([
                waiting_request.lora_request.lora_name
                for scheduler in self.scheduler
                for waiting_request in scheduler.waiting
                if waiting_request.lora_request
            ]))
        max_lora_stat = "0"
        if self.lora_config:
            max_lora_stat = str(self.lora_config.max_loras)

        # NOTE: This loop assumes prefill seq_groups are before
        # decode seq_groups in scheduled_seq_groups.
        if scheduler_outputs is not None:
            # For async postprocessor, already finished sequences need to be
            # not counted (to avoid double counting)
            actual_num_batched_tokens = scheduler_outputs.num_batched_tokens  # type: ignore

            num_generation_tokens_from_prefill_groups = 0.
            # NOTE: if scheduler_outputs.num_prefill_groups > 0 and
            # the len of scheduler_outputs.scheduled_seq_groups is !=
            # scheduler_outputs.num_prefill_groups, this means that
            # chunked prefills have been detected.

            for idx, scheduled_seq_group in enumerate(
                    scheduler_outputs.scheduled_seq_groups):
                # Skip double logging when using async output proc
                if finished_before and idx in finished_before:
                    actual_num_batched_tokens -= 1
                    continue

                # Currently, skip == preempted sequences, so we need to skip
                # their log stats
                if skip and idx in skip:
                    continue

                group_was_prefill = idx < scheduler_outputs.num_prefill_groups
                seq_group = scheduled_seq_group.seq_group

                # NOTE: a seq_group that completed all of its prefill tokens
                # in the last iteration will have seq_group.is_prefill() = False
                # with group_was_prefill = True
                if group_was_prefill:
                    # Number of prompt tokens.
                    num_prompt_tokens_iter += (
                        scheduled_seq_group.token_chunk_size)

                    # If the seq_group just finished the prefill state
                    # get TTFT.
                    if not seq_group.is_prefill():
                        latency = seq_group.get_last_latency(now)
                        time_to_first_tokens_iter.append(latency)

                        # One generation token per finished prefill.
                        num_generation_tokens_from_prefill_groups += (
                            seq_group.num_seqs())
                else:
                    # TPOTs.
                    latency = seq_group.get_last_latency(now)
                    time_per_output_tokens_iter.append(latency)

                # Because of chunked prefill, we can have a single sequence
                # group that does multiple prompt_runs. To prevent logging
                # the same metadata more than once per request, we standardize
                # on logging request level information for finished requests,
                # which can only happen once.
                if seq_group.is_finished():
                    # Latency timings
                    time_e2e_requests.append(now -
                                             seq_group.metrics.arrival_time)
                    # Metadata
                    num_prompt_tokens_requests.append(
                        len(seq_group.prompt_token_ids))
                    num_generation_tokens_requests.extend([
                        seq.get_output_len()
                        for seq in seq_group.get_finished_seqs()
                    ])
                    if seq_group.sampling_params is not None:
                        n_requests.append(seq_group.sampling_params.n)
                    finished_reason_requests.extend([
                        SequenceStatus.get_finished_reason(seq.status)
                        for seq in seq_group.get_finished_seqs()
                    ])

            # Number of generation tokens.
            #   num_batched_tokens equals the number of prompt_tokens plus the
            #   number of decode_tokens in a single iteration. So,
            #   num_generation_tokens = num_batched_tokens - num_prompt_tokens
            #   + num_generation_tokens_from_prefill_groups (since we generate
            #   one token on prefills on iters where the prefill finishes).
            num_generation_tokens_iter = (
                actual_num_batched_tokens - num_prompt_tokens_iter +
                num_generation_tokens_from_prefill_groups)

        # Spec decode, if enabled, emits specialized metrics from the worker in
        # sampler output.
        if model_output and (model_output[0].spec_decode_worker_metrics
                             is not None):
            spec_decode_metrics = model_output[0].spec_decode_worker_metrics
        else:
            spec_decode_metrics = None

        return Stats(
            now=now,
            # System stats
            #   Scheduler State
            num_running_sys=num_running_sys,
            num_swapped_sys=num_swapped_sys,
            num_waiting_sys=num_waiting_sys,
            #   KV Cache Usage in %
            gpu_cache_usage_sys=gpu_cache_usage_sys,
            cpu_cache_usage_sys=cpu_cache_usage_sys,
            #   Prefix Cache Hit Rate
            cpu_prefix_cache_hit_rate=cpu_prefix_cache_hit_rate,
            gpu_prefix_cache_hit_rate=gpu_prefix_cache_hit_rate,

            # Iteration stats
            num_prompt_tokens_iter=num_prompt_tokens_iter,
            num_generation_tokens_iter=num_generation_tokens_iter,
            time_to_first_tokens_iter=time_to_first_tokens_iter,
            time_per_output_tokens_iter=time_per_output_tokens_iter,
            spec_decode_metrics=spec_decode_metrics,
            num_preemption_iter=num_preemption_iter,

            # Request stats
            #   Latency
            time_e2e_requests=time_e2e_requests,
            #   Metadata
            num_prompt_tokens_requests=num_prompt_tokens_requests,
            num_generation_tokens_requests=num_generation_tokens_requests,
            n_requests=n_requests,
            finished_reason_requests=finished_reason_requests,
            max_lora=str(max_lora_stat),
            waiting_lora_adapters=list(waiting_lora_adapters.keys()),
            running_lora_adapters=list(running_lora_adapters.keys()))

    def add_lora(self, lora_request: LoRARequest) -> bool:
        return self.model_executor.add_lora(lora_request)

    def remove_lora(self, lora_id: int) -> bool:
        return self.model_executor.remove_lora(lora_id)

    def list_loras(self) -> Set[int]:
        return self.model_executor.list_loras()

    def pin_lora(self, lora_id: int) -> bool:
        return self.model_executor.pin_lora(lora_id)

    def add_prompt_adapter(
            self, prompt_adapter_request: PromptAdapterRequest) -> bool:
        return self.model_executor.add_prompt_adapter(prompt_adapter_request)

    def remove_prompt_adapter(self, prompt_adapter_id: int) -> bool:
        return self.model_executor.remove_prompt_adapter(prompt_adapter_id)

    def list_prompt_adapters(self) -> List[int]:
        return self.model_executor.list_prompt_adapters()

    def check_health(self) -> None:
        if self.tokenizer:
            self.tokenizer.check_health()
        self.model_executor.check_health()

    def start_profile(self) -> None:
        # using type instead of isinstance to check to avoid capturing
        # inherited classes (MultiprocessingGPUExecutor)
        if type(self.model_executor) == GPUExecutor:  # noqa: E721
            self.model_executor.start_profile()
        else:
            self.model_executor._run_workers("start_profile")

    def stop_profile(self) -> None:
        # using type instead of isinstance to check to avoid capturing
        # inherited classes (MultiprocessingGPUExecutor)
        if type(self.model_executor) == GPUExecutor:  # noqa: E721
            self.model_executor.stop_profile()
        else:
            self.model_executor._run_workers("stop_profile")

    def is_tracing_enabled(self) -> bool:
        return self.tracer is not None

    def do_tracing(self, scheduler_outputs: SchedulerOutputs) -> None:
        if self.tracer is None:
            return

        for scheduled_seq_group in scheduler_outputs.scheduled_seq_groups:
            seq_group = scheduled_seq_group.seq_group
            if seq_group.is_finished():
                self.create_trace_span(seq_group)

    def create_trace_span(self, seq_group: SequenceGroup) -> None:
        if self.tracer is None or seq_group.sampling_params is None:
            return
        arrival_time_nano_seconds = int(seq_group.metrics.arrival_time * 1e9)

        trace_context = extract_trace_context(seq_group.trace_headers)

        with self.tracer.start_as_current_span(
                "llm_request",
                kind=SpanKind.SERVER,
                context=trace_context,
                start_time=arrival_time_nano_seconds) as seq_span:
            metrics = seq_group.metrics
            ttft = metrics.first_token_time - metrics.arrival_time
            e2e_time = metrics.finished_time - metrics.arrival_time
            # attribute names are based on
            # https://github.com/open-telemetry/semantic-conventions/blob/main/docs/gen-ai/llm-spans.md
            seq_span.set_attribute(SpanAttributes.LLM_RESPONSE_MODEL,
                                   self.model_config.model)
            seq_span.set_attribute(SpanAttributes.LLM_REQUEST_ID,
                                   seq_group.request_id)
            seq_span.set_attribute(SpanAttributes.LLM_REQUEST_TEMPERATURE,
                                   seq_group.sampling_params.temperature)
            seq_span.set_attribute(SpanAttributes.LLM_REQUEST_TOP_P,
                                   seq_group.sampling_params.top_p)
            seq_span.set_attribute(SpanAttributes.LLM_REQUEST_MAX_TOKENS,
                                   seq_group.sampling_params.max_tokens)
            seq_span.set_attribute(SpanAttributes.LLM_REQUEST_N,
                                   seq_group.sampling_params.n)
            seq_span.set_attribute(SpanAttributes.LLM_USAGE_NUM_SEQUENCES,
                                   seq_group.num_seqs())
            seq_span.set_attribute(SpanAttributes.LLM_USAGE_PROMPT_TOKENS,
                                   len(seq_group.prompt_token_ids))
            seq_span.set_attribute(
                SpanAttributes.LLM_USAGE_COMPLETION_TOKENS,
                sum([
                    seq.get_output_len()
                    for seq in seq_group.get_finished_seqs()
                ]))
            seq_span.set_attribute(SpanAttributes.LLM_LATENCY_TIME_IN_QUEUE,
                                   metrics.time_in_queue)
            seq_span.set_attribute(
                SpanAttributes.LLM_LATENCY_TIME_TO_FIRST_TOKEN, ttft)
            seq_span.set_attribute(SpanAttributes.LLM_LATENCY_E2E, e2e_time)
            if metrics.scheduler_time is not None:
                seq_span.set_attribute(
                    SpanAttributes.LLM_LATENCY_TIME_IN_SCHEDULER,
                    metrics.scheduler_time)
            if metrics.model_forward_time is not None:
                seq_span.set_attribute(
                    SpanAttributes.LLM_LATENCY_TIME_IN_MODEL_FORWARD,
                    metrics.model_forward_time / 1000.0)
            if metrics.model_execute_time is not None:
                seq_span.set_attribute(
                    SpanAttributes.LLM_LATENCY_TIME_IN_MODEL_EXECUTE,
                    metrics.model_execute_time)

    def is_encoder_decoder_model(self):
        return self.input_preprocessor.is_encoder_decoder_model()

    def _validate_model_inputs(self, inputs: Union[DecoderOnlyInputs,
                                                   EncoderDecoderInputs]):
        if self.model_config.is_multimodal_model:
            # For encoder-decoder multimodal models, the max_prompt_len
            # restricts the decoder prompt length
            prompt_ids = inputs.get("prompt_token_ids")
        elif self.is_encoder_decoder_model():
            prompt_ids = inputs.get("encoder_prompt_token_ids")
        else:
            prompt_ids = inputs.get("prompt_token_ids")

        if prompt_ids is None or len(prompt_ids) == 0:
            raise ValueError("Prompt cannot be empty")

        if self.model_config.is_multimodal_model:
            max_prompt_len = self.model_config.max_model_len

            if len(prompt_ids) > max_prompt_len:
                raise ValueError(
                    f"The prompt (total length {len(prompt_ids)}) is too long "
                    f"to fit into the model (context length {max_prompt_len}). "
                    "Make sure that `max_model_len` is no smaller than the "
                    "number of text tokens plus multimodal tokens. For image "
                    "inputs, the number of image tokens depends on the number "
                    "of images, and possibly their aspect ratios as well.")

            # TODO: Find out how many placeholder tokens are there so we can
            # check that chunked prefill does not truncate them
            # max_batch_len = self.scheduler_config.max_num_batched_tokens

    def _build_logits_processors(
            self, sampling_params: SamplingParams,
            lora_request: Optional[LoRARequest]) -> SamplingParams:
        """Constructs logits processors based on the guided_decoding,
        logits_bias, and allowed_token_ids fields in sampling_params. Deletes
        those fields and adds the constructed logits processors to the
        logits_processors field. Returns the modified sampling params."""

        logits_processors = []
        if (guided_decoding := sampling_params.guided_decoding) is not None:

            logger.debug(
                "Building guided decoding logits processor in "
                "LLMEngine. Params: %s", guided_decoding)

            tokenizer = self.get_tokenizer(lora_request=lora_request)
            guided_decoding.backend = guided_decoding.backend or \
                self.decoding_config.guided_decoding_backend

            processor = get_local_guided_decoding_logits_processor(
                guided_params=guided_decoding, tokenizer=tokenizer)
            if processor:
                logits_processors.append(processor)

            # Unset so this doesn't get passed down to the model
            sampling_params.guided_decoding = None

        if (sampling_params.logit_bias or sampling_params.allowed_token_ids):
            tokenizer = self.get_tokenizer(lora_request=lora_request)

            processors = get_logits_processors(
                logit_bias=sampling_params.logit_bias,
                allowed_token_ids=sampling_params.allowed_token_ids,
                tokenizer=tokenizer)
            logits_processors.extend(processors)

            # Unset so these don't get passed down to the model
            sampling_params.logit_bias = None
            sampling_params.allowed_token_ids = None

        if logits_processors:
            if sampling_params.logits_processors is None:
                sampling_params.logits_processors = logits_processors
            else:
                sampling_params.logits_processors.extend(logits_processors)

        return sampling_params<|MERGE_RESOLUTION|>--- conflicted
+++ resolved
@@ -44,14 +44,9 @@
 from vllm.prompt_adapter.request import PromptAdapterRequest
 from vllm.sampling_params import RequestOutputKind, SamplingParams
 from vllm.sequence import (EmbeddingSequenceGroupOutput, ExecuteModelRequest,
-<<<<<<< HEAD
                            ParallelSampleSequenceGroup, Sequence,
                            SequenceGroup, SequenceGroupBase,
-                           SequenceGroupMetadata, SequenceStatus)
-=======
-                           Sequence, SequenceGroup, SequenceGroupMetadata,
-                           SequenceGroupOutput, SequenceStatus)
->>>>>>> f6b97293
+                           SequenceGroupOutput, SequenceGroupMetadata, SequenceStatus)
 from vllm.tracing import (SpanAttributes, SpanKind, extract_trace_context,
                           init_tracer)
 from vllm.transformers_utils.config import try_get_generation_config
