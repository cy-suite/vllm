--- conflicted
+++ resolved
@@ -347,16 +347,13 @@
             initialize_ray_cluster(engine_config.parallel_config)
             from vllm.executor.ray_gpu_executor import RayGPUExecutor
             executor_class = RayGPUExecutor
-<<<<<<< HEAD
-        elif engine_config.parallel_config.worker_use_torchrun:
+        elif distributed_executor_backend == "torchrun":
             from vllm.executor.torchrun_gpu_executor import TorchrunGPUExecutor
             executor_class = TorchrunGPUExecutor
-=======
         elif distributed_executor_backend == "mp":
             from vllm.executor.multiproc_gpu_executor import (
                 MultiprocessingGPUExecutor)
             executor_class = MultiprocessingGPUExecutor
->>>>>>> a360ff80
         else:
             from vllm.executor.gpu_executor import GPUExecutor
             executor_class = GPUExecutor
