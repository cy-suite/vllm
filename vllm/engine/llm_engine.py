--- conflicted
+++ resolved
@@ -21,14 +21,9 @@
                            SequenceGroupOutput, SequenceOutput, SequenceStatus)
 from vllm.transformers_utils.tokenizer import (detokenize_incrementally,
                                                TokenizerGroup)
-<<<<<<< HEAD
-from vllm.utils import Counter, set_cuda_visible_devices, get_ip, get_open_port, get_distributed_init_method
-from vllm.usage.usage_lib import UsageContext, is_usage_stats_enabled, usage_message
-=======
 from vllm.utils import (Counter, set_cuda_visible_devices, get_ip,
                         get_open_port, get_distributed_init_method)
-
->>>>>>> 703e42ee
+from vllm.usage.usage_lib import UsageContext, is_usage_stats_enabled, usage_message
 if ray:
     from ray.util.scheduling_strategies import PlacementGroupSchedulingStrategy
 
