--- conflicted
+++ resolved
@@ -4,8 +4,6 @@
 import time
 from typing import (TYPE_CHECKING, Any, Dict, Iterable, List, Optional, Tuple,
                     Union)
-
-import torch
 
 from vllm.config import (CacheConfig, ModelConfig, ParallelConfig,
                          SchedulerConfig)
@@ -341,11 +339,8 @@
         sampling_params: SamplingParams,
         prompt_token_ids: Optional[List[int]] = None,
         arrival_time: Optional[float] = None,
-<<<<<<< HEAD
         prefix_pos: Optional[int] = None,
-=======
         prompt_embeds: Optional[torch.FloatTensor] = None,
->>>>>>> f2b10c39
     ) -> None:
         """Add a request to the engine's request pool.
 
@@ -362,7 +357,6 @@
                 use the tokenizer to convert the prompts to token IDs.
             arrival_time: The arrival time of the request. If None, we use
                 the current monotonic time.
-<<<<<<< HEAD
             prefix_pos: If not None, we use the given position as the prefix
                 position for each prompt. We will cache the prefix's KV
                 cache and reuse it for the next request with the same prefix.
@@ -392,10 +386,8 @@
             >>>    SamplingParams(temperature=0.0))
             >>> # continue the request processing
             >>> ...
-=======
             prompt_embeds: The prompt embeddings. If set,
                 input prompt and prompt_token_ids are ignored
->>>>>>> f2b10c39
         """
         if arrival_time is None:
             arrival_time = time.monotonic()
@@ -410,17 +402,7 @@
         # Create the sequences.
         block_size = self.cache_config.block_size
         seq_id = next(self.seq_counter)
-        seq = Sequence(
-            seq_id,
-            prompt,
-            prompt_token_ids,
-            block_size,
-            prompt_embeds=prompt_embeds,
-        )
-
-        # Check whether the input specifies prefix
-        prefix = self.scheduler.prefix_pool.add_or_get_prefix(
-            prompt_token_ids[:prefix_pos]) if prefix_pos is not None else None
+        seq = Sequence(seq_id, prompt, prompt_token_ids, block_size, prompt_embeds=prompt_embeds)
 
         # Create the sequence group.
         seq_group = SequenceGroup(request_id, [seq], sampling_params,
