--- conflicted
+++ resolved
@@ -127,11 +127,6 @@
         scheduler_config: The configuration related to the request scheduler.
         device_config: The configuration related to the device.
         lora_config (Optional): The configuration related to serving multi-LoRA.
-<<<<<<< HEAD
-        multimodal_config (Optional): The configuration related to multimodal
-            models.
-=======
->>>>>>> ec266536
         speculative_config (Optional): The configuration related to speculative
             decoding.
         executor_class: The model executor class for managing distributed
@@ -805,9 +800,9 @@
 
         * prompt
         * prompt_token_ids
+        * prompt_embeds
         * multi_modal_data
         '''
-
         if isinstance(inputs, str):
             prompt = inputs
             prompt_token_ids = self._tokenize_prompt(
@@ -816,8 +811,24 @@
                 lora_request=lora_request,
             )
             multi_modal_data = None
+            prompt_embeds = None
         elif isinstance(inputs, dict):
-            if "prompt_token_ids" in inputs:
+            prompt = inputs.get("prompt")
+            prompt_embeds = inputs.get("prompt_embeds")
+            driver_worker = self.model_executor.driver_worker
+            if prompt_embeds is not None:
+                if self.speculative_config is not None:
+                    raise ValueError(
+                        "Speculative decoding does not support prompt_embeds.")
+                model_runner = driver_worker.worker.model_runner if isinstance(
+                    driver_worker,
+                    WorkerWrapperBase) else driver_worker.model_runner
+                if not model_runner.model_supports_input_embeds:
+                    raise ValueError(
+                        f"Model {self.model_config.model} does not support input "
+                        "embeddings, but prompt_embeds was provided.")
+                prompt_token_ids = []
+            elif "prompt_token_ids" in inputs:
                 prompt = None
                 prompt_token_ids = inputs["prompt_token_ids"]
             else:
@@ -833,7 +844,7 @@
         else:
             assert_never(inputs)
 
-        return prompt, prompt_token_ids, multi_modal_data
+        return prompt, prompt_token_ids, prompt_embeds, multi_modal_data
 
     def _apply_prompt_adapter(
         self,
@@ -974,13 +985,14 @@
         prompt_comps: PromptComponents,
         prompt_adapter_request: Optional[PromptAdapterRequest],
     ) -> LLMInputs:
-        prompt, prompt_token_ids, multi_modal_data = prompt_comps
+        prompt, prompt_token_ids, prompt_embeds, multi_modal_data = prompt_comps
 
         prompt_token_ids = self._apply_prompt_adapter(
             prompt_token_ids, prompt_adapter_request=prompt_adapter_request)
 
         return LLMInputs(prompt_token_ids=prompt_token_ids,
                          prompt=prompt,
+                         prompt_embeds=prompt_embeds
                          multi_modal_data=multi_modal_data)
 
     def _process_decoder_only_prompt(
@@ -1006,43 +1018,6 @@
         * :class:`LLMInputs` instance
         '''
 
-<<<<<<< HEAD
-        if isinstance(inputs, str):
-            inputs = {"prompt": inputs}
-        prompt = inputs.get("prompt")
-        prompt_embeds = inputs.get("prompt_embeds")
-        driver_worker = self.model_executor.driver_worker
-        if prompt_embeds is not None:
-            if self.speculative_config is not None:
-                raise ValueError(
-                    "Speculative decoding does not support prompt_embeds.")
-            model_runner = driver_worker.worker.model_runner if isinstance(
-                driver_worker,
-                WorkerWrapperBase) else driver_worker.model_runner
-            if not model_runner.model_supports_input_embeds:
-                raise ValueError(
-                    f"Model {self.model_config.model} does not support input "
-                    "embeddings, but prompt_embeds was provided.")
-            prompt_token_ids = []
-        elif "prompt_token_ids" not in inputs:
-            prompt_token_ids = self._tokenize_prompt(
-                prompt,
-                request_id=request_id,
-                lora_request=lora_request,
-            )
-        else:
-            prompt_token_ids = inputs["prompt_token_ids"]
-
-        if prompt_adapter_request:
-            prompt_token_ids = (
-                [0] * prompt_adapter_request.prompt_adapter_num_virtual_tokens
-                + prompt_token_ids)
-
-        return LLMInputs(prompt_token_ids=prompt_token_ids,
-                         prompt=prompt,
-                         prompt_embeds=prompt_embeds,
-                         multi_modal_data=inputs.get("multi_modal_data"))
-=======
         prompt_comps = self._extract_prompt_components(
             inputs,
             request_id=request_id,
@@ -1053,7 +1028,6 @@
             prompt_comps,
             prompt_adapter_request=prompt_adapter_request,
         )
->>>>>>> ec266536
 
     def process_model_inputs(
         self,
@@ -1301,18 +1275,18 @@
         """Apply the model output to the sequences in the scheduled seq groups.
 
         virtual_engine: The engine id to operate on
-        
-        is_async: Indicates whether this postprocessor runs in 
-            parallel with the GPU forward pass and is processing 
+
+        is_async: Indicates whether this postprocessor runs in
+            parallel with the GPU forward pass and is processing
             tokens from the previous step. If this is true, then
             no tokens need to be appended since it is already done
             externally (before the next schedule() call)
-        
-        sampler_output: Used with multi-step execution to provide 
+
+        sampler_output: Used with multi-step execution to provide
             sampler_output of each step
         is_last_output: Used with multi-step execution to indicate
             the last step (of each multi-step group)
-            
+
         Returns RequestOutputs that can be returned to the client.
         """
         now = time.time()
