--- conflicted
+++ resolved
@@ -247,18 +247,11 @@
             "enforce_eager=%s, kv_cache_dtype=%s, "
             "quantization_param_path=%s, device_config=%s, "
             "decoding_config=%r, observability_config=%r, "
-<<<<<<< HEAD
-            "seed=%d, served_model_name=%s, "
-            "num_scheduler_steps=%d, multi_step_stream_outputs=%s, "
-            "enable_prefix_caching=%s, use_async_output_proc=%s, "
-            "use_cached_outputs=%s, mm_processor_kwargs=%s)",
-=======
             "seed=%d, served_model_name=%s, use_v2_block_manager=%s, "
             "num_scheduler_steps=%d, chunked_prefill_enabled=%s "
             "multi_step_stream_outputs=%s, enable_prefix_caching=%s, "
             "use_async_output_proc=%s, use_cached_outputs=%s, "
             "mm_processor_kwargs=%s)",
->>>>>>> f58d4fcc
             VLLM_VERSION,
             model_config.model,
             speculative_config,
