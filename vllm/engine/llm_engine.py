import time
from contextlib import contextmanager
from typing import (TYPE_CHECKING, Any, ClassVar, Dict, Iterable, List,
                    Mapping, Optional)
from typing import Sequence as GenericSequence
from typing import Set, Tuple, Type, TypeVar, Union

<<<<<<< HEAD
import torch
from transformers import PreTrainedTokenizer
=======
from typing_extensions import assert_never
>>>>>>> 97a6be95

import vllm.envs as envs
from vllm.config import (CacheConfig, DecodingConfig, DeviceConfig,
                         EngineConfig, LoadConfig, LoRAConfig, ModelConfig,
                         MultiModalConfig, ObservabilityConfig, ParallelConfig,
                         PromptAdapterConfig, SchedulerConfig,
                         SpeculativeConfig)
from vllm.core.scheduler import (ScheduledSequenceGroup, Scheduler,
                                 SchedulerOutputs)
from vllm.engine.arg_utils import EngineArgs
from vllm.engine.metrics import (LoggingStatLogger, PrometheusStatLogger,
                                 StatLoggerBase, Stats)
from vllm.engine.output_processor.interfaces import (
    SequenceGroupOutputProcessor)
from vllm.engine.output_processor.stop_checker import StopChecker
from vllm.engine.output_processor.util import create_output_by_sequence_group
from vllm.executor.executor_base import ExecutorBase
from vllm.executor.ray_utils import initialize_ray_cluster
<<<<<<< HEAD
from vllm.inputs import (INPUT_REGISTRY, LLMInputs, PromptInputs,
                         get_prompt_type)
=======
from vllm.inputs import (INPUT_REGISTRY, EncoderDecoderLLMInputs, LLMInputs,
                         PromptInputs, SingletonPromptInputs)
from vllm.inputs.parse import is_explicit_encoder_decoder_prompt
>>>>>>> 97a6be95
from vllm.logger import init_logger
from vllm.lora.request import LoRARequest
from vllm.multimodal import MultiModalDataDict
from vllm.outputs import (EmbeddingRequestOutput, RequestOutput,
                          RequestOutputFactory)
from vllm.pooling_params import PoolingParams
from vllm.prompt_adapter.request import PromptAdapterRequest
from vllm.sampling_params import SamplingParams
from vllm.sequence import (EmbeddingSequenceGroupOutput, ExecuteModelRequest,
                           PoolerOutput, SamplerOutput, Sequence,
                           SequenceGroup, SequenceGroupMetadata,
                           SequenceStatus)
from vllm.tracing import (SpanAttributes, SpanKind, extract_trace_context,
                          init_tracer)
from vllm.transformers_utils.config import try_get_generation_config
from vllm.transformers_utils.detokenizer import Detokenizer
from vllm.transformers_utils.tokenizer_group import (
    AnyTokenizer, BaseTokenizerGroup, init_tokenizer_from_configs)
from vllm.usage.usage_lib import (UsageContext, is_usage_stats_enabled,
                                  usage_message)
from vllm.utils import (Counter, is_embedding_model_config,
                        is_encoder_decoder_model_config)
from vllm.version import __version__ as VLLM_VERSION

logger = init_logger(__name__)
_LOCAL_LOGGING_INTERVAL_SEC = 5


def _load_generation_config_dict(model_config: ModelConfig) -> Dict[str, Any]:
    config = try_get_generation_config(
        model_config.model,
        trust_remote_code=model_config.trust_remote_code,
        revision=model_config.revision,
    )

    if config is None:
        return {}

    return config.to_diff_dict()


_O = TypeVar("_O", RequestOutput, EmbeddingRequestOutput)

PromptComponents = Tuple[Optional[str], List[int],
                         Optional[MultiModalDataDict]]
DecoderPromptComponents = Tuple[Optional[str], Optional[List[int]],
                                Optional[MultiModalDataDict]]


class LLMEngine:
    """An LLM engine that receives requests and generates texts.

    This is the main class for the vLLM engine. It receives requests
    from clients and generates texts from the LLM. It includes a tokenizer, a
    language model (possibly distributed across multiple GPUs), and GPU memory
    space allocated for intermediate states (aka KV cache). This class utilizes
    iteration-level scheduling and efficient memory management to maximize the
    serving throughput.

    The :class:`~vllm.LLM` class wraps this class for offline batched inference
    and the :class:`AsyncLLMEngine` class wraps this class for online serving.

    The config arguments are derived from :class:`~vllm.EngineArgs`. (See
    :ref:`engine_args`)

    Args:
        model_config: The configuration related to the LLM model.
        cache_config: The configuration related to the KV cache memory
            management.
        parallel_config: The configuration related to distributed execution.
        scheduler_config: The configuration related to the request scheduler.
        device_config: The configuration related to the device.
        lora_config (Optional): The configuration related to serving multi-LoRA.
        multimodal_config (Optional): The configuration related to multimodal 
            models.
        speculative_config (Optional): The configuration related to speculative
            decoding.
        executor_class: The model executor class for managing distributed
            execution.
        prompt_adapter_config (Optional): The configuration related to serving 
            prompt adapters.
        log_stats: Whether to log statistics.
        usage_context: Specified entry point, used for usage info collection.
    """

    DO_VALIDATE_OUTPUT: ClassVar[bool] = False
    """A flag to toggle whether to validate the type of request output."""

    @classmethod
    @contextmanager
    def enable_output_validation(cls):
        cls.DO_VALIDATE_OUTPUT = True

        yield

        cls.DO_VALIDATE_OUTPUT = False

    @classmethod
    def validate_output(
        cls,
        output: object,
        output_type: Type[_O],
    ) -> _O:
        do_validate = cls.DO_VALIDATE_OUTPUT

        if ((TYPE_CHECKING or do_validate)
                and not isinstance(output, output_type)):
            raise TypeError(f"Expected output of type {output_type}, "
                            f"but found type {type(output)}")

        return output

    @classmethod
    def validate_outputs(
        cls,
        outputs: GenericSequence[object],
        output_type: Type[_O],
    ) -> List[_O]:
        do_validate = cls.DO_VALIDATE_OUTPUT

        outputs_: List[_O]
        if TYPE_CHECKING or do_validate:
            outputs_ = []
            for output in outputs:
                if not isinstance(output, output_type):
                    raise TypeError(f"Expected output of type {output_type}, "
                                    f"but found type {type(output)}")

                outputs_.append(output)
        else:
            outputs_ = outputs

        return outputs_

    tokenizer: Optional[BaseTokenizerGroup]

    def __init__(
        self,
        model_config: ModelConfig,
        cache_config: CacheConfig,
        parallel_config: ParallelConfig,
        scheduler_config: SchedulerConfig,
        device_config: DeviceConfig,
        load_config: LoadConfig,
        lora_config: Optional[LoRAConfig],
        multimodal_config: Optional[MultiModalConfig],
        speculative_config: Optional[SpeculativeConfig],
        decoding_config: Optional[DecodingConfig],
        observability_config: Optional[ObservabilityConfig],
        prompt_adapter_config: Optional[PromptAdapterConfig],
        executor_class: Type[ExecutorBase],
        log_stats: bool,
        usage_context: UsageContext = UsageContext.ENGINE_CONTEXT,
        stat_loggers: Optional[Dict[str, StatLoggerBase]] = None,
    ) -> None:
        logger.info(
            "Initializing an LLM engine (v%s) with config: "
            "model=%r, speculative_config=%r, tokenizer=%r, "
            "skip_tokenizer_init=%s, tokenizer_mode=%s, revision=%s, "
            "rope_scaling=%r, rope_theta=%r, tokenizer_revision=%s, "
            "trust_remote_code=%s, dtype=%s, max_seq_len=%d, "
            "download_dir=%r, load_format=%s, tensor_parallel_size=%d, "
            "pipeline_parallel_size=%d, "
            "disable_custom_all_reduce=%s, quantization=%s, "
            "enforce_eager=%s, kv_cache_dtype=%s, "
            "quantization_param_path=%s, device_config=%s, "
            "decoding_config=%r, observability_config=%r, "
            "seed=%d, served_model_name=%s, use_v2_block_manager=%s, "
            "enable_prefix_caching=%s)",
            VLLM_VERSION,
            model_config.model,
            speculative_config,
            model_config.tokenizer,
            model_config.skip_tokenizer_init,
            model_config.tokenizer_mode,
            model_config.revision,
            model_config.rope_scaling,
            model_config.rope_theta,
            model_config.tokenizer_revision,
            model_config.trust_remote_code,
            model_config.dtype,
            model_config.max_model_len,
            load_config.download_dir,
            load_config.load_format,
            parallel_config.tensor_parallel_size,
            parallel_config.pipeline_parallel_size,
            parallel_config.disable_custom_all_reduce,
            model_config.quantization,
            model_config.enforce_eager,
            cache_config.cache_dtype,
            model_config.quantization_param_path,
            device_config.device,
            decoding_config,
            observability_config,
            model_config.seed,
            model_config.served_model_name,
            scheduler_config.use_v2_block_manager,
            cache_config.enable_prefix_caching,
        )
        # TODO(woosuk): Print more configs in debug mode.

        self.model_config = model_config
        self.cache_config = cache_config
        self.lora_config = lora_config
        self.multimodal_config = multimodal_config
        self.parallel_config = parallel_config
        self.scheduler_config = scheduler_config
        self.device_config = device_config
        self.speculative_config = speculative_config
        self.load_config = load_config
        self.decoding_config = decoding_config or DecodingConfig()
        self.prompt_adapter_config = prompt_adapter_config
        self.observability_config = observability_config or ObservabilityConfig(
        )
        self.log_stats = log_stats

        if not self.model_config.skip_tokenizer_init:
            self.tokenizer = self._init_tokenizer()
            self.detokenizer = Detokenizer(self.tokenizer)
            tokenizer_group = self.get_tokenizer_group()
        else:
            self.tokenizer = None
            self.detokenizer = None
            tokenizer_group = None

        # Ensure that the function doesn't contain a reference to self,
        # to avoid engine GC issues
        def get_tokenizer_for_seq(sequence: Sequence) -> AnyTokenizer:
            assert tokenizer_group, ("tokenizer_group cannot be None, "
                                     "make sure skip_tokenizer_init is False")
            return tokenizer_group.get_lora_tokenizer(sequence.lora_request)

        self.seq_counter = Counter()
        self.generation_config_fields = _load_generation_config_dict(
            model_config)

        self.input_processor = INPUT_REGISTRY.create_input_processor(
            self.model_config)

        self.model_executor = executor_class(
            model_config=model_config,
            cache_config=cache_config,
            parallel_config=parallel_config,
            scheduler_config=scheduler_config,
            device_config=device_config,
            lora_config=lora_config,
            multimodal_config=multimodal_config,
            speculative_config=speculative_config,
            load_config=load_config,
            prompt_adapter_config=prompt_adapter_config,
            observability_config=self.observability_config,
        )

        if not self.model_config.embedding_mode:
            self._initialize_kv_caches()

        # If usage stat is enabled, collect relevant info.
        if is_usage_stats_enabled():
            from vllm.model_executor.model_loader import (
                get_architecture_class_name)
            usage_message.report_usage(
                get_architecture_class_name(model_config),
                usage_context,
                extra_kvs={
                    # Common configuration
                    "dtype":
                    str(model_config.dtype),
                    "tensor_parallel_size":
                    parallel_config.tensor_parallel_size,
                    "block_size":
                    cache_config.block_size,
                    "gpu_memory_utilization":
                    cache_config.gpu_memory_utilization,

                    # Quantization
                    "quantization":
                    model_config.quantization,
                    "kv_cache_dtype":
                    str(cache_config.cache_dtype),

                    # Feature flags
                    "enable_lora":
                    bool(lora_config),
                    "enable_prompt_adapter":
                    bool(prompt_adapter_config),
                    "enable_prefix_caching":
                    cache_config.enable_prefix_caching,
                    "enforce_eager":
                    model_config.enforce_eager,
                    "disable_custom_all_reduce":
                    parallel_config.disable_custom_all_reduce,
                })

        if self.tokenizer:
            # Ping the tokenizer to ensure liveness if it runs in a
            # different process.
            self.tokenizer.ping()

        # Create the scheduler.
        # NOTE: the cache_config here have been updated with the numbers of
        # GPU and CPU blocks, which are profiled in the distributed executor.
        self.scheduler = [
            Scheduler(scheduler_config, cache_config, lora_config,
                      parallel_config.pipeline_parallel_size)
            for _ in range(parallel_config.pipeline_parallel_size)
        ]

        # Metric Logging.
        if self.log_stats:
            if stat_loggers is not None:
                self.stat_loggers = stat_loggers
            else:
                self.stat_loggers = {
                    "logging":
                    LoggingStatLogger(
                        local_interval=_LOCAL_LOGGING_INTERVAL_SEC),
                    "prometheus":
                    PrometheusStatLogger(
                        local_interval=_LOCAL_LOGGING_INTERVAL_SEC,
                        labels=dict(model_name=model_config.served_model_name),
                        max_model_len=self.model_config.max_model_len),
                }
                self.stat_loggers["prometheus"].info("cache_config",
                                                     self.cache_config)

        self.tracer = None
        if self.observability_config.otlp_traces_endpoint:
            self.tracer = init_tracer(
                "vllm.llm_engine",
                self.observability_config.otlp_traces_endpoint)

        # Create sequence output processor, e.g. for beam search or
        # speculative decoding.
        self.output_processor = (
            SequenceGroupOutputProcessor.create_output_processor(
                self.scheduler_config,
                self.detokenizer,
                self.scheduler,
                self.seq_counter,
                get_tokenizer_for_seq,
                stop_checker=StopChecker(
                    self.scheduler_config.max_model_len,
                    get_tokenizer_for_seq,
                ),
            ))

    def _initialize_kv_caches(self) -> None:
        """Initialize the KV cache in the worker(s).

        The workers will determine the number of blocks in both the GPU cache
        and the swap CPU cache.
        """
        num_gpu_blocks, num_cpu_blocks = (
            self.model_executor.determine_num_available_blocks())

        if self.cache_config.num_gpu_blocks_override is not None:
            num_gpu_blocks_override = self.cache_config.num_gpu_blocks_override
            logger.info(
                "Overriding num_gpu_blocks=%d with "
                "num_gpu_blocks_override=%d", num_gpu_blocks,
                num_gpu_blocks_override)
            num_gpu_blocks = num_gpu_blocks_override

        self.cache_config.num_gpu_blocks = num_gpu_blocks
        self.cache_config.num_cpu_blocks = num_cpu_blocks

        self.model_executor.initialize_cache(num_gpu_blocks, num_cpu_blocks)

    @classmethod
    def _get_executor_cls(cls,
                          engine_config: EngineConfig) -> Type[ExecutorBase]:
        distributed_executor_backend = (
            engine_config.parallel_config.distributed_executor_backend)
        # Initialize the cluster and specify the executor class.
        if isinstance(distributed_executor_backend, type):
            if not issubclass(distributed_executor_backend, ExecutorBase):
                raise TypeError(
                    "distributed_executor_backend must be a subclass of "
                    f"ExecutorBase. Got {distributed_executor_backend}.")
            if distributed_executor_backend.uses_ray:  # type: ignore
                initialize_ray_cluster(engine_config.parallel_config)
            executor_class = distributed_executor_backend
        elif engine_config.device_config.device_type == "neuron":
            from vllm.executor.neuron_executor import NeuronExecutor
            executor_class = NeuronExecutor
        elif engine_config.device_config.device_type == "tpu":
            if distributed_executor_backend == "ray":
                initialize_ray_cluster(engine_config.parallel_config)
                from vllm.executor.ray_tpu_executor import RayTPUExecutor
                executor_class = RayTPUExecutor
            else:
                assert distributed_executor_backend is None
                from vllm.executor.tpu_executor import TPUExecutor
                executor_class = TPUExecutor
        elif engine_config.device_config.device_type == "cpu":
            from vllm.executor.cpu_executor import CPUExecutor
            executor_class = CPUExecutor
        elif engine_config.device_config.device_type == "openvino":
            from vllm.executor.openvino_executor import OpenVINOExecutor
            executor_class = OpenVINOExecutor
        elif engine_config.device_config.device_type == "xpu":
            if distributed_executor_backend == "ray":
                initialize_ray_cluster(engine_config.parallel_config)
                from vllm.executor.ray_xpu_executor import RayXPUExecutor
                executor_class = RayXPUExecutor
            else:
                from vllm.executor.xpu_executor import XPUExecutor
                executor_class = XPUExecutor
        elif distributed_executor_backend == "ray":
            initialize_ray_cluster(engine_config.parallel_config)
            from vllm.executor.ray_gpu_executor import RayGPUExecutor
            executor_class = RayGPUExecutor
        elif distributed_executor_backend == "mp":
            from vllm.executor.multiproc_gpu_executor import (
                MultiprocessingGPUExecutor)
            assert not envs.VLLM_USE_RAY_SPMD_WORKER, (
                "multiprocessing distributed executor backend does not "
                "support VLLM_USE_RAY_SPMD_WORKER=1")
            executor_class = MultiprocessingGPUExecutor
        else:
            from vllm.executor.gpu_executor import GPUExecutor
            executor_class = GPUExecutor
        return executor_class

    @classmethod
    def from_engine_args(
        cls,
        engine_args: EngineArgs,
        usage_context: UsageContext = UsageContext.ENGINE_CONTEXT,
        stat_loggers: Optional[Dict[str, StatLoggerBase]] = None,
    ) -> "LLMEngine":
        """Creates an LLM engine from the engine arguments."""
        # Create the engine configs.
        engine_config = engine_args.create_engine_config()
        executor_class = cls._get_executor_cls(engine_config)
        # Create the LLM engine.
        engine = cls(
            **engine_config.to_dict(),
            executor_class=executor_class,
            log_stats=not engine_args.disable_log_stats,
            usage_context=usage_context,
            stat_loggers=stat_loggers,
        )

        return engine

    def __reduce__(self):
        # This is to ensure that the LLMEngine is not referenced in
        # the closure used to initialize Ray worker actors
        raise RuntimeError("LLMEngine should not be pickled!")

    def __del__(self):
        # Shutdown model executor when engine is garbage collected
        # Use getattr since __init__ can fail before the field is set
        if model_executor := getattr(self, "model_executor", None):
            model_executor.shutdown()

    MISSING_TOKENIZER_GROUP_MSG = ("Unable to get tokenizer because "
                                   "skip_tokenizer_init is True")

    def get_tokenizer_group(
            self,
            fail_msg: str = MISSING_TOKENIZER_GROUP_MSG) -> BaseTokenizerGroup:
        if self.tokenizer is None:
            raise ValueError(fail_msg)

        return self.tokenizer

    def get_tokenizer(
        self,
        lora_request: Optional[LoRARequest] = None,
    ) -> AnyTokenizer:
        return self.get_tokenizer_group().get_lora_tokenizer(lora_request)

    def _init_tokenizer(self) -> BaseTokenizerGroup:
        return init_tokenizer_from_configs(
            model_config=self.model_config,
            scheduler_config=self.scheduler_config,
            parallel_config=self.parallel_config,
            enable_lora=bool(self.lora_config))

    def _verify_args(self) -> None:
        self.model_config.verify_with_parallel_config(self.parallel_config)
        self.cache_config.verify_with_parallel_config(self.parallel_config)
        if self.lora_config:
            self.lora_config.verify_with_model_config(self.model_config)
            self.lora_config.verify_with_scheduler_config(
                self.scheduler_config)
        if self.prompt_adapter_config:
            self.prompt_adapter_config.verify_with_model_config(
                self.model_config)

    def _get_bos_token_id(self,
                          lora_request: Optional[LoRARequest] = None
                          ) -> Optional[int]:
        if self.tokenizer is None:
            logger.warning("Using None for BOS token id because tokenizer "
                           "is not initialized")
            return None

        return self.tokenizer.get_lora_tokenizer(lora_request).bos_token_id

    def _get_eos_token_id(self,
                          lora_request: Optional[LoRARequest] = None
                          ) -> Optional[int]:
        if self.tokenizer is None:
            logger.warning("Using None for EOS token id because tokenizer "
                           "is not initialized")
            return None

        return self.tokenizer.get_lora_tokenizer(lora_request).eos_token_id

<<<<<<< HEAD
    def _get_decoder_start_token_id(self, ) -> Optional[int]:
=======
    def _get_decoder_start_token_id(self) -> Optional[int]:
>>>>>>> 97a6be95
        '''
        Obtain the decoder start token id employed by an encoder/decoder
        model. Returns None for non-encoder/decoder models or if the
        model config is unavailable.
        '''

        if not self.is_encoder_decoder_model():
            logger.warning("Using None for decoder start token id because "
                           "this is not an encoder/decoder model.")
            return None

        if (self.model_config is None or self.model_config.hf_config is None):
            logger.warning("Using None for decoder start token id because "
                           "model config is not available.")
            return None

<<<<<<< HEAD
        return getattr(self.model_config.hf_config, 'decoder_start_token_id',
                       None)
=======
        dec_start_token_id = getattr(self.model_config.hf_config,
                                     'decoder_start_token_id', None)
        if dec_start_token_id is None:
            logger.warning("Falling back on <BOS> for decoder start token id "
                           "because decoder start token id is not available.")
            dec_start_token_id = self._get_bos_token_id()

        return dec_start_token_id
>>>>>>> 97a6be95

    def _add_processed_request(
        self,
        request_id: str,
        processed_inputs: Union[LLMInputs, EncoderDecoderLLMInputs],
        params: Union[SamplingParams, PoolingParams],
        arrival_time: float,
        lora_request: Optional[LoRARequest],
        prompt_adapter_request: Optional[PromptAdapterRequest],
        trace_headers: Optional[Mapping[str, str]] = None,
    ) -> None:
        # Create the sequences.
        block_size = self.cache_config.block_size
        seq_id = next(self.seq_counter)
        eos_token_id = self._get_eos_token_id(lora_request)

        seq = Sequence(seq_id, processed_inputs, block_size, eos_token_id,
                       lora_request, prompt_adapter_request)

        encoder_seq = None
        if 'encoder_prompt_token_ids' in processed_inputs:
            encoder_seq = Sequence(seq_id,
                                   processed_inputs,
                                   block_size,
                                   eos_token_id,
                                   lora_request,
                                   prompt_adapter_request,
                                   from_decoder_prompt=False)

        # Create a SequenceGroup based on SamplingParams or PoolingParams
        if isinstance(params, SamplingParams):
            seq_group = self._create_sequence_group_with_sampling(
                request_id,
                seq,
                params,
                arrival_time=arrival_time,
                lora_request=lora_request,
                trace_headers=trace_headers,
                prompt_adapter_request=prompt_adapter_request,
                encoder_seq=encoder_seq)
        elif isinstance(params, PoolingParams):
            seq_group = self._create_sequence_group_with_pooling(
                request_id,
                seq,
                params,
                arrival_time=arrival_time,
                lora_request=lora_request,
                prompt_adapter_request=prompt_adapter_request,
                encoder_seq=encoder_seq)
        else:
            raise ValueError(
                "Either SamplingParams or PoolingParams must be provided.")

        # Add the sequence group to the scheduler with least unfinished seqs.
        costs = [
            scheduler.get_num_unfinished_seq_groups()
            for scheduler in self.scheduler
        ]
        min_cost_scheduler = self.scheduler[costs.index(min(costs))]
        min_cost_scheduler.add_seq_group(seq_group)

    def stop_remote_worker_execution_loop(self) -> None:
        self.model_executor.stop_remote_worker_execution_loop()

<<<<<<< HEAD
    _LLMInputComponentsType = Tuple[str, List[int], ]

    def _prepare_decoder_input_ids_for_generation(
        self,
        decoder_input_ids: Optional[Union[List[int], torch.Tensor]] = None,
    ) -> torch.Tensor:
=======
    _LLMInputComponentsType = Tuple[str, List[int]]

    def _prepare_decoder_input_ids_for_generation(
        self,
        decoder_input_ids: Optional[List[int]],
    ) -> List[int]:
>>>>>>> 97a6be95
        """
        Prepares `decoder_input_ids` for generation with encoder-decoder models.

        Based on

        https://github.com/huggingface/transformers/blob/
        4037a2b5b1278736e566aec12e169100275545ea/
        src/transformers/generation/utils.py

        specifically GenerationMixin._prepare_decoder_input_ids_for_generation()
<<<<<<< HEAD
        """

        decoder_start_token_id: Optional[
            Union[int, List[int],
                  torch.Tensor]] = (self._get_decoder_start_token_id())

        # Cast decoder_start_token_id to torch.Tensor, if not already
        if isinstance(decoder_start_token_id, int):
            decoder_start_token_id = torch.tensor([decoder_start_token_id],
                                                  dtype=torch.int)
        elif isinstance(decoder_start_token_id, list):
            assert len(decoder_start_token_id) > 0
            assert isinstance(decoder_start_token_id[0], int)
            decoder_start_token_id = torch.tensor(decoder_start_token_id,
                                                  dtype=torch.int)
        else:
            assert isinstance(decoder_start_token_id, torch.Tensor)

        decoder_start_token_id = decoder_start_token_id.view(-1, 1)

        # Cast decoder_input_ids to torch.Tensor, if not already
        originally_list = False
        if isinstance(decoder_input_ids, list):
            assert (len(decoder_input_ids) == 0
                    or isinstance(decoder_input_ids[0], int))
            decoder_input_ids = torch.tensor(decoder_input_ids,
                                             dtype=torch.int)
            originally_list = True

        if decoder_input_ids is not None:
            assert isinstance(decoder_input_ids, torch.Tensor)
            # Reshape: (batch_size=1,num_tokens)
            decoder_input_ids = decoder_input_ids.view(1, -1)

        if decoder_input_ids is None:
            # no user input -> use decoder_start_token_id as decoder_input_ids
            decoder_input_ids = decoder_start_token_id
        elif (decoder_input_ids[:, 0] !=
              decoder_start_token_id[:, 0]).all().item():
            # Encoder-decoder models expect the `decoder_input_ids` to start
            # with a special token. Let's ensure that.
            decoder_input_ids = (torch.cat(
                [decoder_start_token_id, decoder_input_ids],
                dim=-1,
            ))

        assert isinstance(decoder_input_ids, torch.Tensor)
        decoder_input_ids = decoder_input_ids.view(-1)

        if originally_list:
            return decoder_input_ids.tolist()
        else:
            return decoder_input_ids

    def _tokenize_prompt(
        self,
        request_id,
        prompt,
        lora_request,
        is_enc_dec_decoder=False,
    ) -> List[int]:
        tokenizer = self.get_tokenizer_group("prompts must be None if "
                                             "skip_tokenizer_init is True")

        if is_enc_dec_decoder and prompt is None:
            # Scenario: enc/dec model, decoder input prompt is ""
            # => Treat it as None (no decoder input prompt provided)
            # & obtain default decoder input prompt
            return self._prepare_decoder_input_ids_for_generation()

        # Scenario:
        # * Any decoder-only input prompt
        # * Enc/dec model, non-empty-str decoder input prompt
        # => Tokenize prompt
        prompt_token_ids = tokenizer.encode(request_id=request_id,
                                            prompt=prompt,
                                            lora_request=lora_request)

        if is_enc_dec_decoder:
            # Scenario: enc/dec model, non-empty-str decoder input prompt
            # which was just tokenized
            # => perform decoder-specific preprocessing
            return self._prepare_decoder_input_ids_for_generation(
                prompt_token_ids, )

        # Decoder-only tokenized prompt
        return prompt_token_ids

    def _extract_single_prompt(
        self,
        request_id: str,
        inputs: PromptInputs,
        lora_request: Optional[LoRARequest],
        ptype: Optional[str] = None,
        is_encoder_prompt: bool = False,
        is_enc_dec_model: bool = False,
    ) -> Tuple[Optional[str], List[int], Optional["MultiModalDataDict"]]:
        '''
        Extract prompt & prompt_token_ids from any single
        encoder or decoder input prompt. For encoder input prompts
        in particular, also extract multi-modal data.

        Arguments:

        * request_id
        * ptype: str representation of the input prompt type
        * inputs: single encoder or decoder input prompt
        * lora_request
        * is_encoder_prompt: True if encoder input prompt

        Returns:
        * prompt
        * prompt_token_ids
        * multi_modal_data (None if is_encoder_prompt)
        '''

        # Determine prompt type, if not provided
        ptype = (get_prompt_type(inputs) if ptype is None else ptype)

        is_enc_dec_decoder = ((not is_encoder_prompt) and is_enc_dec_model)

        # Any prompt such as None, string
        # or TextPrompt that is not a dict
        if ptype in ['None', 'str']:

            # prompt = inputs
            # prompt_token_ids = tokenize(inputs)
            # no multi-modal data
            return (inputs,
                    self._tokenize_prompt(
                        request_id,
                        inputs,
                        lora_request,
                        is_enc_dec_decoder=is_enc_dec_decoder,
                    ), None)

        # Tokenize
        prompt_token_ids = (inputs["prompt_token_ids"] if ptype
                            == "TokensPrompt" else self._tokenize_prompt(
                                request_id,
                                inputs['prompt'],
                                lora_request,
                                is_enc_dec_decoder=is_enc_dec_decoder,
                            ))

        # None if no prompt field is present
        prompt = inputs.get('prompt')

        if is_encoder_prompt:
            # Only care about multi-modal data associated
            # with the encoder prompt
            return (prompt, prompt_token_ids, inputs.get("multi_modal_data"))
        else:
            # Assume there is no decoder multi-modal data
            return (prompt, prompt_token_ids, None)

    def _get_default_decoder_prompt(
        self,
        request_id: str,
        lora_request: Optional[LoRARequest],
    ) -> Tuple[str, List[int]]:
        prompt = ""
        prompt_token_ids = (self._tokenize_prompt(
            request_id,
            prompt,
            lora_request,
        ))
        return prompt, prompt_token_ids

    def _process_encoder_decoder_prompt(self, request_id: str,
                                        inputs: PromptInputs,
                                        lora_request: Optional[LoRARequest]):
        ptype = get_prompt_type(inputs)

        if ptype == "ExplicitEncoderDecoder":
            extracted_encoder_prompt = inputs.get('encoder_prompt')
            encoder_ptype = None
        else:
            extracted_encoder_prompt = inputs
            encoder_ptype = ptype

        # Obtain encoder prompt
        (
            encoder_prompt,
            encoder_prompt_token_ids,
            multi_modal_data,
        ) = self._extract_single_prompt(
            request_id,
            extracted_encoder_prompt,
            lora_request,
            ptype=encoder_ptype,
            is_encoder_prompt=True,
            is_enc_dec_model=True,
        )

        # Obtain decoder prompt
        if ptype == "ExplicitEncoderDecoder":
            # User supplied a dict with explicit
            # encoder and decoder prompts; extract
            # decoder prompt
            (
                decoder_prompt,
                decoder_prompt_token_ids,
                _,
            ) = self._extract_single_prompt(
                request_id,
                inputs.get('decoder_prompt'),
                lora_request,
                ptype=None,
                is_encoder_prompt=False,
                is_enc_dec_model=True,
            )
        else:
            # User supplied a single prompt (implicitly
            # the encoder prompt) so default decoder
            # prompt must be inferred
            (
                decoder_prompt,
                decoder_prompt_token_ids,
            ) = self._get_default_decoder_prompt(request_id, lora_request)

        return LLMInputs(
            prompt_token_ids=decoder_prompt_token_ids,
            prompt=decoder_prompt,
            encoder_prompt_token_ids=encoder_prompt_token_ids,
            encoder_prompt=encoder_prompt,
            multi_modal_data=multi_modal_data,
        )

    def _process_decoder_only_prompt(
=======

        Arguments:

        * decoder_input_ids: input token ids to preprocess

        Returns:

        * Processed token list
        """

        decoder_start_token_id = self._get_decoder_start_token_id()
        assert decoder_start_token_id is not None

        if decoder_input_ids is None:
            # no decoder prompt input ->
            # use decoder_start_token_id as decoder_input_ids
            decoder_input_ids = self._get_default_enc_dec_decoder_prompt()

        if (len(decoder_input_ids) == 0
                or decoder_input_ids[0] != decoder_start_token_id):
            decoder_input_ids = [decoder_start_token_id] + decoder_input_ids

        return decoder_input_ids

    def _tokenize_prompt(
>>>>>>> 97a6be95
        self,
        prompt: str,
        request_id: str,
        lora_request: Optional[LoRARequest],
    ) -> List[int]:
        '''
        Wrapper around application of the model's tokenizer.

        Arguments:

        * prompt
        * request_id
        * lora_request

        Returns:

        * prompt token ids
        '''

        tokenizer = self.get_tokenizer_group("prompts must be None if "
                                             "skip_tokenizer_init is True")

        return tokenizer.encode(request_id=request_id,
                                prompt=prompt,
                                lora_request=lora_request)

    def _extract_prompt_components(
        self,
        inputs: SingletonPromptInputs,
        request_id: str,
        lora_request: Optional[LoRARequest] = None,
    ) -> PromptComponents:
        '''
        Extract the components of any single encoder or decoder input prompt.

        Arguments:

        * request_id
        * inputs: single encoder or decoder input prompt
        * lora_request: this is only valid for decoder prompts

        Returns:

        * prompt
        * prompt_token_ids
        * multi_modal_data
        '''

        if isinstance(inputs, str):
            prompt = inputs
            prompt_token_ids = self._tokenize_prompt(
                prompt,
                request_id=request_id,
                lora_request=lora_request,
            )
            multi_modal_data = None
        elif isinstance(inputs, dict):
            if "prompt_token_ids" in inputs:
                prompt = None
                prompt_token_ids = inputs["prompt_token_ids"]
            else:
                # NOTE: This extra assignment is required to pass mypy
                prompt = parsed_prompt = inputs["prompt"]
                prompt_token_ids = self._tokenize_prompt(
                    parsed_prompt,
                    request_id=request_id,
                    lora_request=lora_request,
                )

            multi_modal_data = inputs.get("multi_modal_data")
        else:
            assert_never(inputs)

        return prompt, prompt_token_ids, multi_modal_data

    def _apply_prompt_adapter(
        self,
        prompt_token_ids: List[int],
        prompt_adapter_request: Optional[PromptAdapterRequest],
    ) -> List[int]:
        if prompt_adapter_request:
            prompt_token_ids = (
                [0] * prompt_adapter_request.prompt_adapter_num_virtual_tokens
                + prompt_token_ids)

        return prompt_token_ids

    def _get_default_enc_dec_decoder_prompt(self) -> List[int]:
        '''
        Specifically for encoder/decoder models:
        generate a default decoder prompt for when
        the user specifies only the encoder prompt.

        Encoder/decoder models utilize the decoder
        prompt in different ways; as new models are
        added, it is intended that this function
        will be extended to produce differing
        default decoder prompts, depending on the
        model variety.

        Absent a special case, the default behavior
        of this method is to mirror the behavior of
        the HuggingFace (HF) GenerationMixin for a None
        decoder prompt, which is to employ a logit processor
        setting to force the first decoded token to be <BOS>.
        Here, this behavior is approximated by having the
        "default" decoder prompt be <BOS>.

        However, it is possible that in the future
        other models may have different or more 
        complex logic for the default decoder prompt.
        This motivates having a special helper method
        for default decoder prompts.

        Returns:

        * prompt_token_ids
        '''

        bos_token_id = self._get_bos_token_id()
        assert bos_token_id is not None
        return [bos_token_id]

    def _build_enc_dec_llm_inputs(
        self,
        encoder_comps: PromptComponents,
        decoder_comps: DecoderPromptComponents,
    ) -> EncoderDecoderLLMInputs:
        encoder_prompt, encoder_prompt_ids, encoder_mm_data = encoder_comps
        decoder_prompt, decoder_prompt_ids, decoder_mm_data = decoder_comps

        if encoder_mm_data is not None or decoder_mm_data is not None:
            raise ValueError("Multi-modal encoder-decoder models are "
                             "not supported yet")

        decoder_prompt_ids = (
            self._prepare_decoder_input_ids_for_generation(decoder_prompt_ids))

        return EncoderDecoderLLMInputs(
            prompt_token_ids=decoder_prompt_ids,
            prompt=decoder_prompt,
            encoder_prompt_token_ids=encoder_prompt_ids,
            encoder_prompt=encoder_prompt,
        )

    def _process_encoder_decoder_prompt(
        self,
        inputs: PromptInputs,
        request_id: str,
    ) -> EncoderDecoderLLMInputs:
        '''
        For encoder/decoder models only:
        Process an input prompt into an
        :class:`EncoderDecoderLLMInputs` instance.

        There are two types of input prompts:
        singleton prompts which carry only the
        encoder prompt, and explicit encoder/decoder
        prompts which carry both the encoder and the
        decoder prompts as member variables.

        This function handles the following scenarios:
        * Singleton encoder prompt: extract encoder prompt
          token ids & infer default decoder prompt token ids
        * Explicit encoder/decoder prompt: extract encoder
          and decoder prompt token ids

        Note that for Explicit encoder/decoder prompts,
        each sub-prompt (encoder or decoder prompt) can
        have any possible singleton type; thus this
        method relies on helper functions to obtain
        token ids for the sub-prompts.
        
        Arguments:

        * inputs: an input prompt
        * request_id

        Returns:

        * :class:`EncoderDecoderLLMInputs` instance
        '''

        encoder_comps: PromptComponents
        decoder_comps: DecoderPromptComponents

        if is_explicit_encoder_decoder_prompt(inputs):
            encoder_comps = self._extract_prompt_components(
                inputs["encoder_prompt"],
                request_id=request_id,
            )

            if (decoder_input := inputs["decoder_prompt"]) is None:
                decoder_comps = None, None, None
            else:
                decoder_comps = self._extract_prompt_components(
                    decoder_input,
                    request_id=request_id,
                )
        else:
            encoder_comps = self._extract_prompt_components(
                inputs,
                request_id=request_id,
            )

            decoder_comps = None, None, None

        return self._build_enc_dec_llm_inputs(encoder_comps, decoder_comps)

    def _build_decoder_only_llm_inputs(
        self,
        prompt_comps: PromptComponents,
        prompt_adapter_request: Optional[PromptAdapterRequest],
    ) -> LLMInputs:
        prompt, prompt_token_ids, multi_modal_data = prompt_comps

        prompt_token_ids = self._apply_prompt_adapter(
            prompt_token_ids, prompt_adapter_request=prompt_adapter_request)

        return LLMInputs(prompt_token_ids=prompt_token_ids,
                         prompt=prompt,
                         multi_modal_data=multi_modal_data)

    def _process_decoder_only_prompt(
        self,
        inputs: SingletonPromptInputs,
        request_id: str,
        lora_request: Optional[LoRARequest] = None,
        prompt_adapter_request: Optional[PromptAdapterRequest] = None,
    ) -> LLMInputs:
<<<<<<< HEAD
        if isinstance(inputs, str):
            inputs = {"prompt": inputs}
        prompt = inputs.get("prompt")

        if "prompt_token_ids" not in inputs:
            prompt_token_ids = self._tokenize_prompt(
                request_id,
                prompt,
                lora_request,
            )
        else:
            prompt_token_ids = inputs["prompt_token_ids"]

        if prompt_adapter_request:
            prompt_token_ids = (
                [0] * prompt_adapter_request.prompt_adapter_num_virtual_tokens
                + prompt_token_ids)

        return LLMInputs(prompt_token_ids=prompt_token_ids,
                         prompt=prompt,
                         multi_modal_data=inputs.get("multi_modal_data"))

    def process_model_inputs(
        self,
        request_id: str,
        inputs: PromptInputs,
        lora_request: Optional[LoRARequest] = None,
        prompt_adapter_request: Optional[PromptAdapterRequest] = None,
    ) -> LLMInputs:

        if self.is_encoder_decoder_model():
            # Encoder-decoder model requires special mapping of
            # input prompts to encoder & decoder
            return self.input_processor(
                self._process_encoder_decoder_prompt(
                    request_id,
                    inputs,
                    lora_request,
                ))

        else:
            # Decoder-only operation
            return self.input_processor(
                self._process_decoder_only_prompt(
                    request_id,
                    inputs,
                    lora_request,
                    prompt_adapter_request,
                ))
=======
        '''
        For decoder-only models:
        Process an input prompt into an :class:`LLMInputs` instance.

        Arguments:

        * inputs: input prompt
        * request_id
        * lora_request
        * prompt_adapter_request

        Returns:

        * :class:`LLMInputs` instance
        '''

        prompt_comps = self._extract_prompt_components(
            inputs,
            request_id=request_id,
            lora_request=lora_request,
        )

        return self._build_decoder_only_llm_inputs(
            prompt_comps,
            prompt_adapter_request=prompt_adapter_request,
        )

    def process_model_inputs(
        self,
        inputs: PromptInputs,
        request_id: str,
        lora_request: Optional[LoRARequest] = None,
        prompt_adapter_request: Optional[PromptAdapterRequest] = None,
    ) -> Union[LLMInputs, EncoderDecoderLLMInputs]:

        if self.is_encoder_decoder_model():
            # Encoder-decoder model requires special mapping of
            # input prompts to encoder & decoder
            model_inputs = self._process_encoder_decoder_prompt(
                inputs,
                request_id=request_id,
            )
        else:
            if is_explicit_encoder_decoder_prompt(inputs):
                raise ValueError("Cannot pass encoder-decoder prompt "
                                 "to decoder-only models")

            # Decoder-only operation
            model_inputs = self._process_decoder_only_prompt(
                inputs,
                request_id=request_id,
                lora_request=lora_request,
                prompt_adapter_request=prompt_adapter_request,
            )

        return self.input_processor(model_inputs)
>>>>>>> 97a6be95

    def add_request(
        self,
        request_id: str,
        inputs: PromptInputs,
        params: Union[SamplingParams, PoolingParams],
        arrival_time: Optional[float] = None,
        lora_request: Optional[LoRARequest] = None,
        trace_headers: Optional[Mapping[str, str]] = None,
        prompt_adapter_request: Optional[PromptAdapterRequest] = None,
    ) -> None:
        """Add a request to the engine's request pool.

        The request is added to the request pool and will be processed by the
        scheduler as `engine.step()` is called. The exact scheduling policy is
        determined by the scheduler.

        Args:
            request_id: The unique ID of the request.
            inputs: The inputs to the LLM. See
                :class:`~vllm.inputs.PromptInputs`
                for more details about the format of each input.
            params: Parameters for sampling or pooling.
                :class:`~vllm.SamplingParams` for text generation.
                :class:`~vllm.PoolingParams` for pooling.
            arrival_time: The arrival time of the request. If None, we use
                the current monotonic time.
            trace_headers: OpenTelemetry trace headers.

        Details:
            - Set arrival_time to the current time if it is None.
            - Set prompt_token_ids to the encoded prompt if it is None.
            - Create `best_of` number of :class:`~vllm.Sequence` objects.
            - Create a :class:`~vllm.SequenceGroup` object
              from the list of :class:`~vllm.Sequence`.
            - Add the :class:`~vllm.SequenceGroup` object to the scheduler.

        Example:
            >>> # initialize engine
            >>> engine = LLMEngine.from_engine_args(engine_args)
            >>> # set request arguments
            >>> example_prompt = "Who is the president of the United States?"
            >>> sampling_params = SamplingParams(temperature=0.0)
            >>> request_id = 0
            >>>
            >>> # add the request to the engine
            >>> engine.add_request(
            >>>    str(request_id),
            >>>    example_prompt,
            >>>    SamplingParams(temperature=0.0))
            >>> # continue the request processing
            >>> ...
        """
        if lora_request is not None and not self.lora_config:
            raise ValueError(f"Got lora_request {lora_request} but LoRA is "
                             "not enabled!")
        if arrival_time is None:
            arrival_time = time.time()

        processed_inputs = self.process_model_inputs(
            inputs,
            request_id=request_id,
            lora_request=lora_request,
            prompt_adapter_request=prompt_adapter_request,
        )

        self._add_processed_request(
            request_id=request_id,
            processed_inputs=processed_inputs,
            params=params,
            arrival_time=arrival_time,
            lora_request=lora_request,
            prompt_adapter_request=prompt_adapter_request,
            trace_headers=trace_headers,
        )

    def _create_sequence_group_with_sampling(
        self,
        request_id: str,
        seq: Sequence,
        sampling_params: SamplingParams,
        arrival_time: float,
        lora_request: Optional[LoRARequest],
        trace_headers: Optional[Mapping[str, str]] = None,
        prompt_adapter_request: Optional[PromptAdapterRequest] = None,
        encoder_seq: Optional[Sequence] = None,
    ) -> SequenceGroup:
        """Creates a SequenceGroup with SamplingParams."""
        max_logprobs = self.get_model_config().max_logprobs
        if (sampling_params.logprobs
                and sampling_params.logprobs > max_logprobs) or (
                    sampling_params.prompt_logprobs
                    and sampling_params.prompt_logprobs > max_logprobs):
            raise ValueError(f"Cannot request more than "
                             f"{max_logprobs} logprobs.")

        # Defensive copy of SamplingParams, which are used by the sampler,
        # this doesn't deep-copy LogitsProcessor objects
        sampling_params = sampling_params.clone()

        sampling_params.update_from_generation_config(
            self.generation_config_fields, seq.eos_token_id)

        # Create the sequence group.
        seq_group = SequenceGroup(
            request_id=request_id,
            seqs=[seq],
            arrival_time=arrival_time,
            sampling_params=sampling_params,
            lora_request=lora_request,
            trace_headers=trace_headers,
            prompt_adapter_request=prompt_adapter_request,
            encoder_seq=encoder_seq)

        return seq_group

    def _create_sequence_group_with_pooling(
        self,
        request_id: str,
        seq: Sequence,
        pooling_params: PoolingParams,
        arrival_time: float,
        lora_request: Optional[LoRARequest],
        prompt_adapter_request: Optional[PromptAdapterRequest],
        encoder_seq: Optional[Sequence] = None,
    ) -> SequenceGroup:
        """Creates a SequenceGroup with PoolingParams."""
        # Defensive copy of PoolingParams, which are used by the pooler
        pooling_params = pooling_params.clone()
        # Create the sequence group.
        seq_group = SequenceGroup(
            request_id=request_id,
            seqs=[seq],
            arrival_time=arrival_time,
            lora_request=lora_request,
            pooling_params=pooling_params,
            prompt_adapter_request=prompt_adapter_request,
            encoder_seq=encoder_seq)
        return seq_group

    def abort_request(self, request_id: Union[str, Iterable[str]]) -> None:
        """Aborts a request(s) with the given ID.

        Args:
            request_id: The ID(s) of the request to abort.

        Details:
            - Refer to the
              :meth:`~vllm.core.scheduler.Scheduler.abort_seq_group`
              from class :class:`~vllm.core.scheduler.Scheduler`.

        Example:
            >>> # initialize engine and add a request with request_id
            >>> request_id = str(0)
            >>> # abort the request
            >>> engine.abort_request(request_id)
        """
        for scheduler in self.scheduler:
            scheduler.abort_seq_group(request_id)

    def get_model_config(self) -> ModelConfig:
        """Gets the model configuration."""
        return self.model_config

    def get_parallel_config(self) -> ParallelConfig:
        """Gets the parallel configuration."""
        return self.parallel_config

    def get_decoding_config(self) -> DecodingConfig:
        """Gets the decoding configuration."""
        return self.decoding_config

    def get_scheduler_config(self) -> SchedulerConfig:
        """Gets the scheduler configuration."""
        return self.scheduler_config

    def get_lora_config(self) -> LoRAConfig:
        """Gets the LoRA configuration."""
        return self.lora_config

    def get_num_unfinished_requests(self) -> int:
        """Gets the number of unfinished requests."""
        return sum(scheduler.get_num_unfinished_seq_groups()
                   for scheduler in self.scheduler)

    def has_unfinished_requests(self) -> bool:
        """Returns True if there are unfinished requests."""
        return any(scheduler.has_unfinished_seqs()
                   for scheduler in self.scheduler)

    def has_unfinished_requests_for_virtual_engine(
            self, virtual_engine: int) -> bool:
        """
        Returns True if there are unfinished requests for the virtual engine.
        """
        return self.scheduler[virtual_engine].has_unfinished_seqs()

    def _process_sequence_group_outputs(
        self,
        seq_group: SequenceGroup,
        outputs: List[EmbeddingSequenceGroupOutput],
    ) -> None:
        seq_group.embeddings = outputs[0].embeddings

        for seq in seq_group.get_seqs():
            seq.status = SequenceStatus.FINISHED_STOPPED

        return

    def _process_model_outputs(
        self,
        output: GenericSequence[Union[SamplerOutput, PoolerOutput]],
        scheduled_seq_groups: List[ScheduledSequenceGroup],
        ignored_seq_groups: List[SequenceGroup],
        seq_group_metadata_list: List[SequenceGroupMetadata],
    ) -> List[Union[RequestOutput, EmbeddingRequestOutput]]:
        """Apply the model output to the sequences in the scheduled seq groups.

        Returns RequestOutputs that can be returned to the client.
        """

        now = time.time()

        # Organize outputs by [sequence group][step] instead of
        # [step][sequence group].
        output_by_sequence_group = create_output_by_sequence_group(
            output, num_seq_groups=len(scheduled_seq_groups))

        # Update the scheduled sequence groups with the model outputs.
        for scheduled_seq_group, outputs, seq_group_meta in zip(
                scheduled_seq_groups, output_by_sequence_group,
                seq_group_metadata_list):
            seq_group = scheduled_seq_group.seq_group
            seq_group.update_num_computed_tokens(
                scheduled_seq_group.token_chunk_size)
            if output is not None and len(output) > 0:
                for o in output:
                    if (isinstance(o, SamplerOutput)
                            and seq_group.metrics is not None):
                        if seq_group.metrics.model_forward_time is not None:
                            seq_group.metrics.model_forward_time += (
                                o.model_forward_time)
                        else:
                            seq_group.metrics.model_forward_time = (
                                o.model_forward_time)
                        if seq_group.metrics.model_execute_time is not None:
                            seq_group.metrics.model_execute_time += (
                                o.model_execute_time)
                        else:
                            seq_group.metrics.model_execute_time = (
                                o.model_execute_time)
            if self.model_config.embedding_mode:
                self._process_sequence_group_outputs(seq_group, outputs)
                continue

            self.output_processor.process_prompt_logprob(seq_group, outputs)
            if seq_group_meta.do_sample:
                self.output_processor.process_outputs(seq_group, outputs)

        # Free the finished sequence groups.
        for scheduler in self.scheduler:
            scheduler.free_finished_seq_groups()

        # Create the outputs.
        request_outputs: List[Union[RequestOutput,
                                    EmbeddingRequestOutput]] = []
        for scheduled_seq_group in scheduled_seq_groups:
            seq_group = scheduled_seq_group.seq_group
            seq_group.maybe_set_first_token_time(now)
            request_output = RequestOutputFactory.create(seq_group)
            request_outputs.append(request_output)
        for seq_group in ignored_seq_groups:
            request_output = RequestOutputFactory.create(seq_group)
            request_outputs.append(request_output)
        return request_outputs

    def step(self) -> List[Union[RequestOutput, EmbeddingRequestOutput]]:
        """Performs one decoding iteration and returns newly generated results.

        .. figure:: https://i.imgur.com/sv2HssD.png
            :alt: Overview of the step function
            :align: center

            Overview of the step function.

        Details:
            - Step 1: Schedules the sequences to be executed in the next
              iteration and the token blocks to be swapped in/out/copy.

                - Depending on the scheduling policy,
                  sequences may be `preempted/reordered`.
                - A Sequence Group (SG) refer to a group of sequences
                  that are generated from the same prompt.

            - Step 2: Calls the distributed executor to execute the model.
            - Step 3: Processes the model output. This mainly includes:

                - Decodes the relevant outputs.
                - Updates the scheduled sequence groups with model outputs
                  based on its `sampling parameters` (`use_beam_search` or not).
                - Frees the finished sequence groups.

            - Finally, it creates and returns the newly generated results.

        Example:
            >>> # Please see the example/ folder for more detailed examples.
            >>>
            >>> # initialize engine and request arguments
            >>> engine = LLMEngine.from_engine_args(engine_args)
            >>> example_inputs = [(0, "What is LLM?",
            >>>    SamplingParams(temperature=0.0))]
            >>>
            >>> # Start the engine with an event loop
            >>> while True:
            >>>     if example_inputs:
            >>>         req_id, prompt, sampling_params = example_inputs.pop(0)
            >>>         engine.add_request(str(req_id),prompt,sampling_params)
            >>>
            >>>     # continue the request processing
            >>>     request_outputs = engine.step()
            >>>     for request_output in request_outputs:
            >>>         if request_output.finished:
            >>>             # return or show the request output
            >>>
            >>>     if not (engine.has_unfinished_requests() or example_inputs):
            >>>         break
        """
        if self.parallel_config.pipeline_parallel_size > 1:
            raise NotImplementedError(
                "Pipeline parallelism is only supported through AsyncLLMEngine "
                "as performance will be severely degraded otherwise.")
        seq_group_metadata_list, scheduler_outputs = self.scheduler[
            0].schedule()

        if not scheduler_outputs.is_empty():
            finished_requests_ids = self.scheduler[
                0].get_and_reset_finished_requests_ids()
            execute_model_req = ExecuteModelRequest(
                seq_group_metadata_list=seq_group_metadata_list,
                blocks_to_swap_in=scheduler_outputs.blocks_to_swap_in,
                blocks_to_swap_out=scheduler_outputs.blocks_to_swap_out,
                blocks_to_copy=scheduler_outputs.blocks_to_copy,
                num_lookahead_slots=scheduler_outputs.num_lookahead_slots,
                running_queue_size=scheduler_outputs.running_queue_size,
                finished_requests_ids=finished_requests_ids)
            output = self.model_executor.execute_model(
                execute_model_req=execute_model_req)
        else:
            output = []

        request_outputs = self._process_model_outputs(
            output, scheduler_outputs.scheduled_seq_groups,
            scheduler_outputs.ignored_seq_groups, seq_group_metadata_list)

        # Log stats.
        self.do_log_stats(scheduler_outputs, output)

        # Tracing
        self.do_tracing(scheduler_outputs)

        if not self.has_unfinished_requests():
            # Stop the execute model loop in parallel workers until there are
            # more requests to process. This avoids waiting indefinitely in
            # torch.distributed ops which may otherwise timeout, and unblocks
            # the RPC thread in the workers so that they can process any other
            # queued control plane messages, such as add/remove lora adapters.
            self.model_executor.stop_remote_worker_execution_loop()

        return request_outputs

    def add_logger(self, logger_name: str, logger: StatLoggerBase) -> None:
        if logger_name in self.stat_loggers:
            raise KeyError(f"Logger with name {logger_name} already exists.")
        self.stat_loggers[logger_name] = logger

    def remove_logger(self, logger_name: str) -> None:
        if logger_name not in self.stat_loggers:
            raise KeyError(f"Logger with name {logger_name} does not exist.")
        del self.stat_loggers[logger_name]

    def do_log_stats(
            self,
            scheduler_outputs: Optional[SchedulerOutputs] = None,
            model_output: Optional[List[SamplerOutput]] = None) -> None:
        """Forced log when no requests active."""
        if self.log_stats:
            stats = self._get_stats(scheduler_outputs, model_output)
            for logger in self.stat_loggers.values():
                logger.log(stats)

    def _get_stats(
            self,
            scheduler_outputs: Optional[SchedulerOutputs],
            model_output: Optional[List[SamplerOutput]] = None) -> Stats:
        """Get Stats to be Logged to Prometheus.

        Args:
            scheduler_outputs: Optional, used to populate metrics related to
                the scheduled batch,
            model_output: Optional, used to emit speculative decoding metrics
                which are created by the workers.
        """
        now = time.time()

        # System State
        #   Scheduler State
        num_running_sys = sum(
            len(scheduler.running) for scheduler in self.scheduler)
        num_swapped_sys = sum(
            len(scheduler.swapped) for scheduler in self.scheduler)
        num_waiting_sys = sum(
            len(scheduler.waiting) for scheduler in self.scheduler)

        # KV Cache Usage in %
        num_total_gpu = self.cache_config.num_gpu_blocks
        gpu_cache_usage_sys = 0.
        if num_total_gpu is not None:
            num_free_gpu = sum(
                scheduler.block_manager.get_num_free_gpu_blocks()
                for scheduler in self.scheduler)
            gpu_cache_usage_sys = 1.0 - (num_free_gpu / num_total_gpu)

        num_total_cpu = self.cache_config.num_cpu_blocks
        cpu_cache_usage_sys = 0.
        if num_total_cpu is not None and num_total_cpu > 0:
            num_free_cpu = sum(
                scheduler.block_manager.get_num_free_cpu_blocks()
                for scheduler in self.scheduler)
            cpu_cache_usage_sys = 1.0 - (num_free_cpu / num_total_cpu)

        # Iteration stats
        num_prompt_tokens_iter = 0
        num_generation_tokens_iter = 0
        time_to_first_tokens_iter: List[float] = []
        time_per_output_tokens_iter: List[float] = []
        num_preemption_iter = (0 if scheduler_outputs is None else
                               scheduler_outputs.preempted)

        # Request stats
        #   Latency
        time_e2e_requests: List[float] = []
        #   Metadata
        num_prompt_tokens_requests: List[int] = []
        num_generation_tokens_requests: List[int] = []
        best_of_requests: List[int] = []
        n_requests: List[int] = []
        finished_reason_requests: List[str] = []

        # NOTE: This loop assumes prefill seq_groups are before
        # decode seq_groups in scheduled_seq_groups.
        if scheduler_outputs is not None:
            num_generation_tokens_from_prefill_groups = 0.
            # NOTE: if scheduler_outputs.num_prefill_groups > 0 and
            # the len of scheduler_outputs.scheduled_seq_groups is !=
            # scheduler_outputs.num_prefill_groups, this means that
            # chunked prefills have been detected.

            for idx, scheduled_seq_group in enumerate(
                    scheduler_outputs.scheduled_seq_groups):
                group_was_prefill = idx < scheduler_outputs.num_prefill_groups
                seq_group = scheduled_seq_group.seq_group

                # NOTE: a seq_group that completed all of its prefill tokens
                # in the last iteration will have seq_group.is_prefill() = False
                # with group_was_prefill = True
                if group_was_prefill:
                    # Number of prompt tokens.
                    num_prompt_tokens_iter += (
                        scheduled_seq_group.token_chunk_size)

                    # If the seq_group just finished the prefill state
                    # get TTFT.
                    if not seq_group.is_prefill():
                        latency = seq_group.get_last_latency(now)
                        time_to_first_tokens_iter.append(latency)

                        # One generation token per finished prefill.
                        num_generation_tokens_from_prefill_groups += (
                            seq_group.num_seqs())
                else:
                    # TPOTs.
                    latency = seq_group.get_last_latency(now)
                    time_per_output_tokens_iter.append(latency)

                # Because of chunked prefill, we can have a single sequence
                # group that does multiple prompt_runs. To prevent logging
                # the same metadata more than once per request, we standardize
                # on logging request level information for finished requests,
                # which can only happen once.
                if seq_group.is_finished():
                    # Latency timings
                    time_e2e_requests.append(now -
                                             seq_group.metrics.arrival_time)

                    # Metadata
                    num_prompt_tokens_requests.append(
                        len(seq_group.prompt_token_ids))
                    num_generation_tokens_requests.extend([
                        seq.get_output_len()
                        for seq in seq_group.get_finished_seqs()
                    ])
                    if seq_group.sampling_params is not None:
                        best_of_requests.append(
                            seq_group.sampling_params.best_of)
                        n_requests.append(seq_group.sampling_params.n)
                    finished_reason_requests.extend([
                        SequenceStatus.get_finished_reason(seq.status)
                        for seq in seq_group.get_finished_seqs()
                    ])

            # Number of generation tokens.
            #   num_batched_tokens equals the number of prompt_tokens plus the
            #   number of decode_tokens in a single iteration. So,
            #   num_generation_tokens = num_batched_tokens - num_prompt_tokens
            #   + num_generation_tokens_from_prefill_groups (since we generate
            #   one token on prefills on iters where the prefill finishes).
            num_generation_tokens_iter = (
                scheduler_outputs.num_batched_tokens - num_prompt_tokens_iter +
                num_generation_tokens_from_prefill_groups)

        # Spec decode, if enabled, emits specialized metrics from the worker in
        # sampler output.
        if model_output and (model_output[0].spec_decode_worker_metrics
                             is not None):
            spec_decode_metrics = model_output[0].spec_decode_worker_metrics
        else:
            spec_decode_metrics = None

        return Stats(
            now=now,
            # System stats
            #   Scheduler State
            num_running_sys=num_running_sys,
            num_swapped_sys=num_swapped_sys,
            num_waiting_sys=num_waiting_sys,
            #   KV Cache Usage in %
            gpu_cache_usage_sys=gpu_cache_usage_sys,
            cpu_cache_usage_sys=cpu_cache_usage_sys,

            # Iteration stats
            num_prompt_tokens_iter=num_prompt_tokens_iter,
            num_generation_tokens_iter=num_generation_tokens_iter,
            time_to_first_tokens_iter=time_to_first_tokens_iter,
            time_per_output_tokens_iter=time_per_output_tokens_iter,
            spec_decode_metrics=spec_decode_metrics,
            num_preemption_iter=num_preemption_iter,

            # Request stats
            #   Latency
            time_e2e_requests=time_e2e_requests,
            #   Metadata
            num_prompt_tokens_requests=num_prompt_tokens_requests,
            num_generation_tokens_requests=num_generation_tokens_requests,
            best_of_requests=best_of_requests,
            n_requests=n_requests,
            finished_reason_requests=finished_reason_requests,
        )

    def add_lora(self, lora_request: LoRARequest) -> bool:
        return self.model_executor.add_lora(lora_request)

    def remove_lora(self, lora_id: int) -> bool:
        return self.model_executor.remove_lora(lora_id)

    def list_loras(self) -> Set[int]:
        return self.model_executor.list_loras()

    def pin_lora(self, lora_id: int) -> bool:
        return self.model_executor.pin_lora(lora_id)

    def add_prompt_adapter(
            self, prompt_adapter_request: PromptAdapterRequest) -> bool:
        return self.model_executor.add_prompt_adapter(prompt_adapter_request)

    def remove_prompt_adapter(self, prompt_adapter_id: int) -> bool:
        return self.model_executor.remove_prompt_adapter(prompt_adapter_id)

    def list_prompt_adapters(self) -> List[int]:
        return self.model_executor.list_prompt_adapters()

    def check_health(self) -> None:
        if self.tokenizer:
            self.tokenizer.check_health()
        self.model_executor.check_health()

    def is_tracing_enabled(self) -> bool:
        return self.tracer is not None

    def do_tracing(self, scheduler_outputs: SchedulerOutputs) -> None:
        if self.tracer is None:
            return

        for scheduled_seq_group in scheduler_outputs.scheduled_seq_groups:
            seq_group = scheduled_seq_group.seq_group
            if seq_group.is_finished():
                self.create_trace_span(seq_group)

    def create_trace_span(self, seq_group: SequenceGroup) -> None:
        if self.tracer is None or seq_group.sampling_params is None:
            return
        arrival_time_nano_seconds = int(seq_group.metrics.arrival_time * 1e9)

        trace_context = extract_trace_context(seq_group.trace_headers)

        with self.tracer.start_as_current_span(
                "llm_request",
                kind=SpanKind.SERVER,
                context=trace_context,
                start_time=arrival_time_nano_seconds) as seq_span:
            metrics = seq_group.metrics
            ttft = metrics.first_token_time - metrics.arrival_time
            e2e_time = metrics.finished_time - metrics.arrival_time
            # attribute names are based on
            # https://github.com/open-telemetry/semantic-conventions/blob/main/docs/gen-ai/llm-spans.md
            seq_span.set_attribute(SpanAttributes.LLM_RESPONSE_MODEL,
                                   self.model_config.model)
            seq_span.set_attribute(SpanAttributes.LLM_REQUEST_ID,
                                   seq_group.request_id)
            seq_span.set_attribute(SpanAttributes.LLM_REQUEST_TEMPERATURE,
                                   seq_group.sampling_params.temperature)
            seq_span.set_attribute(SpanAttributes.LLM_REQUEST_TOP_P,
                                   seq_group.sampling_params.top_p)
            seq_span.set_attribute(SpanAttributes.LLM_REQUEST_MAX_TOKENS,
                                   seq_group.sampling_params.max_tokens)
            seq_span.set_attribute(SpanAttributes.LLM_REQUEST_BEST_OF,
                                   seq_group.sampling_params.best_of)
            seq_span.set_attribute(SpanAttributes.LLM_REQUEST_N,
                                   seq_group.sampling_params.n)
            seq_span.set_attribute(SpanAttributes.LLM_USAGE_NUM_SEQUENCES,
                                   seq_group.num_seqs())
            seq_span.set_attribute(SpanAttributes.LLM_USAGE_PROMPT_TOKENS,
                                   len(seq_group.prompt_token_ids))
            seq_span.set_attribute(
                SpanAttributes.LLM_USAGE_COMPLETION_TOKENS,
                sum([
                    seq.get_output_len()
                    for seq in seq_group.get_finished_seqs()
                ]))
            seq_span.set_attribute(SpanAttributes.LLM_LATENCY_TIME_IN_QUEUE,
                                   metrics.time_in_queue)
            seq_span.set_attribute(
                SpanAttributes.LLM_LATENCY_TIME_TO_FIRST_TOKEN, ttft)
            seq_span.set_attribute(SpanAttributes.LLM_LATENCY_E2E, e2e_time)
<<<<<<< HEAD

    def is_encoder_decoder_model(self):
        return is_encoder_decoder_model_config(self.model_config)

    def is_embedding_model(self):
        return is_embedding_model_config(self.model_config)
=======
            if metrics.scheduler_time is not None:
                seq_span.set_attribute(
                    SpanAttributes.LLM_LATENCY_TIME_IN_SCHEDULER,
                    metrics.scheduler_time)
            if metrics.model_forward_time is not None:
                seq_span.set_attribute(
                    SpanAttributes.LLM_LATENCY_TIME_IN_MODEL_FORWARD,
                    metrics.model_forward_time / 1000.0)
            if metrics.model_execute_time is not None:
                seq_span.set_attribute(
                    SpanAttributes.LLM_LATENCY_TIME_IN_MODEL_EXECUTE,
                    metrics.model_execute_time)

    def is_encoder_decoder_model(self):
        return self.model_config.is_encoder_decoder_model

    def is_embedding_model(self):
        return self.model_config.is_embedding_model
>>>>>>> 97a6be95
<|MERGE_RESOLUTION|>--- conflicted
+++ resolved
@@ -5,12 +5,7 @@
 from typing import Sequence as GenericSequence
 from typing import Set, Tuple, Type, TypeVar, Union
 
-<<<<<<< HEAD
-import torch
-from transformers import PreTrainedTokenizer
-=======
 from typing_extensions import assert_never
->>>>>>> 97a6be95
 
 import vllm.envs as envs
 from vllm.config import (CacheConfig, DecodingConfig, DeviceConfig,
@@ -29,14 +24,9 @@
 from vllm.engine.output_processor.util import create_output_by_sequence_group
 from vllm.executor.executor_base import ExecutorBase
 from vllm.executor.ray_utils import initialize_ray_cluster
-<<<<<<< HEAD
-from vllm.inputs import (INPUT_REGISTRY, LLMInputs, PromptInputs,
-                         get_prompt_type)
-=======
 from vllm.inputs import (INPUT_REGISTRY, EncoderDecoderLLMInputs, LLMInputs,
                          PromptInputs, SingletonPromptInputs)
 from vllm.inputs.parse import is_explicit_encoder_decoder_prompt
->>>>>>> 97a6be95
 from vllm.logger import init_logger
 from vllm.lora.request import LoRARequest
 from vllm.multimodal import MultiModalDataDict
@@ -57,8 +47,7 @@
     AnyTokenizer, BaseTokenizerGroup, init_tokenizer_from_configs)
 from vllm.usage.usage_lib import (UsageContext, is_usage_stats_enabled,
                                   usage_message)
-from vllm.utils import (Counter, is_embedding_model_config,
-                        is_encoder_decoder_model_config)
+from vllm.utils import Counter
 from vllm.version import __version__ as VLLM_VERSION
 
 logger = init_logger(__name__)
@@ -549,11 +538,7 @@
 
         return self.tokenizer.get_lora_tokenizer(lora_request).eos_token_id
 
-<<<<<<< HEAD
-    def _get_decoder_start_token_id(self, ) -> Optional[int]:
-=======
     def _get_decoder_start_token_id(self) -> Optional[int]:
->>>>>>> 97a6be95
         '''
         Obtain the decoder start token id employed by an encoder/decoder
         model. Returns None for non-encoder/decoder models or if the
@@ -570,10 +555,6 @@
                            "model config is not available.")
             return None
 
-<<<<<<< HEAD
-        return getattr(self.model_config.hf_config, 'decoder_start_token_id',
-                       None)
-=======
         dec_start_token_id = getattr(self.model_config.hf_config,
                                      'decoder_start_token_id', None)
         if dec_start_token_id is None:
@@ -582,7 +563,6 @@
             dec_start_token_id = self._get_bos_token_id()
 
         return dec_start_token_id
->>>>>>> 97a6be95
 
     def _add_processed_request(
         self,
@@ -647,21 +627,12 @@
     def stop_remote_worker_execution_loop(self) -> None:
         self.model_executor.stop_remote_worker_execution_loop()
 
-<<<<<<< HEAD
-    _LLMInputComponentsType = Tuple[str, List[int], ]
-
-    def _prepare_decoder_input_ids_for_generation(
-        self,
-        decoder_input_ids: Optional[Union[List[int], torch.Tensor]] = None,
-    ) -> torch.Tensor:
-=======
     _LLMInputComponentsType = Tuple[str, List[int]]
 
     def _prepare_decoder_input_ids_for_generation(
         self,
         decoder_input_ids: Optional[List[int]],
     ) -> List[int]:
->>>>>>> 97a6be95
         """
         Prepares `decoder_input_ids` for generation with encoder-decoder models.
 
@@ -672,238 +643,6 @@
         src/transformers/generation/utils.py
 
         specifically GenerationMixin._prepare_decoder_input_ids_for_generation()
-<<<<<<< HEAD
-        """
-
-        decoder_start_token_id: Optional[
-            Union[int, List[int],
-                  torch.Tensor]] = (self._get_decoder_start_token_id())
-
-        # Cast decoder_start_token_id to torch.Tensor, if not already
-        if isinstance(decoder_start_token_id, int):
-            decoder_start_token_id = torch.tensor([decoder_start_token_id],
-                                                  dtype=torch.int)
-        elif isinstance(decoder_start_token_id, list):
-            assert len(decoder_start_token_id) > 0
-            assert isinstance(decoder_start_token_id[0], int)
-            decoder_start_token_id = torch.tensor(decoder_start_token_id,
-                                                  dtype=torch.int)
-        else:
-            assert isinstance(decoder_start_token_id, torch.Tensor)
-
-        decoder_start_token_id = decoder_start_token_id.view(-1, 1)
-
-        # Cast decoder_input_ids to torch.Tensor, if not already
-        originally_list = False
-        if isinstance(decoder_input_ids, list):
-            assert (len(decoder_input_ids) == 0
-                    or isinstance(decoder_input_ids[0], int))
-            decoder_input_ids = torch.tensor(decoder_input_ids,
-                                             dtype=torch.int)
-            originally_list = True
-
-        if decoder_input_ids is not None:
-            assert isinstance(decoder_input_ids, torch.Tensor)
-            # Reshape: (batch_size=1,num_tokens)
-            decoder_input_ids = decoder_input_ids.view(1, -1)
-
-        if decoder_input_ids is None:
-            # no user input -> use decoder_start_token_id as decoder_input_ids
-            decoder_input_ids = decoder_start_token_id
-        elif (decoder_input_ids[:, 0] !=
-              decoder_start_token_id[:, 0]).all().item():
-            # Encoder-decoder models expect the `decoder_input_ids` to start
-            # with a special token. Let's ensure that.
-            decoder_input_ids = (torch.cat(
-                [decoder_start_token_id, decoder_input_ids],
-                dim=-1,
-            ))
-
-        assert isinstance(decoder_input_ids, torch.Tensor)
-        decoder_input_ids = decoder_input_ids.view(-1)
-
-        if originally_list:
-            return decoder_input_ids.tolist()
-        else:
-            return decoder_input_ids
-
-    def _tokenize_prompt(
-        self,
-        request_id,
-        prompt,
-        lora_request,
-        is_enc_dec_decoder=False,
-    ) -> List[int]:
-        tokenizer = self.get_tokenizer_group("prompts must be None if "
-                                             "skip_tokenizer_init is True")
-
-        if is_enc_dec_decoder and prompt is None:
-            # Scenario: enc/dec model, decoder input prompt is ""
-            # => Treat it as None (no decoder input prompt provided)
-            # & obtain default decoder input prompt
-            return self._prepare_decoder_input_ids_for_generation()
-
-        # Scenario:
-        # * Any decoder-only input prompt
-        # * Enc/dec model, non-empty-str decoder input prompt
-        # => Tokenize prompt
-        prompt_token_ids = tokenizer.encode(request_id=request_id,
-                                            prompt=prompt,
-                                            lora_request=lora_request)
-
-        if is_enc_dec_decoder:
-            # Scenario: enc/dec model, non-empty-str decoder input prompt
-            # which was just tokenized
-            # => perform decoder-specific preprocessing
-            return self._prepare_decoder_input_ids_for_generation(
-                prompt_token_ids, )
-
-        # Decoder-only tokenized prompt
-        return prompt_token_ids
-
-    def _extract_single_prompt(
-        self,
-        request_id: str,
-        inputs: PromptInputs,
-        lora_request: Optional[LoRARequest],
-        ptype: Optional[str] = None,
-        is_encoder_prompt: bool = False,
-        is_enc_dec_model: bool = False,
-    ) -> Tuple[Optional[str], List[int], Optional["MultiModalDataDict"]]:
-        '''
-        Extract prompt & prompt_token_ids from any single
-        encoder or decoder input prompt. For encoder input prompts
-        in particular, also extract multi-modal data.
-
-        Arguments:
-
-        * request_id
-        * ptype: str representation of the input prompt type
-        * inputs: single encoder or decoder input prompt
-        * lora_request
-        * is_encoder_prompt: True if encoder input prompt
-
-        Returns:
-        * prompt
-        * prompt_token_ids
-        * multi_modal_data (None if is_encoder_prompt)
-        '''
-
-        # Determine prompt type, if not provided
-        ptype = (get_prompt_type(inputs) if ptype is None else ptype)
-
-        is_enc_dec_decoder = ((not is_encoder_prompt) and is_enc_dec_model)
-
-        # Any prompt such as None, string
-        # or TextPrompt that is not a dict
-        if ptype in ['None', 'str']:
-
-            # prompt = inputs
-            # prompt_token_ids = tokenize(inputs)
-            # no multi-modal data
-            return (inputs,
-                    self._tokenize_prompt(
-                        request_id,
-                        inputs,
-                        lora_request,
-                        is_enc_dec_decoder=is_enc_dec_decoder,
-                    ), None)
-
-        # Tokenize
-        prompt_token_ids = (inputs["prompt_token_ids"] if ptype
-                            == "TokensPrompt" else self._tokenize_prompt(
-                                request_id,
-                                inputs['prompt'],
-                                lora_request,
-                                is_enc_dec_decoder=is_enc_dec_decoder,
-                            ))
-
-        # None if no prompt field is present
-        prompt = inputs.get('prompt')
-
-        if is_encoder_prompt:
-            # Only care about multi-modal data associated
-            # with the encoder prompt
-            return (prompt, prompt_token_ids, inputs.get("multi_modal_data"))
-        else:
-            # Assume there is no decoder multi-modal data
-            return (prompt, prompt_token_ids, None)
-
-    def _get_default_decoder_prompt(
-        self,
-        request_id: str,
-        lora_request: Optional[LoRARequest],
-    ) -> Tuple[str, List[int]]:
-        prompt = ""
-        prompt_token_ids = (self._tokenize_prompt(
-            request_id,
-            prompt,
-            lora_request,
-        ))
-        return prompt, prompt_token_ids
-
-    def _process_encoder_decoder_prompt(self, request_id: str,
-                                        inputs: PromptInputs,
-                                        lora_request: Optional[LoRARequest]):
-        ptype = get_prompt_type(inputs)
-
-        if ptype == "ExplicitEncoderDecoder":
-            extracted_encoder_prompt = inputs.get('encoder_prompt')
-            encoder_ptype = None
-        else:
-            extracted_encoder_prompt = inputs
-            encoder_ptype = ptype
-
-        # Obtain encoder prompt
-        (
-            encoder_prompt,
-            encoder_prompt_token_ids,
-            multi_modal_data,
-        ) = self._extract_single_prompt(
-            request_id,
-            extracted_encoder_prompt,
-            lora_request,
-            ptype=encoder_ptype,
-            is_encoder_prompt=True,
-            is_enc_dec_model=True,
-        )
-
-        # Obtain decoder prompt
-        if ptype == "ExplicitEncoderDecoder":
-            # User supplied a dict with explicit
-            # encoder and decoder prompts; extract
-            # decoder prompt
-            (
-                decoder_prompt,
-                decoder_prompt_token_ids,
-                _,
-            ) = self._extract_single_prompt(
-                request_id,
-                inputs.get('decoder_prompt'),
-                lora_request,
-                ptype=None,
-                is_encoder_prompt=False,
-                is_enc_dec_model=True,
-            )
-        else:
-            # User supplied a single prompt (implicitly
-            # the encoder prompt) so default decoder
-            # prompt must be inferred
-            (
-                decoder_prompt,
-                decoder_prompt_token_ids,
-            ) = self._get_default_decoder_prompt(request_id, lora_request)
-
-        return LLMInputs(
-            prompt_token_ids=decoder_prompt_token_ids,
-            prompt=decoder_prompt,
-            encoder_prompt_token_ids=encoder_prompt_token_ids,
-            encoder_prompt=encoder_prompt,
-            multi_modal_data=multi_modal_data,
-        )
-
-    def _process_decoder_only_prompt(
-=======
 
         Arguments:
 
@@ -929,7 +668,6 @@
         return decoder_input_ids
 
     def _tokenize_prompt(
->>>>>>> 97a6be95
         self,
         prompt: str,
         request_id: str,
@@ -1160,57 +898,6 @@
         lora_request: Optional[LoRARequest] = None,
         prompt_adapter_request: Optional[PromptAdapterRequest] = None,
     ) -> LLMInputs:
-<<<<<<< HEAD
-        if isinstance(inputs, str):
-            inputs = {"prompt": inputs}
-        prompt = inputs.get("prompt")
-
-        if "prompt_token_ids" not in inputs:
-            prompt_token_ids = self._tokenize_prompt(
-                request_id,
-                prompt,
-                lora_request,
-            )
-        else:
-            prompt_token_ids = inputs["prompt_token_ids"]
-
-        if prompt_adapter_request:
-            prompt_token_ids = (
-                [0] * prompt_adapter_request.prompt_adapter_num_virtual_tokens
-                + prompt_token_ids)
-
-        return LLMInputs(prompt_token_ids=prompt_token_ids,
-                         prompt=prompt,
-                         multi_modal_data=inputs.get("multi_modal_data"))
-
-    def process_model_inputs(
-        self,
-        request_id: str,
-        inputs: PromptInputs,
-        lora_request: Optional[LoRARequest] = None,
-        prompt_adapter_request: Optional[PromptAdapterRequest] = None,
-    ) -> LLMInputs:
-
-        if self.is_encoder_decoder_model():
-            # Encoder-decoder model requires special mapping of
-            # input prompts to encoder & decoder
-            return self.input_processor(
-                self._process_encoder_decoder_prompt(
-                    request_id,
-                    inputs,
-                    lora_request,
-                ))
-
-        else:
-            # Decoder-only operation
-            return self.input_processor(
-                self._process_decoder_only_prompt(
-                    request_id,
-                    inputs,
-                    lora_request,
-                    prompt_adapter_request,
-                ))
-=======
         '''
         For decoder-only models:
         Process an input prompt into an :class:`LLMInputs` instance.
@@ -1267,7 +954,6 @@
             )
 
         return self.input_processor(model_inputs)
->>>>>>> 97a6be95
 
     def add_request(
         self,
@@ -1911,14 +1597,6 @@
             seq_span.set_attribute(
                 SpanAttributes.LLM_LATENCY_TIME_TO_FIRST_TOKEN, ttft)
             seq_span.set_attribute(SpanAttributes.LLM_LATENCY_E2E, e2e_time)
-<<<<<<< HEAD
-
-    def is_encoder_decoder_model(self):
-        return is_encoder_decoder_model_config(self.model_config)
-
-    def is_embedding_model(self):
-        return is_embedding_model_config(self.model_config)
-=======
             if metrics.scheduler_time is not None:
                 seq_span.set_attribute(
                     SpanAttributes.LLM_LATENCY_TIME_IN_SCHEDULER,
@@ -1936,5 +1614,4 @@
         return self.model_config.is_encoder_decoder_model
 
     def is_embedding_model(self):
-        return self.model_config.is_embedding_model
->>>>>>> 97a6be95
+        return self.model_config.is_embedding_model