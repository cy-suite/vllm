import time
from typing import Iterable, List, Optional, Type, Union

from transformers import GenerationConfig, PreTrainedTokenizer

import vllm
from vllm.config import (CacheConfig, DecodingConfig, DeviceConfig, LoadConfig,
                         LoRAConfig, ModelConfig, ParallelConfig,
                         SchedulerConfig, SpeculativeConfig,
                         VisionLanguageConfig)
from vllm.core.scheduler import Scheduler, SchedulerOutputs
from vllm.engine.arg_utils import EngineArgs
from vllm.engine.metrics import StatLogger, Stats
from vllm.engine.output_processor.interfaces import (
    SequenceGroupOutputProcessor)
from vllm.engine.output_processor.stop_checker import StopChecker
from vllm.engine.output_processor.util import create_output_by_sequence_group
from vllm.engine.ray_utils import initialize_ray_cluster
from vllm.executor.executor_base import ExecutorBase
from vllm.logger import init_logger
from vllm.lora.request import LoRARequest
from vllm.multimodal import MultiModalData
from vllm.outputs import RequestOutput
from vllm.sampling_params import SamplingParams
<<<<<<< HEAD
from vllm.sequence import SamplerOutput, Sequence, SequenceGroup
=======
from vllm.sequence import (MultiModalData, SamplerOutput, Sequence,
                           SequenceGroup, SequenceStage)
>>>>>>> 62b8aebc
from vllm.transformers_utils.detokenizer import Detokenizer
from vllm.transformers_utils.tokenizer_group import (BaseTokenizerGroup,
                                                     get_tokenizer_group)
from vllm.usage.usage_lib import (UsageContext, is_usage_stats_enabled,
                                  usage_message)
from vllm.utils import Counter

logger = init_logger(__name__)
_LOCAL_LOGGING_INTERVAL_SEC = 5


def _load_generation_config_dict(model_config: ModelConfig):
    try:
        return GenerationConfig.from_pretrained(
            model_config.model,
            revision=model_config.revision,
        ).to_diff_dict()
    except OSError:
        # Not found.
        return {}


class LLMEngine:
    """An LLM engine that receives requests and generates texts.

    This is the main class for the vLLM engine. It receives requests
    from clients and generates texts from the LLM. It includes a tokenizer, a
    language model (possibly distributed across multiple GPUs), and GPU memory
    space allocated for intermediate states (aka KV cache). This class utilizes
    iteration-level scheduling and efficient memory management to maximize the
    serving throughput.

    The `LLM` class wraps this class for offline batched inference and the
    `AsyncLLMEngine` class wraps this class for online serving.

    NOTE: The config arguments are derived from the `EngineArgs` class. For the
    comprehensive list of arguments, see `EngineArgs`.

    Args:
        model_config: The configuration related to the LLM model.
        cache_config: The configuration related to the KV cache memory
            management.
        parallel_config: The configuration related to distributed execution.
        scheduler_config: The configuration related to the request scheduler.
        device_config: The configuration related to the device.
        lora_config (Optional): The configuration related to serving multi-LoRA.
        vision_language_config (Optional): The configuration related to vision
            language models.
        speculative_config (Optional): The configuration related to speculative
            decoding.
        executor_class: The model executor class for managing distributed
            execution.
        log_stats: Whether to log statistics.
        usage_context: Specified entry point, used for usage info collection
    """

    def __init__(
        self,
        model_config: ModelConfig,
        cache_config: CacheConfig,
        parallel_config: ParallelConfig,
        scheduler_config: SchedulerConfig,
        device_config: DeviceConfig,
        load_config: LoadConfig,
        lora_config: Optional[LoRAConfig],
        vision_language_config: Optional[VisionLanguageConfig],
        speculative_config: Optional[SpeculativeConfig],
        decoding_config: Optional[DecodingConfig],
        executor_class: Type[ExecutorBase],
        log_stats: bool,
        usage_context: UsageContext = UsageContext.ENGINE_CONTEXT,
    ) -> None:
        logger.info(
            f"Initializing an LLM engine (v{vllm.__version__}) with config: "
            f"model={model_config.model!r}, "
            f"speculative_config={speculative_config!r}, "
            f"tokenizer={model_config.tokenizer!r}, "
            f"skip_tokenizer_init={model_config.skip_tokenizer_init}, "
            f"tokenizer_mode={model_config.tokenizer_mode}, "
            f"revision={model_config.revision}, "
            f"tokenizer_revision={model_config.tokenizer_revision}, "
            f"trust_remote_code={model_config.trust_remote_code}, "
            f"dtype={model_config.dtype}, "
            f"max_seq_len={model_config.max_model_len}, "
            f"download_dir={load_config.download_dir!r}, "
            f"load_format={load_config.load_format}, "
            f"tensor_parallel_size={parallel_config.tensor_parallel_size}, "
            f"disable_custom_all_reduce="
            f"{parallel_config.disable_custom_all_reduce}, "
            f"quantization={model_config.quantization}, "
            f"enforce_eager={model_config.enforce_eager}, "
            f"kv_cache_dtype={cache_config.cache_dtype}, "
            f"quantization_param_path={model_config.quantization_param_path}, "
            f"device_config={device_config.device}, "
            f"decoding_config={decoding_config!r}, "
            f"seed={model_config.seed})")
        # TODO(woosuk): Print more configs in debug mode.

        self.model_config = model_config
        self.cache_config = cache_config
        self.lora_config = lora_config
        self.vision_language_config = vision_language_config
        self.parallel_config = parallel_config
        self.scheduler_config = scheduler_config
        self.device_config = device_config
        self.speculative_config = speculative_config
        self.load_config = load_config
        self.decoding_config = decoding_config or DecodingConfig()
        self.log_stats = log_stats

        if not self.model_config.skip_tokenizer_init:
            self.tokenizer: BaseTokenizerGroup
            self._init_tokenizer()
            self.detokenizer = Detokenizer(self.tokenizer)
        else:
            self.detokenizer = None
            self.tokenizer = None

        self.seq_counter = Counter()
        self.generation_config_fields = _load_generation_config_dict(
            model_config)

        self.model_executor = executor_class(
            model_config=model_config,
            cache_config=cache_config,
            parallel_config=parallel_config,
            scheduler_config=scheduler_config,
            device_config=device_config,
            lora_config=lora_config,
            vision_language_config=vision_language_config,
            speculative_config=speculative_config,
            load_config=load_config,
        )

        self._initialize_kv_caches()

        # If usage stat is enabled, collect relevant info.
        if is_usage_stats_enabled():
            from vllm.model_executor.model_loader import (
                get_architecture_class_name)
            usage_message.report_usage(
                get_architecture_class_name(model_config),
                usage_context,
                extra_kvs={
                    # Common configuration
                    "dtype":
                    str(model_config.dtype),
                    "tensor_parallel_size":
                    parallel_config.tensor_parallel_size,
                    "block_size":
                    cache_config.block_size,
                    "gpu_memory_utilization":
                    cache_config.gpu_memory_utilization,

                    # Quantization
                    "quantization":
                    model_config.quantization,
                    "kv_cache_dtype":
                    cache_config.cache_dtype,

                    # Feature flags
                    "enable_lora":
                    bool(lora_config),
                    "enable_prefix_caching":
                    cache_config.enable_prefix_caching,
                    "enforce_eager":
                    model_config.enforce_eager,
                    "disable_custom_all_reduce":
                    parallel_config.disable_custom_all_reduce,
                })

        if self.tokenizer:
            # Ping the tokenizer to ensure liveness if it runs in a
            # different process.
            self.tokenizer.ping()

        # Create the scheduler.
        # NOTE: the cache_config here have been updated with the numbers of
        # GPU and CPU blocks, which are profiled in the distributed executor.
        self.scheduler = Scheduler(scheduler_config, cache_config, lora_config)

        # Metric Logging.
        if self.log_stats:
            self.stat_logger = StatLogger(
                local_interval=_LOCAL_LOGGING_INTERVAL_SEC,
                labels=dict(model_name=model_config.model))
            self.stat_logger.info("cache_config", self.cache_config)

        # Create sequence output processor, e.g. for beam search or
        # speculative decoding.
        self.output_processor = (
            SequenceGroupOutputProcessor.create_output_processor(
                self.scheduler_config,
                self.detokenizer,
                self.scheduler,
                self.seq_counter,
                self.get_tokenizer_for_seq,
                stop_checker=StopChecker(
                    self.scheduler_config.max_model_len,
                    self.get_tokenizer_for_seq,
                ),
            ))

    def _initialize_kv_caches(self) -> None:
        """Initialize the KV cache in the worker(s).

        The workers will determine the number of blocks in both the GPU cache
        and the swap CPU cache.
        """
        num_gpu_blocks, num_cpu_blocks = (
            self.model_executor.determine_num_available_blocks())

        if self.cache_config.num_gpu_blocks_override is not None:
            num_gpu_blocks_override = self.cache_config.num_gpu_blocks_override
            logger.info(f"Overriding {num_gpu_blocks=} with "
                        f"{num_gpu_blocks_override=}")
            num_gpu_blocks = num_gpu_blocks_override

        self.cache_config.num_gpu_blocks = num_gpu_blocks
        self.cache_config.num_cpu_blocks = num_cpu_blocks

        self.model_executor.initialize_cache(num_gpu_blocks, num_cpu_blocks)

    @classmethod
    def from_engine_args(
        cls,
        engine_args: EngineArgs,
        usage_context: UsageContext = UsageContext.ENGINE_CONTEXT,
    ) -> "LLMEngine":
        """Creates an LLM engine from the engine arguments."""
        # Create the engine configs.
        engine_config = engine_args.create_engine_config()

        # Initialize the cluster and specify the executor class.
        if engine_config.device_config.device_type == "neuron":
            from vllm.executor.neuron_executor import NeuronExecutor
            executor_class = NeuronExecutor
        elif engine_config.device_config.device_type == "cpu":
            from vllm.executor.cpu_executor import CPUExecutor
            executor_class = CPUExecutor
        elif engine_config.parallel_config.worker_use_ray:
            initialize_ray_cluster(engine_config.parallel_config)
            from vllm.executor.ray_gpu_executor import RayGPUExecutor
            executor_class = RayGPUExecutor
        else:
            assert engine_config.parallel_config.world_size == 1, (
                "Ray is required if parallel_config.world_size > 1.")
            from vllm.executor.gpu_executor import GPUExecutor
            executor_class = GPUExecutor

        # Create the LLM engine.
        engine = cls(
            **engine_config.to_dict(),
            executor_class=executor_class,
            log_stats=not engine_args.disable_log_stats,
            usage_context=usage_context,
        )
        return engine

    def __reduce__(self):
        # This is to ensure that the LLMEngine is not referenced in
        # the closure used to initialize Ray worker actors
        raise RuntimeError("LLMEngine should not be pickled!")

    def get_tokenizer(self) -> "PreTrainedTokenizer":
        return self.tokenizer.get_lora_tokenizer(None)

    def get_tokenizer_for_seq(self,
                              sequence: Sequence) -> "PreTrainedTokenizer":
        return self.tokenizer.get_lora_tokenizer(sequence.lora_request)

    def _init_tokenizer(self, **tokenizer_init_kwargs):
        init_kwargs = dict(
            tokenizer_id=self.model_config.tokenizer,
            enable_lora=bool(self.lora_config),
            max_num_seqs=self.scheduler_config.max_num_seqs,
            max_input_length=None,
            tokenizer_mode=self.model_config.tokenizer_mode,
            trust_remote_code=self.model_config.trust_remote_code,
            revision=self.model_config.tokenizer_revision)
        init_kwargs.update(tokenizer_init_kwargs)
        self.tokenizer = get_tokenizer_group(
            self.parallel_config.tokenizer_pool_config, **init_kwargs)

    def _verify_args(self) -> None:
        self.model_config.verify_with_parallel_config(self.parallel_config)
        self.cache_config.verify_with_parallel_config(self.parallel_config)
        if self.lora_config:
            self.lora_config.verify_with_model_config(self.model_config)
            self.lora_config.verify_with_scheduler_config(
                self.scheduler_config)

    def encode_request(
        self,
        request_id: str,  # pylint: disable=unused-argument
        prompt: Optional[str],
        prompt_token_ids: Optional[List[int]] = None,
        lora_request: Optional[LoRARequest] = None,
    ):
        if prompt_token_ids is None:
            assert prompt is not None
            prompt_token_ids = self.tokenizer.encode(request_id=request_id,
                                                     prompt=prompt,
                                                     lora_request=lora_request)
        return prompt_token_ids

    def add_request(
        self,
        request_id: str,
        prompt: Optional[str],
        sampling_params: SamplingParams,
        prompt_token_ids: Optional[List[int]] = None,
        arrival_time: Optional[float] = None,
        lora_request: Optional[LoRARequest] = None,
        multi_modal_data: Optional[MultiModalData] = None,
    ) -> None:
        """Add a request to the engine's request pool.

        The request is added to the request pool and will be processed by the
        scheduler as `engine.step()` is called. The exact scheduling policy is
        determined by the scheduler.

        Args:
            request_id: The unique ID of the request.
            prompt: The prompt string. Can be None if prompt_token_ids is
                provided.
            sampling_params: The sampling parameters for text generation.
            prompt_token_ids: The token IDs of the prompt. If None, we
                use the tokenizer to convert the prompts to token IDs.
            arrival_time: The arrival time of the request. If None, we use
                the current monotonic time.
            multi_modal_data: Multi modal data per request.

        Details:
            - Set arrival_time to the current time if it is None.
            - Set prompt_token_ids to the encoded prompt if it is None.
            - Create `best_of` number of :class:`~vllm.Sequence` objects.
            - Create a :class:`~vllm.SequenceGroup` object
              from the list of :class:`~vllm.Sequence`.
            - Add the :class:`~vllm.SequenceGroup` object to the scheduler.

        Example:
            >>> # initialize engine
            >>> engine = LLMEngine.from_engine_args(engine_args)
            >>> # set request arguments
            >>> example_prompt = "Who is the president of the United States?"
            >>> sampling_params = SamplingParams(temperature=0.0)
            >>> request_id = 0
            >>>
            >>> # add the request to the engine
            >>> engine.add_request(
            >>>    str(request_id),
            >>>    example_prompt,
            >>>    SamplingParams(temperature=0.0))
            >>> # continue the request processing
            >>> ...
        """
        if lora_request is not None and not self.lora_config:
            raise ValueError(f"Got lora_request {lora_request} but LoRA is "
                             "not enabled!")

        model_config = self.get_model_config()

        max_logprobs = model_config.max_logprobs
        if (sampling_params.logprobs
                and sampling_params.logprobs > max_logprobs) or (
                    sampling_params.prompt_logprobs
                    and sampling_params.prompt_logprobs > max_logprobs):
            raise ValueError(f"Cannot request more than "
                             f"{max_logprobs} logprobs.")
        if arrival_time is None:
            arrival_time = time.time()
        prompt_token_ids = self.encode_request(
            request_id=request_id,
            prompt=prompt,
            prompt_token_ids=prompt_token_ids,
            lora_request=lora_request)

        # Create the sequences.
        block_size = self.cache_config.block_size
        seq_id = next(self.seq_counter)
        eos_token_id = None
        if self.tokenizer:
            eos_token_id = self.tokenizer.get_lora_tokenizer(
                lora_request).eos_token_id
        else:
            logger.warning("Use None for EOS token id because tokenizer is "
                           "not initialized")
        seq = Sequence(seq_id, prompt, prompt_token_ids, block_size,
                       eos_token_id, lora_request)

        # Defensive copy of SamplingParams, which are used by the sampler,
        # this doesn't deep-copy LogitsProcessor objects
        sampling_params = sampling_params.clone()
        # inject the eos token id into the sampling_params to support min_tokens
        # processing
        sampling_params.eos_token_id = seq.eos_token_id
        sampling_params.update_from_generation_config(
            self.generation_config_fields)

        # Create the sequence group.
        seq_group = SequenceGroup(request_id, [seq], sampling_params,
                                  arrival_time, lora_request, multi_modal_data)

        # Add the sequence group to the scheduler.
        self.scheduler.add_seq_group(seq_group)

    def abort_request(self, request_id: Union[str, Iterable[str]]) -> None:
        """Aborts a request(s) with the given ID.

        Args:
            request_id: The ID(s) of the request to abort.

        Details:
            - Refer to the
              :meth:`~vllm.core.scheduler.Scheduler.abort_seq_group`
              from class :class:`~vllm.core.scheduler.Scheduler`.

        Example:
            >>> # initialize engine and add a request with request_id
            >>> request_id = str(0)
            >>> # abort the request
            >>> engine.abort_request(request_id)
        """
        self.scheduler.abort_seq_group(request_id)

    def get_model_config(self) -> ModelConfig:
        """Gets the model configuration."""
        return self.model_config

    def get_num_unfinished_requests(self) -> int:
        """Gets the number of unfinished requests."""
        return self.scheduler.get_num_unfinished_seq_groups()

    def has_unfinished_requests(self) -> bool:
        """Returns True if there are unfinished requests."""
        return self.scheduler.has_unfinished_seqs()

    def _process_model_outputs(
            self, output: List[SamplerOutput],
            scheduled_seq_groups: List[SequenceGroup],
            ignored_seq_groups: List[SequenceGroup]) -> List[RequestOutput]:
        """Apply the model output to the sequences in the scheduled seq groups.

        Returns RequestOutputs that can be returned to the client.
        """

        now = time.time()

        # Organize outputs by [sequence group][step] instead of
        # [step][sequence group].
        output_by_sequence_group = create_output_by_sequence_group(
            sampler_outputs=output, num_seq_groups=len(scheduled_seq_groups))

        # Update the scheduled sequence groups with the model outputs.
        for scheduled_seq_group, outputs in zip(scheduled_seq_groups,
                                                output_by_sequence_group):
            seq_group = scheduled_seq_group.seq_group
            seq_group.update_num_computed_tokens(
                scheduled_seq_group.token_chunk_size)

            # If all sequences in the sequence group are in DECODE, then we can
            # process the output tokens. Otherwise, they are (chunked) prefill
            # samples and should not be processed.
            stages = [seq.data._stage for seq in seq_group.seqs_dict.values()]
            if all(stage == SequenceStage.DECODE for stage in stages):
                self.output_processor.process_outputs(seq_group, outputs)

        # Free the finished sequence groups.
        self.scheduler.free_finished_seq_groups()

        # Create the outputs.
        request_outputs: List[RequestOutput] = []
        for scheduled_seq_group in scheduled_seq_groups:
            seq_group = scheduled_seq_group.seq_group
            seq_group.maybe_set_first_token_time(now)
            request_output = RequestOutput.from_seq_group(seq_group)
            request_outputs.append(request_output)
        for seq_group in ignored_seq_groups:
            request_output = RequestOutput.from_seq_group(seq_group)
            request_outputs.append(request_output)
        return request_outputs

    def step(self) -> List[RequestOutput]:
        """Performs one decoding iteration and returns newly generated results.

        .. figure:: https://i.imgur.com/sv2HssD.png
            :alt: Overview of the step function
            :align: center

            Overview of the step function.

        Details:
            - Step 1: Schedules the sequences to be executed in the next
              iteration and the token blocks to be swapped in/out/copy.

                - Depending on the scheduling policy,
                  sequences may be `preempted/reordered`.
                - A Sequence Group (SG) refer to a group of sequences
                  that are generated from the same prompt.

            - Step 2: Calls the distributed executor to execute the model.
            - Step 3: Processes the model output. This mainly includes:

                - Decodes the relevant outputs.
                - Updates the scheduled sequence groups with model outputs
                  based on its `sampling parameters` (`use_beam_search` or not).
                - Frees the finished sequence groups.

            - Finally, it creates and returns the newly generated results.

        Example:
            >>> # Please see the example/ folder for more detailed examples.
            >>>
            >>> # initialize engine and request arguments
            >>> engine = LLMEngine.from_engine_args(engine_args)
            >>> example_inputs = [(0, "What is LLM?",
            >>>    SamplingParams(temperature=0.0))]
            >>>
            >>> # Start the engine with an event loop
            >>> while True:
            >>>     if example_inputs:
            >>>         req_id, prompt, sampling_params = example_inputs.pop(0)
            >>>         engine.add_request(str(req_id), prompt, sampling_params)
            >>>
            >>>     # continue the request processing
            >>>     request_outputs = engine.step()
            >>>     for request_output in request_outputs:
            >>>         if request_output.finished:
            >>>             # return or show the request output
            >>>
            >>>     if not (engine.has_unfinished_requests() or example_inputs):
            >>>         break
        """
        seq_group_metadata_list, scheduler_outputs = self.scheduler.schedule()

        if not scheduler_outputs.is_empty():
            output = self.model_executor.execute_model(
                seq_group_metadata_list=seq_group_metadata_list,
                blocks_to_swap_in=scheduler_outputs.blocks_to_swap_in,
                blocks_to_swap_out=scheduler_outputs.blocks_to_swap_out,
                blocks_to_copy=scheduler_outputs.blocks_to_copy,
                num_lookahead_slots=scheduler_outputs.num_lookahead_slots)
        else:
            output = []

        request_outputs = self._process_model_outputs(
            output, scheduler_outputs.scheduled_seq_groups,
            scheduler_outputs.ignored_seq_groups)

        # Log stats.
        if self.log_stats:
            self.stat_logger.log(
                self._get_stats(scheduler_outputs, model_output=output))

        return request_outputs

    def do_log_stats(self) -> None:
        """Forced log when no requests active."""
        if self.log_stats:
            self.stat_logger.log(self._get_stats(scheduler_outputs=None))

    def _get_stats(
            self,
            scheduler_outputs: Optional[SchedulerOutputs],
            model_output: Optional[List[SamplerOutput]] = None) -> Stats:
        """Get Stats to be Logged to Prometheus.

        Args:
            scheduler_outputs: Optional, used to populate metrics related to
                the scheduled batch,
            model_output: Optional, used to emit speculative decoding metrics
                which are created by the workers.
        """
        now = time.time()

        # KV Cache Usage in %.
        num_total_gpu = self.cache_config.num_gpu_blocks
        num_free_gpu = self.scheduler.block_manager.get_num_free_gpu_blocks()
        gpu_cache_usage = 1.0 - (num_free_gpu / num_total_gpu)

        num_total_cpu = self.cache_config.num_cpu_blocks
        cpu_cache_usage = 0.
        if num_total_cpu > 0:
            num_free_cpu = self.scheduler.block_manager.get_num_free_cpu_blocks(
            )
            cpu_cache_usage = 1.0 - (num_free_cpu / num_total_cpu)

        # Scheduler State
        num_running = len(self.scheduler.running)
        num_swapped = len(self.scheduler.swapped)
        num_waiting = len(self.scheduler.waiting)

        # Iteration stats if we have scheduler output.
        num_prompt_tokens = 0
        num_generation_tokens = 0
        time_to_first_tokens = []
        time_per_output_tokens = []
        time_e2e_requests = []
        if scheduler_outputs is not None:
            prompt_run = scheduler_outputs.num_prefill_groups > 0

            # Number of Tokens.
            if prompt_run:
                num_prompt_tokens = sum(
                    len(scheduled_seq_group.seq_group.prompt_token_ids)
                    for scheduled_seq_group in
                    scheduler_outputs.scheduled_seq_groups)
                num_generation_tokens = sum(
                    scheduled_seq_group.seq_group.num_seqs()
                    for scheduled_seq_group in
                    scheduler_outputs.scheduled_seq_groups)
            else:
                num_generation_tokens = scheduler_outputs.num_batched_tokens

            # Latency Timings.
            time_last_iters = []
            for scheduled_seq_group in scheduler_outputs.scheduled_seq_groups:
                seq_group = scheduled_seq_group.seq_group
                # Time since last token.
                # (n.b. updates seq_group.metrics.last_token_time)
                time_last_iters.append(seq_group.get_last_latency(now))
                # Time since arrival for all finished requests.
                if seq_group.is_finished():
                    time_e2e_requests.append(now -
                                             seq_group.metrics.arrival_time)

            time_to_first_tokens = time_last_iters if prompt_run else []
            time_per_output_tokens = [] if prompt_run else time_last_iters

        # Spec decode, if enabled, emits specialized metrics from the worker in
        # sampler output.
        if model_output and (model_output[0].spec_decode_worker_metrics
                             is not None):
            spec_decode_metrics = model_output[0].spec_decode_worker_metrics
        else:
            spec_decode_metrics = None

        return Stats(
            now=now,
            num_running=num_running,
            num_swapped=num_swapped,
            num_waiting=num_waiting,
            gpu_cache_usage=gpu_cache_usage,
            cpu_cache_usage=cpu_cache_usage,
            num_prompt_tokens=num_prompt_tokens,
            num_generation_tokens=num_generation_tokens,
            time_to_first_tokens=time_to_first_tokens,
            time_per_output_tokens=time_per_output_tokens,
            time_e2e_requests=time_e2e_requests,
            spec_decode_metrics=spec_decode_metrics,
        )

    def add_lora(self, lora_request: LoRARequest) -> bool:
        return self.model_executor.add_lora(lora_request)

    def remove_lora(self, lora_id: int) -> bool:
        return self.model_executor.remove_lora(lora_id)

    def list_loras(self) -> List[int]:
        return self.model_executor.list_loras()

    def check_health(self) -> None:
        self.model_executor.check_health()<|MERGE_RESOLUTION|>--- conflicted
+++ resolved
@@ -22,12 +22,7 @@
 from vllm.multimodal import MultiModalData
 from vllm.outputs import RequestOutput
 from vllm.sampling_params import SamplingParams
-<<<<<<< HEAD
-from vllm.sequence import SamplerOutput, Sequence, SequenceGroup
-=======
-from vllm.sequence import (MultiModalData, SamplerOutput, Sequence,
-                           SequenceGroup, SequenceStage)
->>>>>>> 62b8aebc
+from vllm.sequence import SamplerOutput, Sequence, SequenceGroup, SequenceStage
 from vllm.transformers_utils.detokenizer import Detokenizer
 from vllm.transformers_utils.tokenizer_group import (BaseTokenizerGroup,
                                                      get_tokenizer_group)
