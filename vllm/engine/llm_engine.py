--- conflicted
+++ resolved
@@ -18,22 +18,8 @@
 from vllm.sequence import (Logprob, SamplerOutput, Sequence, SequenceGroup,
                            SequenceGroupOutput, SequenceOutput, SequenceStatus)
 from vllm.transformers_utils.tokenizer import (detokenize_incrementally,
-<<<<<<< HEAD
-                                               BaseTokenizerGroup,
-                                               TokenizerGroup,
-                                               RayTokenizerGroupPool)
-from vllm.utils import (Counter, set_cuda_visible_devices, get_ip,
-                        get_open_port, get_distributed_init_method)
-
-if ray:
-    from ray.util.scheduling_strategies import PlacementGroupSchedulingStrategy, NodeAffinitySchedulingStrategy
-
-if TYPE_CHECKING:
-    from ray.util.placement_group import PlacementGroup
-=======
                                                TokenizerGroup)
 from vllm.utils import Counter
->>>>>>> 7e9bd08f
 
 logger = init_logger(__name__)
 _LOCAL_LOGGING_INTERVAL_SEC = 5
@@ -112,40 +98,12 @@
         self._init_tokenizer()
         self.seq_counter = Counter()
 
-<<<<<<< HEAD
-        # Create the parallel GPU workers.
-        if self.parallel_config.worker_use_ray:
-            # Disable Ray usage stats collection.
-            ray_usage = os.environ.get("RAY_USAGE_STATS_ENABLED", "0")
-            if ray_usage != "1":
-                os.environ["RAY_USAGE_STATS_ENABLED"] = "0"
-            # Pass additional arguments to initialize the worker
-            additional_ray_args = {}
-            if self.parallel_config.ray_workers_use_nsight:
-                logger.info("Configuring Ray workers to use nsight.")
-                additional_ray_args = {
-                    "runtime_env": {
-                        "nsight": {
-                            "t": "cuda,cudnn,cublas",
-                            "o": "'worker_process_%p'",
-                            "cuda-graph-trace": "node",
-                        }
-                    }
-                }
-            self._init_workers_ray(placement_group, **additional_ray_args)
-        else:
-            self._init_workers()
-
-        # Make sure the tokenizer actors are alive
-        self.tokenizer.ping()
-
-        # Profile the memory usage and initialize the cache.
-        self._init_cache()
-=======
         self.model_executor = executor_class(model_config, cache_config,
                                              parallel_config, scheduler_config,
                                              device_config, lora_config)
->>>>>>> 7e9bd08f
+
+        # Make sure the tokenizer actors are alive
+        self.tokenizer.ping()
 
         # Create the scheduler.
         # NOTE: the cache_config here have been updated with the numbers of
@@ -205,30 +163,8 @@
             revision=self.model_config.tokenizer_revision)
         init_kwargs.update(tokenizer_init_kwargs)
 
-        if self.parallel_config.num_tokenizer_actors > 0:
-            if not RayTokenizerGroupPool:
-                raise ImportError(
-                    "RayTokenizerGroupPool is not available. Please install "
-                    "the ray package to use the tokenizer actors or "
-                    "set `num_tokenizer_actors` to 0.")
-            ray_actor_options = (self.parallel_config.tokenizer_actor_options
-                                 or {
-                                     "num_cpus": 0
-                                 })
-            ray_actor_options.setdefault(
-                "scheduling_strategy",
-                NodeAffinitySchedulingStrategy(
-                    node_id=ray.get_runtime_context().get_node_id(),
-                    soft=True))
-
-            init_kwargs[
-                "num_actors"] = self.parallel_config.num_tokenizer_actors
-            init_kwargs["ray_actor_options"] = ray_actor_options
-            self.tokenizer: BaseTokenizerGroup = RayTokenizerGroupPool(
-                self.model_config.tokenizer, **init_kwargs)
-        else:
-            self.tokenizer: TokenizerGroup = TokenizerGroup(
-                self.model_config.tokenizer, **init_kwargs)
+        self.tokenizer: TokenizerGroup = TokenizerGroup(
+            self.model_config.tokenizer, **init_kwargs)
 
     def _verify_args(self) -> None:
         self.model_config.verify_with_parallel_config(self.parallel_config)
