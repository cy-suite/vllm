--- conflicted
+++ resolved
@@ -1,14 +1,10 @@
 from dataclasses import dataclass
-<<<<<<< HEAD
 from typing import TYPE_CHECKING, Any, Dict, List, Optional, Union
+
+from vllm.sequence import Logprob
 
 if TYPE_CHECKING:
     from vllm.multimodal import MultiModalDataDict
-=======
-from typing import Dict, List, Optional
-
-from vllm.sequence import Logprob
->>>>>>> 1ffc8a73
 
 
 @dataclass
