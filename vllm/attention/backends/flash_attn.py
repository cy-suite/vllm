"""Attention layer with FlashAttention."""
from dataclasses import dataclass
from typing import TYPE_CHECKING, Any, Dict, List, Optional, Tuple, Type

import torch

from vllm import _custom_ops as ops
from vllm.attention.backends.abstract import (AttentionBackend, AttentionImpl,
                                              AttentionMetadata,
                                              AttentionMetadataBuilder,
                                              AttentionType)
from vllm.attention.backends.utils import (PAD_SLOT_ID, CommonAttentionState,
                                           compute_slot_mapping,
                                           compute_slot_mapping_start_idx,
                                           is_block_tables_empty,
                                           get_seq_len_block_table_args)
from vllm.forward_context import get_forward_context
from vllm.utils import async_tensor_h2d, make_tensor_with_pad

if TYPE_CHECKING:
    from vllm.worker.model_runner import (ModelInputForGPUBuilder,
                                          ModelInputForGPUWithSamplingMetadata)

from vllm.vllm_flash_attn import (flash_attn_varlen_func,
                                  flash_attn_with_kvcache)


class FlashAttentionBackend(AttentionBackend):

    @staticmethod
    def get_supported_head_sizes() -> List[int]:
        return [32, 64, 96, 128, 160, 192, 224, 256]

    @staticmethod
    def get_name() -> str:
        return "FLASH_ATTN"

    @staticmethod
    def get_impl_cls() -> Type["FlashAttentionImpl"]:
        return FlashAttentionImpl

    @staticmethod
    def get_metadata_cls() -> Type["AttentionMetadata"]:
        return FlashAttentionMetadata

    @staticmethod
    def get_builder_cls() -> Type["FlashAttentionMetadataBuilder"]:
        return FlashAttentionMetadataBuilder

    @staticmethod
    def get_state_cls() -> Type["CommonAttentionState"]:
        return CommonAttentionState

    @staticmethod
    def get_kv_cache_shape(
        num_blocks: int,
        block_size: int,
        num_kv_heads: int,
        head_size: int,
    ) -> Tuple[int, ...]:
        if block_size % 16 != 0:
            raise ValueError("Block size must be a multiple of 16.")
        return (2, num_blocks, block_size, num_kv_heads, head_size)

    @staticmethod
    def swap_blocks(
        src_kv_cache: torch.Tensor,
        dst_kv_cache: torch.Tensor,
        src_to_dst: torch.Tensor,
    ) -> None:
        src_key_cache = src_kv_cache[0]
        dst_key_cache = dst_kv_cache[0]
        ops.swap_blocks(src_key_cache, dst_key_cache, src_to_dst)

        src_value_cache = src_kv_cache[1]
        dst_value_cache = dst_kv_cache[1]
        ops.swap_blocks(src_value_cache, dst_value_cache, src_to_dst)

    @staticmethod
    def copy_blocks(
        kv_caches: List[torch.Tensor],
        src_to_dists: torch.Tensor,
    ) -> None:
        key_caches = [kv_cache[0] for kv_cache in kv_caches]
        value_caches = [kv_cache[1] for kv_cache in kv_caches]
        ops.copy_blocks(key_caches, value_caches, src_to_dists)


@dataclass
class FlashAttentionMetadata(AttentionMetadata):
    """Metadata for FlashAttentionBackend.

    NOTE: Any python object stored here is not updated when it is
    cuda-graph replayed. If you have values that need to be changed
    dynamically, it should be stored in tensor. The tensor has to be
    updated from `CUDAGraphRunner.forward` API.
    """
    # (batch_size,). The sequence length per sequence. Sequence length means
    # the computed tokens + new tokens None if it is a decoding.
    seq_lens: Optional[List[int]]
    # seq_lens stored as a tensor.
    seq_lens_tensor: Optional[torch.Tensor]

    # NOTE(sang): Definition of context_len, query_len, and seq_len.
    # |---------- N-1 iteration --------|
    # |---------------- N iteration ---------------------|
    # |- tokenA -|......................|-- newTokens ---|
    # |---------- context_len ----------|
    # |-------------------- seq_len ---------------------|
    #                                   |-- query_len ---|

    # Maximum sequence length among prefill batch. 0 if there are decoding
    # requests only.
    max_prefill_seq_len: int
    # Maximum sequence length among decode batch. 0 if there are prefill
    # requests only.
    max_decode_seq_len: int
    # (batch_size,) A tensor of context lengths (tokens that are computed
    # so far).
    context_lens_tensor: Optional[torch.Tensor]

    # (batch_size, max_blocks_per_seq).
    # Block addresses per sequence. (Seq id -> list of physical block)
    # E.g., [0, 1, 2] means tokens are stored in 0th, 1st, and 2nd blocks
    # in the kv cache. Each block can contain up to block_size tokens.
    # 2nd dimensions are padded up to max_blocks_per_seq if it is cuda-graph
    # captured.
    block_tables: Optional[torch.Tensor]

    # Whether or not if cuda graph is enabled.
    # Cuda-graph is currently enabled for decoding only.
    # TODO(woosuk): Move `use_cuda_graph` out since it's unrelated to attention.
    use_cuda_graph: Optional[bool]

    # Maximum query length in the batch.
    max_query_len: Optional[int] = None

    # Max number of query tokens among request in the batch.
    max_decode_query_len: Optional[int] = None

    # (batch_size + 1,). The cumulative subquery lengths of the sequences in
    # the batch, used to index into subquery. E.g., if the subquery length
    # is [4, 6], it is [0, 4, 10].
    query_start_loc: Optional[torch.Tensor] = None
    # (batch_size + 1,). The cumulative sequence lengths of the sequences in
    # the batch, used to index into sequence. E.g., if the sequence length is
    # [4, 6], it is [0, 4, 10].
    seq_start_loc: Optional[torch.Tensor] = None

    _cached_prefill_metadata: Optional["FlashAttentionMetadata"] = None
    _cached_decode_metadata: Optional["FlashAttentionMetadata"] = None

    # Begin encoder attn & enc/dec cross-attn fields...

    # Encoder sequence lengths representation
    encoder_seq_lens: Optional[List[int]] = None
    encoder_seq_lens_tensor: Optional[torch.Tensor] = None
    # (batch_size + 1,). The cumulative sequence lengths of the sequences in
    # the batch, used to index into sequence. E.g., if the sequence length is
    # [4, 6], it is [0, 4, 10].
    encoder_seq_start_loc: Optional[torch.Tensor] = None
    # Maximum sequence length among encoder sequences
    max_encoder_seq_len: Optional[int] = None
    # Number of tokens input to encoder
    num_encoder_tokens: Optional[int] = None

    # Cross-attention memory-mapping data structures: slot mapping
    # and block tables
    cross_slot_mapping: Optional[torch.Tensor] = None
    cross_block_tables: Optional[torch.Tensor] = None

    @property
    def is_all_encoder_attn_metadata_set(self):
        '''
        All attention metadata required for encoder attention is set.
        '''
        return ((self.encoder_seq_lens is not None)
                and (self.encoder_seq_lens_tensor is not None)
                and (self.max_encoder_seq_len is not None))

    @property
    def is_all_cross_attn_metadata_set(self):
        '''
        All attention metadata required for enc/dec cross-attention is set.

        Superset of encoder attention required metadata.
        '''
        return (self.is_all_encoder_attn_metadata_set
                and (self.cross_slot_mapping is not None)
                and (self.cross_block_tables is not None))

    @property
    def prefill_metadata(self) -> Optional["FlashAttentionMetadata"]:
        if self.num_prefills == 0:
            return None

        if self._cached_prefill_metadata is not None:
            return self._cached_prefill_metadata

        assert ((self.seq_lens is not None)
                or (self.encoder_seq_lens is not None))
        assert ((self.seq_lens_tensor is not None)
                or (self.encoder_seq_lens_tensor is not None))

        # Compute some attn_metadata fields which default to None
        query_start_loc = (None if self.query_start_loc is None else
                           self.query_start_loc[:self.num_prefills + 1])
        slot_mapping = (None if self.slot_mapping is None else
                        self.slot_mapping[:self.num_prefill_tokens])
        seq_lens = (None if self.seq_lens is None else
                    self.seq_lens[:self.num_prefills])
        seq_lens_tensor = (None if self.seq_lens_tensor is None else
                           self.seq_lens_tensor[:self.num_prefills])
        seq_start_loc = (None if self.seq_start_loc is None else
                         self.seq_start_loc[:self.num_prefills + 1])
        context_lens_tensor = (None if self.context_lens_tensor is None else
                               self.context_lens_tensor[:self.num_prefills])
        block_tables = (None if self.block_tables is None else
                        self.block_tables[:self.num_prefills])

        self._cached_prefill_metadata = FlashAttentionMetadata(
            num_prefills=self.num_prefills,
            num_prefill_tokens=self.num_prefill_tokens,
            num_decode_tokens=0,
            slot_mapping=slot_mapping,
            seq_lens=seq_lens,
            seq_lens_tensor=seq_lens_tensor,
            max_query_len=self.max_query_len,
            max_prefill_seq_len=self.max_prefill_seq_len,
            max_decode_query_len=0,
            max_decode_seq_len=0,
            query_start_loc=query_start_loc,
            seq_start_loc=seq_start_loc,
            context_lens_tensor=context_lens_tensor,
            block_tables=block_tables,
            use_cuda_graph=False,
            # Begin encoder & cross attn fields below...
            encoder_seq_lens=self.encoder_seq_lens,
            encoder_seq_lens_tensor=self.encoder_seq_lens_tensor,
            encoder_seq_start_loc=self.encoder_seq_start_loc,
            max_encoder_seq_len=self.max_encoder_seq_len,
            cross_slot_mapping=self.cross_slot_mapping,
            cross_block_tables=self.cross_block_tables)
        return self._cached_prefill_metadata

    @property
    def decode_metadata(self) -> Optional["FlashAttentionMetadata"]:
        if self.num_decode_tokens == 0:
            return None

        if self._cached_decode_metadata is not None:
            return self._cached_decode_metadata
        assert ((self.seq_lens_tensor is not None)
                or (self.encoder_seq_lens_tensor is not None))

        # Compute some attn_metadata fields which default to None
        slot_mapping = (None if self.slot_mapping is None else
                        self.slot_mapping[self.num_prefill_tokens:])
        seq_lens_tensor = (None if self.seq_lens_tensor is None else
                           self.seq_lens_tensor[self.num_prefills:])
        block_tables = (None if self.block_tables is None else
                        self.block_tables[self.num_prefills:])

        self._cached_decode_metadata = FlashAttentionMetadata(
            num_prefills=0,
            num_prefill_tokens=0,
            num_decode_tokens=self.num_decode_tokens,
            slot_mapping=slot_mapping,
            seq_lens=None,
            seq_lens_tensor=seq_lens_tensor,
            max_decode_query_len=self.max_decode_query_len,
            max_query_len=self.max_query_len,
            max_prefill_seq_len=0,
            max_decode_seq_len=self.max_decode_seq_len,
            query_start_loc=self.query_start_loc[self.num_prefills:]
            if self.query_start_loc is not None else None,
            seq_start_loc=self.seq_start_loc[self.num_prefills:]
            if self.seq_start_loc is not None else None,
            context_lens_tensor=None,
            block_tables=block_tables,
            use_cuda_graph=self.use_cuda_graph,
            # Begin encoder & cross attn fields below...
            encoder_seq_lens=self.encoder_seq_lens,
            encoder_seq_lens_tensor=self.encoder_seq_lens_tensor,
            encoder_seq_start_loc=self.encoder_seq_start_loc,
            max_encoder_seq_len=self.max_encoder_seq_len,
            cross_slot_mapping=self.cross_slot_mapping,
            cross_block_tables=self.cross_block_tables)
        return self._cached_decode_metadata

    def advance_step(self,
                     model_input: "ModelInputForGPUWithSamplingMetadata",
                     sampled_token_ids: Optional[torch.Tensor],
                     block_size: int,
                     num_seqs: int,
                     num_queries: int,
                     turn_prefills_into_decodes: bool = False):
        """
        Update metadata in-place to advance one decode step.
        """
        # When using cudagraph, the num_seqs is padded to the next captured
        # batch sized, but num_queries tracks the actual number of requests in
        # the batch. For --enforce-eager mode, num_seqs == num_queries
        if num_seqs != num_queries:
            assert num_seqs > num_queries
            assert self.use_cuda_graph

        if turn_prefills_into_decodes:
            # When Mutli-Step is enabled with Chunked-Prefill, prefills and
            # decodes are scheduled together. In the first step, all the
            # prefills turn into decodes. This update reflects that
            # conversion.
            assert self.num_decode_tokens + self.num_prefills == num_seqs
            self.num_decode_tokens += self.num_prefills
            self.num_prefills = 0
            self.num_prefill_tokens = 0
            self.max_prefill_seq_len = 0
            self.max_query_len = 1

            self.slot_mapping = self.slot_mapping[:num_seqs]
        else:
            assert self.seq_lens is not None
            assert self.max_decode_seq_len == max(self.seq_lens)

        assert self.num_prefills == 0
        assert self.num_prefill_tokens == 0
        assert self.num_decode_tokens == num_seqs
        assert self.slot_mapping.shape == (num_seqs, )

        assert self.seq_lens is not None
        assert len(self.seq_lens) == num_seqs
        assert self.seq_lens_tensor is not None
        assert self.seq_lens_tensor.shape == (num_seqs, )
        assert self.max_query_len == 1
        assert self.max_prefill_seq_len == 0

        assert self.query_start_loc is not None
        assert self.query_start_loc.shape == (num_queries + 1, )
        assert self.seq_start_loc is not None
        assert self.seq_start_loc.shape == (num_seqs + 1, )

        assert self.context_lens_tensor is not None
        assert self.context_lens_tensor.shape == (num_queries, )

        assert self.block_tables is not None
        assert self.block_tables.shape[0] == num_seqs

        # Update query lengths. Note that we update only queries and not seqs,
        # since tensors may be padded due to captured cuda graph batch size
        for i in range(num_queries):
            self.seq_lens[i] += 1
        self.max_decode_seq_len = max(self.seq_lens)

        ops.advance_step_flashattn(num_seqs=num_seqs,
                                   num_queries=num_queries,
                                   block_size=block_size,
                                   input_tokens=model_input.input_tokens,
                                   sampled_token_ids=sampled_token_ids,
                                   input_positions=model_input.input_positions,
                                   seq_lens=self.seq_lens_tensor,
                                   slot_mapping=self.slot_mapping,
                                   block_tables=self.block_tables)


class FlashAttentionMetadataBuilder(
        AttentionMetadataBuilder[FlashAttentionMetadata]):

    def __init__(self, input_builder: "ModelInputForGPUBuilder"):
        self.slot_mapping: List[int] = []
        self.prefill_seq_lens: List[int] = []
        self.context_lens: List[int] = []
        self.block_tables: List[List[int]] = []
        self.curr_seq_lens: List[int] = []
        self.num_prefills = 0
        self.num_prefill_tokens = 0
        self.num_decode_tokens = 0
        self.has_prefix_cache_hit = False

        self.input_builder = input_builder
        self.runner = input_builder.runner
        self.sliding_window = input_builder.sliding_window
        self.block_size = input_builder.block_size

    def _add_seq_group(
            self, inter_data: "ModelInputForGPUBuilder.InterDataForSeqGroup",
            chunked_prefill_enabled: bool, prefix_cache_hit: bool):
        """Add a sequence group to the metadata. Specifically update/append
        1. context length.
        2. block table.
        3. slot mapping.
        """
        is_prompt = inter_data.is_prompt
        block_tables = inter_data.block_tables

        for (seq_id, token_len, seq_len, curr_seq_len, query_len, context_len,
             curr_sliding_window_block) in zip(
                 inter_data.seq_ids, [len(t) for t in inter_data.input_tokens],
                 inter_data.orig_seq_lens, inter_data.seq_lens,
                 inter_data.query_lens, inter_data.context_lens,
                 inter_data.curr_sliding_window_blocks):
            self.context_lens.append(context_len)

            if is_prompt:
                self.num_prefills += 1
                self.num_prefill_tokens += token_len
                self.prefill_seq_lens.append(seq_len)
            else:
                self.num_decode_tokens += query_len
                self.curr_seq_lens.append(curr_seq_len)

            # Compute block table.
            # TODO(sang): Combine chunked prefill and prefix caching by
            # only allowing multiple of block_size chunk size.
            # NOTE: This only works for oooooooxxx style attention.
            block_table = []
            if prefix_cache_hit:
                # NOTE(woosuk): For flash-attn, the block table should
                # include the entries for the incoming prefill tokens.
                block_table = block_tables[seq_id]
            elif ((chunked_prefill_enabled or not is_prompt)
                  and block_tables is not None):
                if curr_sliding_window_block == 0:
                    block_table = block_tables[seq_id]
                else:
                    block_table = block_tables[seq_id][
                        -curr_sliding_window_block:]
            self.block_tables.append(block_table)

            # Compute slot mapping.
            is_profile_run = is_block_tables_empty(block_tables)
            start_idx = compute_slot_mapping_start_idx(is_prompt, query_len,
                                                       context_len,
                                                       self.sliding_window)
            compute_slot_mapping(is_profile_run, self.slot_mapping, seq_id,
                                 seq_len, context_len, start_idx,
                                 self.block_size, inter_data.block_tables)

    def _get_graph_runner_block_tables(
            self, num_seqs: int,
            block_tables: List[List[int]]) -> torch.Tensor:
        # The shape of graph_block_tables is
        # [max batch size, max context len // block size].
        max_batch_size, max_blocks = self.runner.graph_block_tables.shape
        assert max_batch_size >= num_seqs

        graph_block_tables = self.runner.graph_block_tables[:num_seqs]
        for i, block_table in enumerate(block_tables):
            if block_table:
                num_blocks = len(block_table)
                if num_blocks <= max_blocks:
                    graph_block_tables[i, :num_blocks] = block_table
                else:
                    # It may be possible to have more blocks allocated due
                    # to lookahead slots of multi-step, however, they are
                    # not used anyway, so can be safely ignored.
                    graph_block_tables[
                        i, :max_blocks] = block_table[:max_blocks]

        return torch.from_numpy(graph_block_tables).to(
            device=self.runner.device, non_blocking=True)

    def build(self, seq_lens: List[int], query_lens: List[int],
              cuda_graph_pad_size: int, batch_size: int):
        """Build attention metadata with on-device tensors.

        Args:
            seq_lens: The maybe padded sequence lengths of the input sequences.
            query_lens: The query lengths of the input sequences.
            cuda_graph_pad_size: The padding size for cuda graph.
                                 -1 if cuda graph is not used.
            batch_size: The maybe padded batch size.
        """
        prefix_cache_hit = any([
            inter_data.prefix_cache_hit
            for inter_data in self.input_builder.inter_data_list
        ])
        for inter_data in self.input_builder.inter_data_list:
            self._add_seq_group(inter_data,
                                self.input_builder.chunked_prefill_enabled,
                                prefix_cache_hit)

        device = self.runner.device
        use_captured_graph = cuda_graph_pad_size != -1

        max_query_len = max(query_lens)
        decode_query_lens = query_lens[self.num_prefills:]
        if len(decode_query_lens) > 0:
            max_decode_query_len = max(decode_query_lens)
        else:
            max_decode_query_len = 1
        max_prefill_seq_len = max(self.prefill_seq_lens, default=0)
        max_decode_seq_len = max(self.curr_seq_lens, default=0)
        num_decode_tokens = self.num_decode_tokens

        num_seqs = len(seq_lens)
        if use_captured_graph:
            self.slot_mapping.extend([PAD_SLOT_ID] * cuda_graph_pad_size)
            self.block_tables.extend([] * cuda_graph_pad_size)
            num_decode_tokens = batch_size - self.num_prefill_tokens
            block_tables = self._get_graph_runner_block_tables(
                num_seqs, self.block_tables)
        else:
            block_tables = make_tensor_with_pad(
                self.block_tables,
                pad=0,
                dtype=torch.int,
                device=device,
            )
        assert max_query_len > 0, ("query_lens: {}".format(query_lens))

        assert device is not None
        context_lens_tensor = async_tensor_h2d(self.context_lens, torch.int,
                                               device, self.runner.pin_memory)
        seq_lens_tensor = async_tensor_h2d(seq_lens, torch.int, device,
                                           self.runner.pin_memory)
        query_lens_tensor = async_tensor_h2d(query_lens, torch.long, device,
                                             self.runner.pin_memory)
        slot_mapping_tensor = async_tensor_h2d(self.slot_mapping, torch.long,
                                               device, self.runner.pin_memory)
        query_start_loc = torch.zeros(query_lens_tensor.shape[0] + 1,
                                      dtype=torch.int32,
                                      device=device)
        seq_start_loc = torch.zeros(seq_lens_tensor.shape[0] + 1,
                                    dtype=torch.int32,
                                    device=device)
        torch.cumsum(seq_lens_tensor,
                     dim=0,
                     dtype=seq_start_loc.dtype,
                     out=seq_start_loc[1:])
        torch.cumsum(query_lens_tensor,
                     dim=0,
                     dtype=query_start_loc.dtype,
                     out=query_start_loc[1:])

        print('build.seq_start_loc ' + str(seq_start_loc))

        return FlashAttentionMetadata(
            num_prefills=self.num_prefills,
            slot_mapping=slot_mapping_tensor,
            num_prefill_tokens=self.num_prefill_tokens,
            num_decode_tokens=num_decode_tokens,
            seq_lens=seq_lens,
            seq_lens_tensor=seq_lens_tensor,
            max_query_len=max_query_len,
            max_decode_query_len=max_decode_query_len,
            max_prefill_seq_len=max_prefill_seq_len,
            max_decode_seq_len=max_decode_seq_len,
            query_start_loc=query_start_loc,
            seq_start_loc=seq_start_loc,
            context_lens_tensor=context_lens_tensor,
            block_tables=block_tables,
            use_cuda_graph=use_captured_graph,
        )


class FlashAttentionImpl(AttentionImpl):
    """
    If the input tensors contain prompt tokens, the layout is as follows:
    |<--------------- num_prefill_tokens ----------------->|	
    |<--prefill_0-->|<--prefill_1-->|...|<--prefill_N-1--->|

    Otherwise, the layout is as follows:	
    |<----------------- num_decode_tokens ------------------>|	
    |<--decode_0-->|..........|<--decode_M-1-->|<--padding-->|

    Generation tokens can contain padding when cuda-graph is used.
    Currently, prompt tokens don't contain any padding.

    The prompts might have different lengths, while the generation tokens
    always have length 1.

    If chunked prefill is enabled, prefill tokens and decode tokens can be
    batched together in a flattened 1D query.

    |<----- num_prefill_tokens ---->|<------- num_decode_tokens --------->|
    |<-prefill_0->|...|<-prefill_N-1->|<--decode_0-->|...|<--decode_M-1-->|

    Currently, cuda graph is disabled for chunked prefill, meaning there's no
    padding between prefill and decode tokens.
    """

    def __init__(
        self,
        num_heads: int,
        head_size: int,
        scale: float,
        num_kv_heads: int,
        alibi_slopes: Optional[List[float]],
        sliding_window: Optional[int],
        kv_cache_dtype: str,
        blocksparse_params: Optional[Dict[str, Any]] = None,
        logits_soft_cap: Optional[float] = None,
    ) -> None:
        if blocksparse_params is not None:
            raise ValueError(
                "FlashAttention does not support block-sparse attention.")
        self.num_heads = num_heads
        self.head_size = head_size
        self.scale = float(scale)
        self.num_kv_heads = num_kv_heads
        if alibi_slopes is not None:
            alibi_slopes = torch.tensor(alibi_slopes, dtype=torch.float32)
        self.alibi_slopes = alibi_slopes
        self.sliding_window = ((sliding_window - 1,
                                0) if sliding_window is not None else (-1, -1))
        self.kv_cache_dtype = kv_cache_dtype
        if logits_soft_cap is None:
            # In flash-attn, setting logits_soft_cap as 0 means no soft cap.
            logits_soft_cap = 0
        self.logits_soft_cap = logits_soft_cap

        assert self.num_heads % self.num_kv_heads == 0
        self.num_queries_per_kv = self.num_heads // self.num_kv_heads

        support_head_sizes = FlashAttentionBackend.get_supported_head_sizes()
        if head_size not in support_head_sizes:
            raise ValueError(
                f"Head size {head_size} is not supported by FlashAttention. "
                f"Supported head sizes are: {support_head_sizes}.")

    def forward(
        self,
        query: torch.Tensor,
        key: torch.Tensor,
        value: torch.Tensor,
        kv_cache: torch.Tensor,
        attn_metadata: FlashAttentionMetadata,
        k_scale: float = 1.0,
        v_scale: float = 1.0,
        attn_type: AttentionType = AttentionType.DECODER,
    ) -> torch.Tensor:
        """Forward pass with FlashAttention.

        Args:
            query: shape = [num_tokens, num_heads * head_size]
            key: shape = [num_tokens, num_kv_heads * head_size]
            value: shape = [num_tokens, num_kv_heads * head_size]
            kv_cache = [2, num_blocks, block_size, num_kv_heads, head_size]
                NOTE: kv_cache will be an empty tensor with shape [0]
                for profiling run.
            attn_metadata: Metadata for attention.
        Returns:
            shape = [num_tokens, num_heads * head_size]
        """
        # NOTE(woosuk): FlashAttention does not support FP8 KV cache.
        assert k_scale == 1.0 and v_scale == 1.0, (
            "key/v_scale is not supported in FlashAttention.")

        if (attn_type == AttentionType.ENCODER
                and (not attn_metadata.is_all_encoder_attn_metadata_set)):
            raise AttributeError("Encoder attention requires setting "
                                 "encoder metadata attributes.")
        elif (attn_type == AttentionType.ENCODER_DECODER
              and (not attn_metadata.is_all_cross_attn_metadata_set)):
            raise AttributeError("Encoder/decoder cross-attention "
                                 "requires setting cross-attention "
                                 "metadata attributes.")

        output = torch.ops.vllm.unified_flash_attention(
            query,
            key,
            value,
            self.num_heads,
            self.head_size,
            self.num_kv_heads,
            kv_cache,
            self.kv_cache_dtype,
            k_scale,
            v_scale,
            self.scale,
            self.sliding_window,
            self.alibi_slopes,
            self.logits_soft_cap,
            attn_type.value,
        )

        return output


def _get_query_key_seq_metadata(
    attn_metadata,
    is_prompt: bool,
    attn_type: AttentionType,
) -> tuple:
    if attn_type == AttentionType.DECODER:
        # Decoder self-attention
        # Choose max_seq_len based on whether we are in prompt_run
        if is_prompt:
            max_seq_len = attn_metadata.max_prefill_seq_len
        else:
            max_seq_len = attn_metadata.max_decode_seq_len
        return (attn_metadata.seq_start_loc, max_seq_len,
                attn_metadata.seq_start_loc, max_seq_len)

    elif attn_type == AttentionType.ENCODER_DECODER:
        # Enc/dec cross-attention KVs match encoder sequence length;
        # cross-attention utilizes special "cross" block tables
        if is_prompt:
            max_seq_len = attn_metadata.max_prefill_seq_len
        else:
            max_seq_len = attn_metadata.max_decode_seq_len
        return (attn_metadata.seq_start_loc, max_seq_len,
                attn_metadata.encoder_seq_start_loc,
                attn_metadata.max_encoder_seq_len)
    elif attn_type == AttentionType.ENCODER:
        return (attn_metadata.encoder_seq_start_loc,
                attn_metadata.max_encoder_seq_len,
                attn_metadata.encoder_seq_start_loc,
                attn_metadata.max_encoder_seq_len)
    elif attn_type == AttentionType.ENCODER_ONLY:
        assert is_prompt, "Should not have decode for encoder only model."
        return (attn_metadata.seq_start_loc, attn_metadata.max_prefill_seq_len,
                attn_metadata.seq_start_loc, attn_metadata.max_prefill_seq_len)
    else:
        raise AttributeError(f"Invalid attention type {str(attn_type)}")


@torch.library.custom_op("vllm::unified_flash_attention",
                         mutates_args=["kv_cache"])
def unified_flash_attention(
    query: torch.Tensor,
    key: torch.Tensor,
    value: torch.Tensor,
    num_heads: int,
    head_size: int,
    num_kv_heads: int,
    kv_cache: torch.Tensor,
    kv_cache_dtype: str,
    k_scale: float,
    v_scale: float,
    softmax_scale: float,
    window_size: Optional[List[int]] = None,
    alibi_slopes: Optional[torch.Tensor] = None,
    logits_soft_cap: Optional[float] = None,
    attn_type_int_val: int = 0,
) -> torch.Tensor:

    # Convert integer attn_type to enum
    try:
        attn_type = AttentionType(attn_type_int_val)
    except ValueError:
        raise AttributeError(
            f"Invalid attention type {str(attn_type_int_val)}")

    current_metadata = get_forward_context()
    assert current_metadata is not None
    assert isinstance(current_metadata, FlashAttentionMetadata)
    attn_metadata: FlashAttentionMetadata = current_metadata

    print('query.shape ' + str(query.shape))
    if key is not None:
        print('key.shape ' + str(key.shape))
        print('value.shape ' + str(key.shape))
    print('attn_type ' + str(attn_type))
    print('num_heads ' + str(num_heads))
    print('num_kv_heads ' + str(num_kv_heads))
    #num_tokens, hidden_size = query.shape

    # Reshape the query, key, and value tensors.
    query = query.view(-1, num_heads, head_size)
    hidden_size = num_heads * head_size
    num_tokens = query.shape[0]
    if (key is not None) and (value is not None):
        key = key.view(-1, num_kv_heads, head_size)
        value = value.view(-1, num_kv_heads, head_size)

    if kv_cache.numel() > 0:
        key_cache = kv_cache[0]
        value_cache = kv_cache[1]

        if (attn_type != AttentionType.ENCODER) and (key is not None) and (
                value is not None):
            if attn_type == AttentionType.ENCODER_DECODER:
                # Update cross-attention KV cache (prefill-only)
                # During cross-attention decode, key & value will be None,
                # preventing this IF-statement branch from running
                updated_slot_mapping = attn_metadata.cross_slot_mapping
            else:
                # Update self-attention KV cache (prefill/decode)
                updated_slot_mapping = attn_metadata.slot_mapping

            # Reshape the input keys and values and store them in the cache.
            # If kv_cache is not provided, the new key and value tensors are
            # not cached. This happens during the initial memory profiling run.
            torch.ops._C_cache_ops.reshape_and_cache_flash(
                key,
                value,
                kv_cache[0],
                kv_cache[1],
                updated_slot_mapping.flatten(),
                kv_cache_dtype,
                k_scale,
                v_scale,
            )
    
    
    if attn_type == AttentionType.ENCODER:
        # Encoder attention - chunked prefill is not applicable;
        # derive token-count from query shape & and treat them
        # as 100% prefill tokens
        assert attn_metadata.num_encoder_tokens is not None
        num_prefill_tokens = attn_metadata.num_encoder_tokens
        num_encoder_tokens = attn_metadata.num_encoder_tokens
        num_decode_tokens = 0
    elif attn_type == AttentionType.DECODER:
        # Decoder self-attention supports chunked prefill.
        num_prefill_tokens = attn_metadata.num_prefill_tokens
        num_encoder_tokens = attn_metadata.num_prefill_tokens
        num_decode_tokens = attn_metadata.num_decode_tokens
        # Only enforce this shape-constraint for decoder
        # self-attention
        assert key.shape[0] == num_prefill_tokens + num_decode_tokens
        assert value.shape[0] == num_prefill_tokens + num_decode_tokens
    else:  # attn_type == AttentionType.ENCODER_DECODER
        # Encoder/decoder cross-attention requires no chunked
        # prefill (100% prefill or 100% decode tokens, no mix)
        num_prefill_tokens = attn_metadata.num_prefill_tokens
        if attn_metadata.num_encoder_tokens is not None:
            num_encoder_tokens = attn_metadata.num_encoder_tokens
        else:
            num_encoder_tokens = attn_metadata.num_prefill_tokens
        num_decode_tokens = attn_metadata.num_decode_tokens
    # Query for decode. KV is not needed because it is already cached.
    decode_query = query[num_prefill_tokens:]
    # QKV for prefill.
    query = query[:num_prefill_tokens]
    if (key is not None) and (value is not None):
        #print('key.shape[0] ' + str(key.shape[0]))
        #assert key.shape[0] == num_prefill_tokens + num_decode_tokens, \
        #            f"key : {key.shape} : #prefill tokens {num_prefill_tokens} : #decode tokens {num_decode_tokens}" # noqa
        #print('Hell224!!')
        #assert value.shape[0] == num_prefill_tokens + num_decode_tokens, \
        #            f"value : {value.shape} : #prefill toks {num_prefill_tokens} : #decode toks {num_decode_tokens}" # noqa
        #print('Hell225!!')
        #if attn_type == AttentionType.ENCODER_DECODER:
        #    key = key
        #    value = value
        #else:            
        #    key = key[:num_prefill_tokens]
        #    value = value[:num_prefill_tokens]
        key = key[:num_encoder_tokens]
        value = value[:num_encoder_tokens]
        print('key11.shape() ' + str(key.shape))
        print('value11.shape() ' + str(value.shape))

    assert query.shape[0] == num_prefill_tokens
    assert decode_query.shape[0] == num_decode_tokens

    prefill_output: Optional[torch.Tensor] = None
    decode_output: Optional[torch.Tensor] = None
    if prefill_meta := attn_metadata.prefill_metadata:
        # Prompt run.
        if (kv_cache.numel() == 0 or prefill_meta.block_tables is None
                or prefill_meta.block_tables.numel() == 0):
            # normal attention
            # When block_tables are not filled, it means q and k are the
            # prompt, and they have the same length.
            q_seq_start_loc, q_seq_len, k_seq_start_loc, k_seq_len = _get_query_key_seq_metadata(
                prefill_meta, True, attn_type)
            causal = True
            if (attn_type == AttentionType.ENCODER or \
                attn_type == AttentionType.ENCODER_ONLY or \
                attn_type ==  AttentionType.ENCODER_DECODER) :
                causal = False
            prefill_output = flash_attn_varlen_func(
                q=query,
                k=key,
                v=value,
                cu_seqlens_q=q_seq_start_loc,
                cu_seqlens_k=k_seq_start_loc,
                max_seqlen_q=q_seq_len,
                max_seqlen_k=k_seq_len,
                softmax_scale=softmax_scale,
                causal=causal,
                window_size=window_size,
                alibi_slopes=alibi_slopes,
                softcap=logits_soft_cap,
            )
        else:
            # prefix-enabled attention
            assert attn_type == AttentionType.DECODER, (
                "Decoder only models currently support prefix caching")
            assert prefill_meta.seq_lens is not None
            max_seq_len = max(prefill_meta.seq_lens)
            prefill_output = flash_attn_varlen_func(  # noqa
                q=query,
                k=key_cache,
                v=value_cache,
                cu_seqlens_q=prefill_meta.query_start_loc,
                max_seqlen_q=prefill_meta.max_query_len,
                cu_seqlens_k=prefill_meta.seq_start_loc,
                max_seqlen_k=max_seq_len,
                softmax_scale=softmax_scale,
                causal=True,
                window_size=window_size,
                alibi_slopes=alibi_slopes,
                block_table=prefill_meta.block_tables,
                softcap=logits_soft_cap,
            )

    if decode_meta := attn_metadata.decode_metadata:
        # Decoding run.
        # Use flash_attn_varlen_func kernel for speculative decoding
        # because different queries might have different lengths.
        assert decode_meta.max_decode_query_len is not None
        if decode_meta.max_decode_query_len > 1:
            decode_output = flash_attn_varlen_func(
                q=decode_query,
                k=key_cache,
                v=value_cache,
                cu_seqlens_q=decode_meta.query_start_loc,
                max_seqlen_q=decode_meta.max_decode_query_len,
                cu_seqlens_k=decode_meta.seq_start_loc,
                max_seqlen_k=decode_meta.max_decode_seq_len,
                softmax_scale=softmax_scale,
                causal=True,
                window_size=window_size,
                alibi_slopes=alibi_slopes,
                softcap=logits_soft_cap,
                block_table=decode_meta.block_tables,
            )
        else:
            # Use flash_attn_with_kvcache for normal decoding.
            (
                seq_lens_arg,
                _,
                block_tables_arg,
            ) = get_seq_len_block_table_args(decode_meta, False, attn_type)
            causal = True
            if (attn_type == AttentionType.ENCODER or \
                attn_type == AttentionType.ENCODER_ONLY or \
                attn_type ==  AttentionType.ENCODER_DECODER) :
                causal = False

            decode_output = flash_attn_with_kvcache(
                q=decode_query.unsqueeze(1),
                k_cache=key_cache,
                v_cache=value_cache,
                block_table=block_tables_arg,
                cache_seqlens=seq_lens_arg,
                softmax_scale=softmax_scale,
<<<<<<< HEAD
                causal=causal,
=======
                causal=True,
                window_size=window_size,
>>>>>>> 3cb07a36
                alibi_slopes=alibi_slopes,
                softcap=logits_soft_cap,
            ).squeeze(1)

    if prefill_output is None:
        assert decode_output is not None
        return decode_output.view(num_decode_tokens, hidden_size)
    if decode_output is None:
        assert prefill_output is not None
        return prefill_output.view(num_prefill_tokens, hidden_size)

    # Chunked prefill does not work with speculative decoding.
    # Therefore, the query length for decode should be 1 in chunked prefill.
    assert decode_meta is not None
    decode_output = decode_output.squeeze(1)
    output = torch.cat([prefill_output, decode_output], dim=0)
    return output.view(num_tokens, hidden_size)


@unified_flash_attention.register_fake
def _(
    query: torch.Tensor,
    key: torch.Tensor,
    value: torch.Tensor,
    num_heads: int,
    head_size: int,
    num_kv_heads: int,
    kv_cache: torch.Tensor,
    kv_cache_dtype: str,
    k_scale: float,
    v_scale: float,
    softmax_scale: float,
    window_size: Optional[List[int]] = None,
    alibi_slopes: Optional[torch.Tensor] = None,
    logits_soft_cap: Optional[float] = None,
) -> torch.Tensor:
    return torch.empty_like(query)<|MERGE_RESOLUTION|>--- conflicted
+++ resolved
@@ -939,12 +939,8 @@
                 block_table=block_tables_arg,
                 cache_seqlens=seq_lens_arg,
                 softmax_scale=softmax_scale,
-<<<<<<< HEAD
                 causal=causal,
-=======
-                causal=True,
                 window_size=window_size,
->>>>>>> 3cb07a36
                 alibi_slopes=alibi_slopes,
                 softcap=logits_soft_cap,
             ).squeeze(1)
