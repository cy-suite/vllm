--- conflicted
+++ resolved
@@ -138,11 +138,8 @@
         num_kv_heads: Optional[int] = None,
         alibi_slopes: Optional[List[float]] = None,
         sliding_window: Optional[int] = None,
-<<<<<<< HEAD
         blocksparse_params: Optional[Dict[str, Any]] = None,
-=======
         kv_cache_dtype: str = "auto",
->>>>>>> 0fca3cdc
     ) -> None:
         assert blocksparse_params is None, ValueError(
             "ROCFlashAttention does not support blocksparse attention.")
