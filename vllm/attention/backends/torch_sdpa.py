""" Attention layer with torch scaled_dot_product_attention
    and PagedAttention."""
from dataclasses import dataclass
from typing import Any, Dict, List, Optional, Tuple, Type

import torch
from torch.nn.functional import scaled_dot_product_attention

from vllm.attention.backends.abstract import (AttentionBackend, AttentionImpl,
                                              AttentionMetadata, AttentionType)
from vllm.attention.ops.paged_attn import PagedAttentionMetadata
from vllm.utils import is_cpu

if is_cpu():
    try:
        from vllm.attention.ops.ipex_attn import PagedAttention
    except ImportError:
        from vllm.attention.ops.paged_attn import PagedAttention
else:
    from vllm.attention.ops.paged_attn import PagedAttention


class TorchSDPABackend(AttentionBackend):

    @staticmethod
    def get_name() -> str:
        return "torch-sdpa"

    @staticmethod
    def get_impl_cls() -> Type["TorchSDPABackendImpl"]:
        return TorchSDPABackendImpl

    @staticmethod
    def get_metadata_cls() -> Type["AttentionMetadata"]:
        return TorchSDPAMetadata

    @staticmethod
    def get_kv_cache_shape(
        num_blocks: int,
        block_size: int,
        num_kv_heads: int,
        head_size: int,
    ) -> Tuple[int, ...]:
        return PagedAttention.get_kv_cache_shape(num_blocks, block_size,
                                                 num_kv_heads, head_size)

    @staticmethod
    def swap_blocks(
        src_kv_cache: torch.Tensor,
        dst_kv_cache: torch.Tensor,
        src_to_dst: torch.Tensor,
    ) -> None:
        PagedAttention.swap_blocks(src_kv_cache, dst_kv_cache, src_to_dst)

    @staticmethod
    def copy_blocks(
        kv_caches: List[torch.Tensor],
        src_to_dists: torch.Tensor,
    ) -> None:
        PagedAttention.copy_blocks(kv_caches, src_to_dists)


@dataclass
class TorchSDPAMetadata(AttentionMetadata, PagedAttentionMetadata):
    """Metadata for TorchSDPABackend.
    """
    # Currently, input sequences can only contain all prompts
    # or all decoding. True if all sequences are prompts.
    is_prompt: bool
    slot_mapping: torch.Tensor
    seq_lens: Optional[List[int]]

    def __post_init__(self):
        # Set during the execution of the first attention op.
        # It is a list because it is needed to set per prompt
        # when alibi slopes is used. It is because of the limitation
        # from xformer API.
        # will not appear in the __repr__ and __init__
        self.attn_bias: Optional[List[torch.Tensor]] = None

    @property
    def prefill_metadata(self) -> Optional["TorchSDPAMetadata"]:
        # Currently chunked prefill is not supported
        if self.num_decode_tokens == 0:
            assert self.num_prefills > 0
            return self

        return None

    @property
    def decode_metadata(self) -> Optional["TorchSDPAMetadata"]:
        # Currently chunked prefill is not supported
        if self.num_prefills > 0:
            assert self.num_decode_tokens == 0
            return None

        return self


class TorchSDPABackendImpl(AttentionImpl[TorchSDPAMetadata]):

    def __init__(
        self,
        num_heads: int,
        head_size: int,
        scale: float,
        num_kv_heads: int,
        alibi_slopes: Optional[List[float]],
        sliding_window: Optional[int],
        kv_cache_dtype: str,
        blocksparse_params: Optional[Dict[str, Any]] = None,
    ) -> None:
        assert blocksparse_params is None, ValueError(
            "Torch SPDA does not support block-sparse attention.")
        self.num_heads = num_heads
        self.head_size = head_size
        self.scale = float(scale)
        self.num_kv_heads = num_kv_heads
        if alibi_slopes is not None:
            alibi_slopes = torch.tensor(alibi_slopes, dtype=torch.float32)
        self.alibi_slopes = alibi_slopes
        self.sliding_window = sliding_window
        self.kv_cache_dtype = kv_cache_dtype

        assert self.num_heads % self.num_kv_heads == 0
        self.num_queries_per_kv = self.num_heads // self.num_kv_heads
        self.need_mask = (self.alibi_slopes is not None
                          or self.sliding_window is not None)

        supported_head_sizes = PagedAttention.get_supported_head_sizes()
        if head_size not in supported_head_sizes:
            raise ValueError(
                f"Head size {head_size} is not supported by PagedAttention. "
                f"Supported head sizes are: {supported_head_sizes}.")
        if kv_cache_dtype != "auto":
            raise NotImplementedError(
                "Torch SDPA backend does not support FP8 KV cache. "
                "Please use xFormers backend instead.")

    def forward(
        self,
        query: torch.Tensor,
        key: torch.Tensor,
        value: torch.Tensor,
        kv_cache: Optional[torch.Tensor],
        attn_metadata: TorchSDPAMetadata,  # type: ignore
<<<<<<< HEAD
        key_scale: float = 1.0,
        value_scale: float = 1.0,
=======
        kv_scale: float = 1.0,
        attn_type: AttentionType = AttentionType.DECODER,
>>>>>>> 6ae1597d
    ) -> torch.Tensor:
        """Forward pass with torch SDPA and PagedAttention.

        Args:
            query: shape = [num_tokens, num_heads * head_size]
            key: shape = [num_tokens, num_kv_heads * head_size]
            value: shape = [num_tokens, num_kv_heads * head_size]
            kv_cache = [2, num_blocks, block_size * num_kv_heads * head_size]
            attn_metadata: Metadata for attention.
        Returns:
            shape = [num_tokens, num_heads * head_size]
        """
<<<<<<< HEAD
        assert key_scale == 1.0 and value_scale == 1.0
=======
        assert kv_scale == 1.0
        if attn_type != AttentionType.DECODER:
            raise NotImplementedError("Encoder self-attention and "
                                      "encoder/decoder cross-attention "
                                      "are not implemented for "
                                      "TorchSDPABackendImpl")
>>>>>>> 6ae1597d
        num_tokens, hidden_size = query.shape
        # Reshape the query, key, and value tensors.
        query = query.view(-1, self.num_heads, self.head_size)
        key = key.view(-1, self.num_kv_heads, self.head_size)
        value = value.view(-1, self.num_kv_heads, self.head_size)

        if kv_cache is not None:
            key_cache, value_cache = PagedAttention.split_kv_cache(
                kv_cache, self.num_kv_heads, self.head_size)
            PagedAttention.write_to_paged_cache(key, value, key_cache,
                                                value_cache,
                                                attn_metadata.slot_mapping,
                                                self.kv_cache_dtype, key_scale,
                                                value_scale)

        if attn_metadata.is_prompt:
            assert attn_metadata.seq_lens is not None
            if (kv_cache is None or attn_metadata.block_tables.numel() == 0):
                if self.num_kv_heads != self.num_heads:
                    key = key.repeat_interleave(self.num_queries_per_kv, dim=1)
                    value = value.repeat_interleave(self.num_queries_per_kv,
                                                    dim=1)

                if attn_metadata.attn_bias is None:
                    if self.alibi_slopes is not None:
                        att_masks = _make_alibi_bias(
                            self.alibi_slopes, query.dtype,
                            attn_metadata.seq_lens)  # type: ignore
                    elif self.sliding_window is not None:
                        att_masks = _make_sliding_window_bias(
                            attn_metadata.seq_lens, self.sliding_window,
                            query.dtype)  # type: ignore
                    else:
                        att_masks = [None] * len(attn_metadata.seq_lens)
                    attn_metadata.attn_bias = att_masks

                query = query.movedim(0, query.dim() - 2)
                key = key.movedim(0, key.dim() - 2)
                value = value.movedim(0, value.dim() - 2)

                start = 0
                output = torch.empty(
                    (num_tokens, self.num_heads, self.head_size),
                    dtype=query.dtype)
                for seq_len, mask in zip(attn_metadata.seq_lens,
                                         attn_metadata.attn_bias):
                    end = start + seq_len
                    sub_out = scaled_dot_product_attention(
                        query[None, :, start:end, :],
                        key[None, :, start:end, :],
                        value[None, :, start:end, :],
                        attn_mask=mask,
                        dropout_p=0.0,
                        is_causal=not self.need_mask,
                        scale=self.scale).squeeze(0).movedim(
                            query.dim() - 2, 0)
                    output[start:end, :, :] = sub_out
                    start = end
            else:
                # prefix-enabled attention
                raise RuntimeError(
                    "Torch SDPA backend doesn't support prefix decoding.")

        else:
            # Decoding run.
            output = PagedAttention.forward_decode(
                query,
                key_cache,
                value_cache,
                attn_metadata.block_tables,
                attn_metadata.seq_lens_tensor,
                attn_metadata.max_decode_seq_len,
                self.kv_cache_dtype,
                self.num_kv_heads,
                self.scale,
                self.alibi_slopes,
                key_scale,
                value_scale,
            )

        # Reshape the output tensor.
        return output.view(-1, self.num_heads * self.head_size)


def _make_alibi_bias(
    alibi_slopes: torch.Tensor,
    dtype: torch.dtype,
    seq_lens: List[int],
) -> List[torch.Tensor]:
    attn_biases: List[torch.Tensor] = []
    for seq_len in seq_lens:
        bias = torch.arange(seq_len, dtype=dtype)
        # NOTE(zhuohan): HF uses
        #     `bias = bias[None, :].repeat(seq_len, 1)`
        # here. We find that both biases give the same results, but
        # the bias below more accurately follows the original ALiBi
        # paper.
        bias = bias[None, :] - bias[:, None]

        num_heads = alibi_slopes.shape[0]
        bias = bias[None, :].repeat((num_heads, 1, 1))
        bias.mul_(alibi_slopes[:, None, None]).unsqueeze_(0)
        inf_mask = torch.empty(
            (1, seq_len, seq_len),
            dtype=bias.dtype).fill_(-torch.inf).triu_(diagonal=1)
        attn_biases.append((bias + inf_mask).to(dtype))

    return attn_biases


def _make_sliding_window_bias(
    seq_lens: List[int],
    window_size: Optional[int],
    dtype: torch.dtype,
) -> List[torch.Tensor]:
    attn_biases: List[torch.Tensor] = []
    for seq_len in seq_lens:
        tensor = torch.full(
            (1, seq_len, seq_len),
            dtype=dtype,
            fill_value=1,
        )
        shift = 0
        mask = torch.tril(tensor, diagonal=shift).to(dtype)  # type: ignore
        if window_size is not None:
            mask = torch.triu(mask, diagonal=shift - window_size + 1)
        mask = torch.log(mask)
        attn_biases.append(mask.to(dtype))

    return attn_biases<|MERGE_RESOLUTION|>--- conflicted
+++ resolved
@@ -144,13 +144,9 @@
         value: torch.Tensor,
         kv_cache: Optional[torch.Tensor],
         attn_metadata: TorchSDPAMetadata,  # type: ignore
-<<<<<<< HEAD
         key_scale: float = 1.0,
         value_scale: float = 1.0,
-=======
-        kv_scale: float = 1.0,
         attn_type: AttentionType = AttentionType.DECODER,
->>>>>>> 6ae1597d
     ) -> torch.Tensor:
         """Forward pass with torch SDPA and PagedAttention.
 
@@ -163,16 +159,12 @@
         Returns:
             shape = [num_tokens, num_heads * head_size]
         """
-<<<<<<< HEAD
         assert key_scale == 1.0 and value_scale == 1.0
-=======
-        assert kv_scale == 1.0
         if attn_type != AttentionType.DECODER:
             raise NotImplementedError("Encoder self-attention and "
                                       "encoder/decoder cross-attention "
                                       "are not implemented for "
                                       "TorchSDPABackendImpl")
->>>>>>> 6ae1597d
         num_tokens, hidden_size = query.shape
         # Reshape the query, key, and value tensors.
         query = query.view(-1, self.num_heads, self.head_size)
