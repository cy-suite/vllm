--- conflicted
+++ resolved
@@ -248,16 +248,12 @@
             attn_metadata.num_orig_input_tokens_tensor,
         }
 
-<<<<<<< HEAD
-    def prepare_graph_input_buffers(self, input_buffers, attn_metadata):
-        input_buffers["num_orig_input_tokens_tensor"].copy_(
-            attn_metadata.num_orig_input_tokens_tensor, non_blocking=True)
-=======
     def prepare_graph_input_buffers(self,
                                     input_buffers,
                                     attn_metadata,
                                     is_encoder_decoder_model: bool = False):
->>>>>>> 9855b995
+        input_buffers["num_orig_input_tokens_tensor"].copy_(
+            attn_metadata.num_orig_input_tokens_tensor, non_blocking=True)
         return
 
     def begin_forward(self, model_input):
