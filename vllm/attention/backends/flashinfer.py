from collections import defaultdict
from contextlib import contextmanager
from dataclasses import dataclass
from typing import TYPE_CHECKING, Any, Dict, List, Optional, Set, Tuple, Type

from vllm.multimodal import MultiModalPlaceholderMap

try:
    from flashinfer import BatchDecodeWithPagedKVCacheWrapper
    from flashinfer.decode import CUDAGraphBatchDecodeWithPagedKVCacheWrapper
    from flashinfer.prefill import BatchPrefillWithPagedKVCacheWrapper

    from vllm.vllm_flash_attn import flash_attn_varlen_func
    FLASHINFER_WORKSPACE_BUFFER_SIZE = 256 * 1024 * 1024
except ImportError:
    BatchDecodeWithPagedKVCacheWrapper = None
    CUDAGraphBatchDecodeWithPagedKVCacheWrapper = None
    BatchPrefillWithPagedKVCacheWrapper = None
    FLASHINFER_WORKSPACE_BUFFER_SIZE = 0

import torch

import vllm.envs as envs
from vllm import _custom_ops as ops
from vllm.attention.backends.abstract import (AttentionBackend, AttentionImpl,
                                              AttentionMetadata,
                                              AttentionMetadataBuilder,
                                              AttentionState, AttentionType)
from vllm.attention.backends.utils import (PAD_SLOT_ID, compute_slot_mapping,
                                           compute_slot_mapping_start_idx,
                                           is_block_tables_empty)
from vllm.attention.ops.paged_attn import PagedAttention
from vllm.utils import (async_tensor_h2d, get_kv_cache_torch_dtype,
                        make_tensor_with_pad)

if TYPE_CHECKING:
    from vllm.worker.model_runner import (ModelInputForGPUBuilder,
                                          ModelInputForGPUWithSamplingMetadata)


class FlashInferBackend(AttentionBackend):

    @staticmethod
    def get_name() -> str:
        return "FLASHINFER"

    @staticmethod
    def get_impl_cls() -> Type["FlashInferImpl"]:
        return FlashInferImpl

    @staticmethod
    def get_metadata_cls() -> Type["AttentionMetadata"]:
        return FlashInferMetadata

    @staticmethod
    def get_builder_cls() -> Type["FlashInferMetadataBuilder"]:
        return FlashInferMetadataBuilder

    @staticmethod
    def get_state_cls() -> Type["FlashInferState"]:
        return FlashInferState

    @staticmethod
    def get_kv_cache_shape(
        num_blocks: int,
        block_size: int,
        num_kv_heads: int,
        head_size: int,
    ) -> Tuple[int, ...]:
        return (num_blocks, 2, block_size, num_kv_heads, head_size)

    @staticmethod
    def swap_blocks(
        src_kv_cache: torch.Tensor,
        dst_kv_cache: torch.Tensor,
        src_to_dst: torch.Tensor,
    ) -> None:
        PagedAttention.swap_blocks(src_kv_cache, dst_kv_cache, src_to_dst)

    @staticmethod
    def copy_blocks(
        kv_caches: List[torch.Tensor],
        src_to_dists: torch.Tensor,
    ) -> None:
        PagedAttention.copy_blocks(kv_caches, src_to_dists)

    @staticmethod
    def get_supported_head_sizes() -> List[int]:
        return [64, 128, 256]

    @staticmethod
    def get_fp8_dtype_for_flashinfer(kv_cache_dtype: str) -> torch.dtype:
        if kv_cache_dtype in ("fp8", "fp8_e4m3"):
            return torch.float8_e4m3fn
        elif kv_cache_dtype == "fp8_e5m2":
            return torch.float8_e5m2
        else:
            raise ValueError(f"Unrecognized FP8 dtype: {kv_cache_dtype}")


class FlashInferState(AttentionState):

    def __init__(self, runner):
        self.runner = runner
        self._is_graph_capturing = False
        self._workspace_buffer = None
        self._decode_wrapper = None
        self._prefill_wrapper = None

    def _get_workspace_buffer(self):
        if self._workspace_buffer is None:
            self._workspace_buffer = torch.empty(
                FLASHINFER_WORKSPACE_BUFFER_SIZE,
                dtype=torch.uint8,
                device=self.runner.device)
        return self._workspace_buffer

    def _get_prefill_wrapper(self):
        if self._prefill_wrapper is None:
            self._prefill_wrapper = BatchPrefillWithPagedKVCacheWrapper(
                self._get_workspace_buffer(), "NHD")
        return self._prefill_wrapper

    def _get_decode_wrapper(self):
        if self._decode_wrapper is None:
            num_qo_heads = (self.runner.model_config.get_num_attention_heads(
                self.runner.parallel_config))
            num_kv_heads = self.runner.model_config.get_num_kv_heads(
                self.runner.parallel_config)
            use_tensor_cores = envs.VLLM_FLASHINFER_FORCE_TENSOR_CORES or (
                num_qo_heads // num_kv_heads > 4)
            self._decode_wrapper = BatchDecodeWithPagedKVCacheWrapper(
                self._get_workspace_buffer(),
                "NHD",
                use_tensor_cores=use_tensor_cores)
        return self._decode_wrapper

    @contextmanager
    def graph_capture(self, max_batch_size: int):
        self._is_graph_capturing = True
        self._graph_decode_wrapper = None
        self._graph_slot_mapping = torch.full((max_batch_size, ),
                                              PAD_SLOT_ID,
                                              dtype=torch.long,
                                              device=self.runner.device)
        self._graph_seq_lens = torch.ones(max_batch_size,
                                          dtype=torch.int32,
                                          device=self.runner.device)
        self._graph_block_tables = torch.from_numpy(
            self.runner.graph_block_tables).to(device=self.runner.device)
        self._graph_decode_workspace_buffer = self._get_workspace_buffer()
        self._graph_indices_buffer = torch.empty(
            max_batch_size * self.runner.cache_config.num_gpu_blocks,
            dtype=torch.int32,
            device=self.runner.device)
        self._graph_indptr_buffer = torch.empty(max_batch_size + 1,
                                                dtype=torch.int32,
                                                device=self.runner.device)
        self._graph_last_page_len_buffer = torch.empty(
            max_batch_size, dtype=torch.int32, device=self.runner.device)
        yield
        self._is_graph_capturing = False
        del self._graph_slot_mapping
        del self._graph_seq_lens
        del self._graph_block_tables
        del self._graph_decode_workspace_buffer
        del self._graph_indices_buffer
        del self._graph_indptr_buffer
        del self._graph_last_page_len_buffer
        del self._graph_decode_wrapper

    def graph_clone(self, batch_size: int):
        assert self._is_graph_capturing
        state = self.__class__(self.runner)
        state._workspace_buffer = self._graph_decode_workspace_buffer
        state._decode_wrapper = self._graph_decode_wrapper
        state._prefill_wrapper = self._get_prefill_wrapper()
        return state

    def graph_capture_get_metadata_for_batch(
            self, batch_size: int, is_encoder_decoder_model: bool = False):
        assert self._is_graph_capturing
        _indptr_buffer = self._graph_indptr_buffer[:batch_size + 1]
        _last_page_len_buffer = self._graph_last_page_len_buffer[:batch_size]

        num_qo_heads = (self.runner.model_config.get_num_attention_heads(
            self.runner.parallel_config))
        num_kv_heads = self.runner.model_config.get_num_kv_heads(
            self.runner.parallel_config)
        use_tensor_cores = envs.VLLM_FLASHINFER_FORCE_TENSOR_CORES or (
            num_qo_heads // num_kv_heads > 4)
        self._graph_decode_wrapper = \
            CUDAGraphBatchDecodeWithPagedKVCacheWrapper(
            self._graph_decode_workspace_buffer, _indptr_buffer,
            self._graph_indices_buffer, _last_page_len_buffer, "NHD",
            use_tensor_cores)
        if self.runner.kv_cache_dtype.startswith("fp8"):
            kv_cache_dtype = FlashInferBackend.get_fp8_dtype_for_flashinfer(
                self.runner.kv_cache_dtype)
        else:
            kv_cache_dtype = get_kv_cache_torch_dtype(
                self.runner.kv_cache_dtype, self.runner.model_config.dtype)

        paged_kv_indptr_tensor_host = torch.arange(0,
                                                   batch_size + 1,
                                                   dtype=torch.int32)
        paged_kv_indices_tensor_host = torch.arange(0,
                                                    batch_size,
                                                    dtype=torch.int32)
        paged_kv_last_page_len_tensor_host = torch.full((batch_size, ),
                                                        self.runner.block_size,
                                                        dtype=torch.int32)
        query_start_loc_host = torch.arange(0,
                                            batch_size + 1,
                                            dtype=torch.int32)

        attn_metadata = self.runner.attn_backend.make_metadata(
            num_prefills=0,
            slot_mapping=self._graph_slot_mapping[:batch_size],
            multi_modal_placeholder_index_maps=None,
            num_prefill_tokens=0,
            num_decode_tokens=batch_size,
            max_prefill_seq_len=0,
            block_tables=self._graph_block_tables,
            paged_kv_indptr=paged_kv_indptr_tensor_host,
            paged_kv_indices=paged_kv_indices_tensor_host,
            paged_kv_last_page_len=paged_kv_last_page_len_tensor_host,
            num_qo_heads=num_qo_heads,
            num_kv_heads=num_kv_heads,
            head_dim=self.runner.model_config.get_head_size(),
            page_size=self.runner.block_size,
            seq_start_loc=None,
            query_start_loc=query_start_loc_host,
            device=self.runner.device,
            data_type=kv_cache_dtype,
            q_data_type=self.runner.model_config.dtype,
            use_cuda_graph=True,
            decode_wrapper=self._graph_decode_wrapper,
            prefill_wrapper=None)
        attn_metadata.begin_forward()
        return attn_metadata

    def get_graph_input_buffers(self,
                                attn_metadata,
                                is_encoder_decoder_model: bool = False):
        return {
            "slot_mapping": attn_metadata.slot_mapping,
        }

    def prepare_graph_input_buffers(self,
                                    input_buffers,
                                    attn_metadata,
                                    is_encoder_decoder_model: bool = False):
        return

    def begin_forward(self, model_input):
        assert not self._is_graph_capturing
        state = self
        if model_input.attn_metadata.use_cuda_graph:
            batch_size = model_input.input_tokens.shape[0]
            state = (self.runner.graph_runners[model_input.virtual_engine]
                     [batch_size].attn_state)
        model_input.attn_metadata.prefill_wrapper = state._get_prefill_wrapper(
        )
        model_input.attn_metadata.decode_wrapper = state._get_decode_wrapper()
        model_input.attn_metadata.begin_forward()


@dataclass
class FlashInferMetadata(AttentionMetadata):
    # Maximum sequence length among prefill batch. 0 if there are decoding
    # requests only.
    max_prefill_seq_len: int
    # Number of query tokens for each request in the batch.
    # Currently, we require that all requests have the same number of query
    # tokens during the decoding phase. When speculavie decoding is enabled,
    # decode_query_len might be greater than 1. In all other cases, it is 1.
    decode_query_len: Optional[int] = 1

    use_cuda_graph: bool = True

    prefill_wrapper: Optional[BatchPrefillWithPagedKVCacheWrapper] = None
    decode_wrapper: Optional[BatchDecodeWithPagedKVCacheWrapper] = None

    # Metadata for the prefill stage
    seq_start_loc: Optional[torch.Tensor] = None
    query_start_loc: Optional[torch.Tensor] = None
    block_tables: Optional[torch.Tensor] = None

    # used for GPU in-place advance_step
    seq_lens_tensor: Optional[torch.Tensor] = None
    block_table_bound: Optional[torch.Tensor] = None

    # An example for paged_kv_indices, paged_kv_indptr:
    # request 1, page indices [0, 5, 8]
    # request 2, page indices [1, 6, 7]
    # request 3, page indices [3, 4]
    # paged_kv_indices is a concatenation of page indices of all requests:
    # [0, 5, 8, 1, 6, 7, 3, 4]
    # paged_kv_indptr is used to index into paged_kv_indices:
    # [0, 3, 6, 8]
    # The indptr of the paged kv cache, shape: [batch_size + 1]
    paged_kv_indptr: Optional[torch.Tensor] = None
    # The page indices of the paged kv cache
    paged_kv_indices: Optional[torch.Tensor] = None
    # The number of entries in the last page of each request in
    # the paged kv cache, shape: [batch_size]
    paged_kv_last_page_len: Optional[torch.Tensor] = None
    # The number of query/output heads
    num_qo_heads: Optional[int] = None
    # The number of key/value heads
    num_kv_heads: Optional[int] = None
    # The dimension of the attention heads
    head_dim: Optional[int] = None
    # Block size of vllm
    page_size: Optional[int] = None
    # The data type of the paged kv cache
    data_type: torch.dtype = None
    # The data type of the query
    q_data_type: torch.dtype = None
    device: torch.device = torch.device("cuda")
    is_profile_run: bool = False

    def __post_init__(self):
        # Refer to
        # https://github.com/flashinfer-ai/flashinfer/blob/3d55c71a62052c590c130897d3a3db49b14fcc34/include/flashinfer/utils.cuh#L157
        supported_head_sizes = FlashInferBackend.get_supported_head_sizes()
        if self.head_dim is not None and self.head_dim \
                not in supported_head_sizes:
            raise ValueError(
                f"Only {supported_head_sizes} are supported for head_dim,",
                f"received {self.head_dim}.")

    def begin_forward(self):
        if self.num_prefill_tokens > 0:
            if self.paged_kv_indices is None:
                return

            assert self.prefill_wrapper is not None
            assert self.query_start_loc is not None
            assert self.paged_kv_indices is not None
            assert self.paged_kv_indptr is not None
            assert self.paged_kv_last_page_len is not None
            assert self.block_table_bound is not None
            assert self.seq_lens_tensor is not None
            self.query_start_loc = self.query_start_loc[:self.num_prefills + 1]
            batch_size = self.query_start_loc.shape[0] - 1
            assert batch_size >= 0
            # We will use flash attention for profiling to
            # determine the number of blocks. Therefore,
            # we don't need to prepare the input for flashinfer for profile run.
            if not self.is_profile_run:
                self.paged_kv_indptr = self.paged_kv_indptr.to(self.device)
                self.paged_kv_last_page_len = self.paged_kv_last_page_len.to(
                    self.device)
                self.block_table_bound = self.block_table_bound.to(self.device)
                self.seq_lens_tensor = self.seq_lens_tensor.to(self.device)
                self.paged_kv_indices = self.paged_kv_indices.to(self.device)
                self.prefill_wrapper.end_forward()
                self.prefill_wrapper.begin_forward(
                    self.query_start_loc,
                    self.paged_kv_indptr[:self.num_prefills + 1],
                    self.paged_kv_indices,
                    self.paged_kv_last_page_len[:self.num_prefills],
                    self.num_qo_heads, self.num_kv_heads, self.head_dim,
                    self.page_size)
        if self.num_decode_tokens > 0:
            assert self.paged_kv_indices is not None
            assert self.paged_kv_indptr is not None
            assert self.paged_kv_last_page_len is not None
            self.paged_kv_indices = self.paged_kv_indices.to(self.device)
            self.paged_kv_indptr = self.paged_kv_indptr.to(self.device)
            self.paged_kv_last_page_len = self.paged_kv_last_page_len.to(
                self.device)
            # handle model warmup path
            if self.block_table_bound is not None:
                self.block_table_bound = self.block_table_bound.to(self.device)
            if self.seq_lens_tensor is not None:
                self.seq_lens_tensor = self.seq_lens_tensor.to(self.device)

            assert self.decode_wrapper is not None
            self.decode_wrapper.end_forward()
            self.decode_wrapper.begin_forward(
                self.paged_kv_indptr[self.num_prefills:],
                self.paged_kv_indices,
                self.paged_kv_last_page_len[self.num_prefills:],
                self.num_qo_heads,
                self.num_kv_heads,
                self.head_dim,
                self.page_size,
                # Disable flashinfer's pos encoding and use vllm's rope.
                pos_encoding_mode="NONE",
                # kv-cache data type.
                data_type=self.data_type,
                # query data type.
                q_data_type=self.q_data_type)

    def asdict_zerocopy(self,
                        skip_fields: Optional[Set[str]] = None
                        ) -> Dict[str, Any]:
        if skip_fields is None:
            skip_fields = set()
        # We need to skip the prefill/decode_wrapper field since it cannot be
        # broadcasted with nccl when TP is enabled.
        skip_fields.add('prefill_wrapper')
        skip_fields.add('decode_wrapper')
        return super().asdict_zerocopy(skip_fields)

    @property
    def prefill_metadata(self) -> Optional["FlashInferMetadata"]:
        if self.num_prefills == 0:
            return None
        return self

    @property
    def decode_metadata(self) -> Optional["FlashInferMetadata"]:
        if self.num_decode_tokens == 0:
            return None
        return self

    def advance_step(self,
                     model_input: "ModelInputForGPUWithSamplingMetadata",
                     sampled_token_ids: Optional[torch.Tensor],
                     block_size: int,
                     num_seqs: int,
                     num_queries: int,
                     turn_prefills_into_decodes: bool = False):
        """
        Update metadata in-place to advance one decode step.
        """

        assert not turn_prefills_into_decodes, \
            ("Chunked prefill is not supported with flashinfer yet."
             "turn_prefills_into_decodes is a Multi-Step + Chunked-Prefill "
             "specific parameter.")

        assert num_seqs > 0
        assert num_queries > 0
        assert model_input.attn_metadata is not None
        assert sampled_token_ids is not None

        # When using cudagraph, the num_seqs is padded to the next captured
        # batch sized, but num_queries tracks the actual number of requests in
        # the batch. For --enforce-eager mode, num_seqs == num_queries
        if num_seqs != num_queries:
            assert num_seqs > num_queries
            assert self.use_cuda_graph

        model_input.input_tokens[:num_queries] = sampled_token_ids.flatten()

        # Update GPU tensors
        ops.advance_step_flashinfer(
            num_seqs=num_seqs,
            num_queries=num_queries,
            block_size=block_size,
            input_tokens=model_input.input_tokens,
            sampled_token_ids=model_input.input_tokens,
            input_positions=model_input.input_positions,
            seq_lens=self.seq_lens_tensor,
            slot_mapping=self.slot_mapping,
            block_tables=self.block_tables,
            paged_kv_indices=self.paged_kv_indices,
            paged_kv_indptr=self.paged_kv_indptr,
            paged_kv_last_page_len=self.paged_kv_last_page_len,
            block_table_bound=self.block_table_bound)


class FlashInferMetadataBuilder(AttentionMetadataBuilder[FlashInferMetadata]):

    def __init__(self, input_builder: "ModelInputForGPUBuilder"):
        self.slot_mapping: List[int] = []
        self.prefill_seq_lens: List[int] = []
        self.context_lens: List[int] = []
        self.block_tables: List[List[int]] = []
        self.curr_seq_lens: List[int] = []
        self.multimodal_placeholder_maps: Dict[
            str,
            MultiModalPlaceholderMap] = defaultdict(MultiModalPlaceholderMap)
        self.num_prefills = 0
        self.num_prefill_tokens = 0
        self.num_decode_tokens = 0

        self.input_builder = input_builder
        self.runner = input_builder.runner

        self.sliding_window = input_builder.sliding_window
        self.block_size = input_builder.block_size

        # Please follow https://docs.flashinfer.ai/tutorials/kv_layout.html#page-layout
        # for the precise definition of the following fields.
        # An example:
        # request 1, page indices [0, 5, 8]
        # request 2, page indices [1, 6, 7]
        # request 3, page indices [3, 4]
        # paged_kv_indices is a concatenation of page indices of all requests:
        # [0, 5, 8, 1, 6, 7, 3, 4]
        # paged_kv_indptr is used to index into paged_kv_indices:
        # [0, 3, 6, 8]
        self.paged_kv_indices: List[int] = []
        # 0 at the beginning of paged_kv_indptr indicates the start of the
        # first request’s page indices in the paged_kv_indices list.
        self.paged_kv_indptr: List[int] = [0]
        # paged_kv_last_page_len is the length of the last page of each request
        self.paged_kv_last_page_len: List[int] = []
        self.total_blocks = 0
        self.is_profile_run: bool = False

    def _add_seq_group(
            self, inter_data: "ModelInputForGPUBuilder.InterDataForSeqGroup",
            chunked_prefill_enabled: bool):
        """Add a sequence group to the metadata. Specifically update/append
        1. context length.
        2. block table.
        3. slot mapping.
        """
        is_prompt = inter_data.is_prompt
        block_tables = inter_data.block_tables
        computed_block_nums = inter_data.computed_block_nums

        for (seq_id, token_len, seq_len, curr_seq_len, query_len, context_len,
             curr_sliding_window_block) in zip(
                 inter_data.seq_ids, [len(t) for t in inter_data.input_tokens],
                 inter_data.orig_seq_lens, inter_data.seq_lens,
                 inter_data.query_lens, inter_data.context_lens,
                 inter_data.curr_sliding_window_blocks):
            self.context_lens.append(context_len)
            if is_prompt:
                mm_maps = inter_data.multi_modal_placeholder_maps
                if mm_maps:
                    for modality, placeholders in mm_maps.items():
                        self.multimodal_placeholder_maps[modality].extend(
                            placeholders)
                self.num_prefills += 1
                self.num_prefill_tokens += token_len
                self.prefill_seq_lens.append(seq_len)
            else:
                assert query_len == 1, (
                    "seq_len: {}, context_len: {}, query_len: {}".format(
                        seq_len, context_len, query_len))
                self.num_decode_tokens += query_len
                self.curr_seq_lens.append(curr_seq_len)

            # Compute block table.
            # TODO(sang): Combine chunked prefill and prefix caching by
            # only allowing multiple of block_size chunk size.
            # NOTE: This only works for oooooooxxx style attention.
            block_table = []
            if inter_data.prefix_cache_hit:
                block_table = computed_block_nums
            elif ((chunked_prefill_enabled or not is_prompt)
                  and block_tables is not None):
                block_table = block_tables[seq_id][-curr_sliding_window_block:]
            self.block_tables.append(block_table)

            is_profile_run = is_block_tables_empty(block_tables)

            # Compute slot mapping.
            start_idx = compute_slot_mapping_start_idx(is_prompt, query_len,
                                                       context_len,
                                                       self.sliding_window)
            compute_slot_mapping(is_profile_run, self.slot_mapping, seq_id,
                                 seq_len, context_len, start_idx,
                                 self.block_size, inter_data.block_tables)

            # It is not necessary to add paged_kv_indices, paged_kv_indptr,
            # and paged_kv_last_page_len for profile run because we will
            # create dummy inputs.
            if is_profile_run:
                self.is_profile_run = is_profile_run
                return

            block_table = block_tables[seq_id]
            self._update_paged_kv_tensors(block_table, seq_len)

    def _update_paged_kv_tensors(self, block_table: List[int], seq_len: int):
        # Get the number of valid blocks based on sequence length.
        # If seq_len = 16, block_size = 16,
        # block_table_bound is 1 with 1 valid block.
        # If seq_len = 15, block_size = 16,
        # block_table_bound is 0 + 1 with 1 valid block.
        self.total_blocks += len(block_table)
        block_table_bound = seq_len // self.block_size + 1 \
                            if seq_len % self.block_size != 0 \
                            else seq_len // self.block_size
        self.paged_kv_indices.extend(block_table[:block_table_bound])
        self.paged_kv_indptr.append(self.paged_kv_indptr[-1] +
                                    block_table_bound)

        last_page_len = seq_len % self.block_size
        if last_page_len == 0:
            last_page_len = self.block_size
        self.paged_kv_last_page_len.append(last_page_len)

    def build(self, seq_lens: List[int], query_lens: List[int],
              cuda_graph_pad_size: int, batch_size: int):
        """Build attention metadata with on-device tensors.

        Args:
            seq_lens: The maybe padded sequence lengths of the input sequences.
            query_lens: The query lengths of the input sequences.
            cuda_graph_pad_size: The padding size for cuda graph.
                                 -1 if cuda graph is not used.
            batch_size: The maybe padded batch size.
        """
        for inter_data in self.input_builder.inter_data_list:
            self._add_seq_group(inter_data,
                                self.input_builder.chunked_prefill_enabled)

        device = self.runner.device
        use_captured_graph = cuda_graph_pad_size != -1

        max_prefill_seq_len = max(self.prefill_seq_lens, default=0)
        num_decode_tokens = self.num_decode_tokens
        decode_query_len = max(query_lens[self.num_prefills:], default=1)

        if use_captured_graph:
            self.slot_mapping.extend([PAD_SLOT_ID] * cuda_graph_pad_size)
            self.block_tables.extend([] * cuda_graph_pad_size)
            num_decode_tokens = batch_size - self.num_prefill_tokens

            # The shape of graph_block_tables is
            # [max batch size, max context len // block size].
            input_block_tables = self.runner.graph_block_tables[:batch_size]
            max_blocks = input_block_tables.shape[1]
            for i, block_table in enumerate(self.block_tables):
                if block_table:
                    num_blocks = len(block_table)
                    if num_blocks <= max_blocks:
                        input_block_tables[i, :num_blocks] = block_table
                    else:
                        # It may be possible to have more blocks allocated due
                        # to lookahead slots of multi-step, however, they are
                        # not used anyway, so can be safely ignored.
                        input_block_tables[
                            i, :max_blocks] = block_table[:max_blocks]

            block_tables = torch.from_numpy(input_block_tables).to(
                device, non_blocking=True)

            last_paged_kv_indptr = self.paged_kv_indptr[-1]
            self.paged_kv_indptr.extend([last_paged_kv_indptr] *
                                        cuda_graph_pad_size)
            self.paged_kv_last_page_len.extend([0] * cuda_graph_pad_size)
        else:
            block_tables = make_tensor_with_pad(
                self.block_tables,
                pad=0,
                dtype=torch.int,
                device=device,
            )

        assert device is not None
        seq_lens_tensor = async_tensor_h2d(seq_lens, torch.int, device,
                                           self.runner.pin_memory)
        query_lens_tensor = async_tensor_h2d(query_lens, torch.long, device,
                                             self.runner.pin_memory)
        slot_mapping_tensor = async_tensor_h2d(self.slot_mapping, torch.long,
                                               device, self.runner.pin_memory)
        query_start_loc = torch.zeros(query_lens_tensor.shape[0] + 1,
                                      dtype=torch.int32,
                                      device=device)
        seq_start_loc = torch.zeros(seq_lens_tensor.shape[0] + 1,
                                    dtype=torch.int32,
                                    device=device)
        placeholder_index_maps = {
            modality: placeholder_map.index_map()
            for modality, placeholder_map in
            self.multimodal_placeholder_maps.items()
        }
        torch.cumsum(seq_lens_tensor,
                     dim=0,
                     dtype=seq_start_loc.dtype,
                     out=seq_start_loc[1:])
        torch.cumsum(query_lens_tensor,
                     dim=0,
                     dtype=query_start_loc.dtype,
                     out=query_start_loc[1:])

        if len(self.paged_kv_indptr) > 0:
            # extend to the maximum number of blocks as returned by the
            # scheduler
            self.paged_kv_indices.extend(
                [0] * (self.total_blocks - len(self.paged_kv_indices)))
            paged_kv_indices_tensor = torch.tensor(self.paged_kv_indices,
                                                   device="cpu",
                                                   dtype=torch.int)
            paged_kv_indptr_tensor = torch.tensor(self.paged_kv_indptr,
                                                  device="cpu",
                                                  dtype=torch.int)
            paged_kv_last_page_len_tensor = torch.tensor(
                self.paged_kv_last_page_len, device="cpu", dtype=torch.int)
            block_table_bound_tensor = torch.zeros(len(self.paged_kv_indptr) -
                                                   1,
                                                   device="cpu",
                                                   dtype=torch.int)
        else:
            paged_kv_indices_tensor = None
            paged_kv_indptr_tensor = None
            paged_kv_last_page_len_tensor = None
            block_table_bound_tensor = None

        if self.runner.kv_cache_dtype.startswith("fp8"):
            kv_cache_dtype = FlashInferBackend.get_fp8_dtype_for_flashinfer(
                self.runner.kv_cache_dtype)
        else:
            kv_cache_dtype = get_kv_cache_torch_dtype(
                self.runner.kv_cache_dtype, self.runner.model_config.dtype)

        return FlashInferMetadata(
            decode_query_len=decode_query_len,
            num_prefills=self.num_prefills,
            slot_mapping=slot_mapping_tensor,
            multi_modal_placeholder_index_maps=placeholder_index_maps,
            num_prefill_tokens=self.num_prefill_tokens,
            num_decode_tokens=num_decode_tokens,
            max_prefill_seq_len=max_prefill_seq_len,
            block_tables=block_tables,
            paged_kv_indptr=paged_kv_indptr_tensor,
            paged_kv_indices=paged_kv_indices_tensor,
            paged_kv_last_page_len=paged_kv_last_page_len_tensor,
            block_table_bound=block_table_bound_tensor,
            seq_lens_tensor=seq_lens_tensor,
            num_qo_heads=self.runner.model_config.get_num_attention_heads(
                self.runner.parallel_config),
            num_kv_heads=self.runner.model_config.get_num_kv_heads(
                self.runner.parallel_config),
            head_dim=self.runner.model_config.get_head_size(),
            page_size=self.block_size,
            seq_start_loc=seq_start_loc,
            query_start_loc=query_start_loc,
            device=device,
            data_type=kv_cache_dtype,
            q_data_type=self.runner.model_config.dtype,
            use_cuda_graph=use_captured_graph,
            is_profile_run=self.is_profile_run)


class FlashInferImpl(AttentionImpl):

    def __init__(
        self,
        num_heads: int,
        head_size: int,
        scale: float,
        num_kv_heads: int,
        alibi_slopes: Optional[List[float]],
        sliding_window: Optional[int],
        kv_cache_dtype: str,
        blocksparse_params: Optional[Dict[str, Any]] = None,
        logits_soft_cap: Optional[float] = None,
    ) -> None:
        self.num_heads = num_heads
        self.head_size = head_size
        self.scale = float(scale)
        self.num_kv_heads = num_kv_heads
        if alibi_slopes is not None:
            alibi_slopes = torch.tensor(alibi_slopes, dtype=torch.float32)
        self.alibi_slopes = alibi_slopes
        self.sliding_window = ((sliding_window - 1,
                                0) if sliding_window is not None else (-1, -1))
        self.kv_cache_dtype = kv_cache_dtype
        self.logits_soft_cap = logits_soft_cap

        assert self.num_heads % self.num_kv_heads == 0
        self.num_queries_per_kv = self.num_heads // self.num_kv_heads

    def forward(
        self,
        query: torch.Tensor,
        key: torch.Tensor,
        value: torch.Tensor,
        kv_cache: torch.Tensor,
        attn_metadata: FlashInferMetadata,
<<<<<<< HEAD
        quant_group: Optional[int],
        k_scales: torch.Tensor,
        v_scales: torch.Tensor,
        attn_type: AttentionType = AttentionType.DECODER,
=======
        k_scale: float = 1.0,
        v_scale: float = 1.0,
        attn_type: str = AttentionType.DECODER,
        output: Optional[torch.Tensor] = None,
>>>>>>> 1ecc645b
    ) -> torch.Tensor:

        # TODO: directly write to output tensor

        if attn_type != AttentionType.DECODER:
            raise NotImplementedError("Encoder self-attention and "
                                      "encoder/decoder cross-attention "
                                      "are not implemented for "
                                      "FlashInferImpl")

<<<<<<< HEAD
        return torch.ops.vllm.unified_flash_infer(
            query,
            key,
            value,
            self.num_heads,
            self.head_size,
            self.num_kv_heads,
            kv_cache,
            self.kv_cache_dtype,
            quant_group,
            k_scales,
            v_scales,
            self.scale,
            self.sliding_window,
            self.alibi_slopes,
            self.logits_soft_cap,
        )


def unified_flash_infer(
    query: torch.Tensor,
    key: torch.Tensor,
    value: torch.Tensor,
    num_heads: int,
    head_size: int,
    num_kv_heads: int,
    kv_cache: torch.Tensor,
    kv_cache_dtype: str,
    quant_group: Optional[int],
    k_scales: torch.Tensor,
    v_scales: torch.Tensor,
    softmax_scale: float,
    window_size: Optional[List[int]] = None,
    alibi_slopes: Optional[torch.Tensor] = None,
    logits_soft_cap: Optional[float] = None,
) -> torch.Tensor:

    current_metadata = get_forward_context()
    assert current_metadata is not None
    assert isinstance(current_metadata, FlashInferMetadata)
    attn_metadata: FlashInferMetadata = current_metadata

    num_tokens, hidden_size = query.shape
    query = query.view(-1, num_heads, head_size)
    key = key.view(-1, num_kv_heads, head_size)
    value = value.view(-1, num_kv_heads, head_size)

    if kv_cache.numel() > 0:
        # Use the same reshape and cache kernel as flash attention.
        ops.reshape_and_cache_flash(
            key,
            value,
            kv_cache[:, 0],
            kv_cache[:, 1],
            attn_metadata.slot_mapping.flatten(),
            kv_cache_dtype,
            quant_group,
            k_scales,
            v_scales,
        )
        # The FlashInfer api requires data to be in fp8_e4m3 or fp8_e5m2
        # to process the cache when the kv_cache_dtype is fp8
        if kv_cache_dtype.startswith("fp8"):
            torch_dtype = FlashInferBackend.get_fp8_dtype_for_flashinfer(
                kv_cache_dtype)
            kv_cache = kv_cache.view(torch_dtype)

    num_prefill_tokens = attn_metadata.num_prefill_tokens
    num_decode_tokens = attn_metadata.num_decode_tokens
    assert key.shape[0] == num_prefill_tokens + num_decode_tokens, \
                f"key : {key.shape} : #prefill tokens {num_prefill_tokens} : #decode tokens {num_decode_tokens}" # noqa
    assert value.shape[0] == num_prefill_tokens + num_decode_tokens, \
                f"value : {value.shape} : #prefill toks {num_prefill_tokens} : #decode toks {num_decode_tokens}" # noqa
    query = query.contiguous()  # Flashinfer requires query to be contiguous
    # Query for decode. KV is not needed because it is already cached.
    # QKV for prefill.
    decode_query = query[num_prefill_tokens:]
    query = query[:num_prefill_tokens]

    key = key[:num_prefill_tokens]
    value = value[:num_prefill_tokens]

    assert query.shape[0] == num_prefill_tokens
    assert decode_query.shape[0] == num_decode_tokens

    prefill_output: Optional[torch.Tensor] = None
    decode_output: Optional[torch.Tensor] = None
    if prefill_meta := attn_metadata.prefill_metadata:
        # We will use flash attention for prefill
        # when kv_cache is not provided.
        # This happens when vllm runs the profiling to
        # determine the number of blocks.
        if kv_cache.numel() == 0:
            prefill_output = flash_attn_varlen_func(
                q=query,
                k=key,
                v=value,
                cu_seqlens_q=prefill_meta.seq_start_loc,
                cu_seqlens_k=prefill_meta.seq_start_loc,
                max_seqlen_q=prefill_meta.max_prefill_seq_len,
                max_seqlen_k=prefill_meta.max_prefill_seq_len,
                softmax_scale=softmax_scale,
                causal=True,
                window_size=window_size,
                alibi_slopes=alibi_slopes,
=======
        num_heads: int = self.num_heads
        head_size: int = self.head_size
        num_kv_heads: int = self.num_kv_heads
        kv_cache_dtype: str = self.kv_cache_dtype
        softmax_scale: float = self.scale
        window_size = self.sliding_window
        alibi_slopes = self.alibi_slopes
        logits_soft_cap = self.logits_soft_cap

        num_tokens, hidden_size = query.shape
        query = query.view(-1, num_heads, head_size)
        key = key.view(-1, num_kv_heads, head_size)
        value = value.view(-1, num_kv_heads, head_size)

        if kv_cache.numel() > 0:
            # Use the same reshape and cache kernel as flash attention.
            ops.reshape_and_cache_flash(
                key,
                value,
                kv_cache[:, 0],
                kv_cache[:, 1],
                attn_metadata.slot_mapping.flatten(),
                kv_cache_dtype,
                k_scale,
                v_scale,
>>>>>>> 1ecc645b
            )
            # The FlashInfer api requires data to be in fp8_e4m3 or fp8_e5m2
            # to process the cache when the kv_cache_dtype is fp8
            if kv_cache_dtype.startswith("fp8"):
                torch_dtype = FlashInferBackend.get_fp8_dtype_for_flashinfer(
                    kv_cache_dtype)
                kv_cache = kv_cache.view(torch_dtype)

        num_prefill_tokens = attn_metadata.num_prefill_tokens
        num_decode_tokens = attn_metadata.num_decode_tokens
        assert key.shape[0] == num_prefill_tokens + num_decode_tokens, \
                    f"key : {key.shape} : #prefill tokens {num_prefill_tokens} : #decode tokens {num_decode_tokens}" # noqa
        assert value.shape[0] == num_prefill_tokens + num_decode_tokens, \
                    f"value : {value.shape} : #prefill toks {num_prefill_tokens} : #decode toks {num_decode_tokens}" # noqa
        query = query.contiguous(
        )  # Flashinfer requires query to be contiguous
        # Query for decode. KV is not needed because it is already cached.
        # QKV for prefill.
        decode_query = query[num_prefill_tokens:]
        query = query[:num_prefill_tokens]

        key = key[:num_prefill_tokens]
        value = value[:num_prefill_tokens]

        assert query.shape[0] == num_prefill_tokens
        assert decode_query.shape[0] == num_decode_tokens

        window_left = window_size[0] if window_size is not None else -1

        prefill_output: Optional[torch.Tensor] = None
        decode_output: Optional[torch.Tensor] = None
        if prefill_meta := attn_metadata.prefill_metadata:
            # We will use flash attention for prefill
            # when kv_cache is not provided.
            # This happens when vllm runs the profiling to
            # determine the number of blocks.
            if kv_cache.numel() == 0:
                prefill_output = flash_attn_varlen_func(
                    q=query,
                    k=key,
                    v=value,
                    cu_seqlens_q=prefill_meta.seq_start_loc,
                    cu_seqlens_k=prefill_meta.seq_start_loc,
                    max_seqlen_q=prefill_meta.max_prefill_seq_len,
                    max_seqlen_k=prefill_meta.max_prefill_seq_len,
                    softmax_scale=softmax_scale,
                    causal=True,
                    window_size=window_size,
                    alibi_slopes=alibi_slopes,
                )
            else:
                assert prefill_meta is not None
                assert prefill_meta.prefill_wrapper is not None
                prefill_output = prefill_meta.prefill_wrapper.forward(
                    query,
                    kv_cache,
                    logits_soft_cap=logits_soft_cap,
                    causal=True,
                    k_scale=k_scale,
                    v_scale=v_scale,
                    window_left=window_left)
        if decode_meta := attn_metadata.decode_metadata:
            assert decode_meta is not None
            assert decode_meta.decode_wrapper is not None
            decode_output = decode_meta.decode_wrapper.forward(
                decode_query,
                kv_cache,
                sm_scale=softmax_scale,
                logits_soft_cap=logits_soft_cap,
                k_scale=k_scale,
                v_scale=v_scale,
                window_left=window_left)

        if prefill_output is None and decode_output is not None:
            # Decode only batch.
            output, num_tokens = decode_output, num_decode_tokens
        elif decode_output is None and prefill_output is not None:
            # Prefill only batch.
            output, num_tokens = prefill_output, num_prefill_tokens
        else:
            # Chunked prefill batch does not work with speculative decoding in
            # FlashInfer backend, so the query length for decode should be 1.
            assert prefill_output is not None
            assert decode_output is not None
            assert decode_meta is not None
            assert decode_meta.decode_query_len == 1
            decode_output = decode_output.squeeze(1)
            output = torch.cat([prefill_output, decode_output], dim=0)
        return output.view(num_tokens, hidden_size)<|MERGE_RESOLUTION|>--- conflicted
+++ resolved
@@ -771,17 +771,11 @@
         value: torch.Tensor,
         kv_cache: torch.Tensor,
         attn_metadata: FlashInferMetadata,
-<<<<<<< HEAD
         quant_group: Optional[int],
         k_scales: torch.Tensor,
         v_scales: torch.Tensor,
-        attn_type: AttentionType = AttentionType.DECODER,
-=======
-        k_scale: float = 1.0,
-        v_scale: float = 1.0,
         attn_type: str = AttentionType.DECODER,
         output: Optional[torch.Tensor] = None,
->>>>>>> 1ecc645b
     ) -> torch.Tensor:
 
         # TODO: directly write to output tensor
@@ -792,113 +786,6 @@
                                       "are not implemented for "
                                       "FlashInferImpl")
 
-<<<<<<< HEAD
-        return torch.ops.vllm.unified_flash_infer(
-            query,
-            key,
-            value,
-            self.num_heads,
-            self.head_size,
-            self.num_kv_heads,
-            kv_cache,
-            self.kv_cache_dtype,
-            quant_group,
-            k_scales,
-            v_scales,
-            self.scale,
-            self.sliding_window,
-            self.alibi_slopes,
-            self.logits_soft_cap,
-        )
-
-
-def unified_flash_infer(
-    query: torch.Tensor,
-    key: torch.Tensor,
-    value: torch.Tensor,
-    num_heads: int,
-    head_size: int,
-    num_kv_heads: int,
-    kv_cache: torch.Tensor,
-    kv_cache_dtype: str,
-    quant_group: Optional[int],
-    k_scales: torch.Tensor,
-    v_scales: torch.Tensor,
-    softmax_scale: float,
-    window_size: Optional[List[int]] = None,
-    alibi_slopes: Optional[torch.Tensor] = None,
-    logits_soft_cap: Optional[float] = None,
-) -> torch.Tensor:
-
-    current_metadata = get_forward_context()
-    assert current_metadata is not None
-    assert isinstance(current_metadata, FlashInferMetadata)
-    attn_metadata: FlashInferMetadata = current_metadata
-
-    num_tokens, hidden_size = query.shape
-    query = query.view(-1, num_heads, head_size)
-    key = key.view(-1, num_kv_heads, head_size)
-    value = value.view(-1, num_kv_heads, head_size)
-
-    if kv_cache.numel() > 0:
-        # Use the same reshape and cache kernel as flash attention.
-        ops.reshape_and_cache_flash(
-            key,
-            value,
-            kv_cache[:, 0],
-            kv_cache[:, 1],
-            attn_metadata.slot_mapping.flatten(),
-            kv_cache_dtype,
-            quant_group,
-            k_scales,
-            v_scales,
-        )
-        # The FlashInfer api requires data to be in fp8_e4m3 or fp8_e5m2
-        # to process the cache when the kv_cache_dtype is fp8
-        if kv_cache_dtype.startswith("fp8"):
-            torch_dtype = FlashInferBackend.get_fp8_dtype_for_flashinfer(
-                kv_cache_dtype)
-            kv_cache = kv_cache.view(torch_dtype)
-
-    num_prefill_tokens = attn_metadata.num_prefill_tokens
-    num_decode_tokens = attn_metadata.num_decode_tokens
-    assert key.shape[0] == num_prefill_tokens + num_decode_tokens, \
-                f"key : {key.shape} : #prefill tokens {num_prefill_tokens} : #decode tokens {num_decode_tokens}" # noqa
-    assert value.shape[0] == num_prefill_tokens + num_decode_tokens, \
-                f"value : {value.shape} : #prefill toks {num_prefill_tokens} : #decode toks {num_decode_tokens}" # noqa
-    query = query.contiguous()  # Flashinfer requires query to be contiguous
-    # Query for decode. KV is not needed because it is already cached.
-    # QKV for prefill.
-    decode_query = query[num_prefill_tokens:]
-    query = query[:num_prefill_tokens]
-
-    key = key[:num_prefill_tokens]
-    value = value[:num_prefill_tokens]
-
-    assert query.shape[0] == num_prefill_tokens
-    assert decode_query.shape[0] == num_decode_tokens
-
-    prefill_output: Optional[torch.Tensor] = None
-    decode_output: Optional[torch.Tensor] = None
-    if prefill_meta := attn_metadata.prefill_metadata:
-        # We will use flash attention for prefill
-        # when kv_cache is not provided.
-        # This happens when vllm runs the profiling to
-        # determine the number of blocks.
-        if kv_cache.numel() == 0:
-            prefill_output = flash_attn_varlen_func(
-                q=query,
-                k=key,
-                v=value,
-                cu_seqlens_q=prefill_meta.seq_start_loc,
-                cu_seqlens_k=prefill_meta.seq_start_loc,
-                max_seqlen_q=prefill_meta.max_prefill_seq_len,
-                max_seqlen_k=prefill_meta.max_prefill_seq_len,
-                softmax_scale=softmax_scale,
-                causal=True,
-                window_size=window_size,
-                alibi_slopes=alibi_slopes,
-=======
         num_heads: int = self.num_heads
         head_size: int = self.head_size
         num_kv_heads: int = self.num_kv_heads
@@ -922,9 +809,9 @@
                 kv_cache[:, 1],
                 attn_metadata.slot_mapping.flatten(),
                 kv_cache_dtype,
-                k_scale,
-                v_scale,
->>>>>>> 1ecc645b
+                quant_group,
+                k_scales,
+                v_scales,
             )
             # The FlashInfer api requires data to be in fp8_e4m3 or fp8_e5m2
             # to process the cache when the kv_cache_dtype is fp8
@@ -983,8 +870,9 @@
                     kv_cache,
                     logits_soft_cap=logits_soft_cap,
                     causal=True,
-                    k_scale=k_scale,
-                    v_scale=v_scale,
+                    quant_group,
+                    k_scales,
+                    v_scales,
                     window_left=window_left)
         if decode_meta := attn_metadata.decode_metadata:
             assert decode_meta is not None
@@ -994,8 +882,9 @@
                 kv_cache,
                 sm_scale=softmax_scale,
                 logits_soft_cap=logits_soft_cap,
-                k_scale=k_scale,
-                v_scale=v_scale,
+                quant_group,
+                k_scales,
+                v_scales,
                 window_left=window_left)
 
         if prefill_output is None and decode_output is not None:
