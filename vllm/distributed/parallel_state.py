# Copyright 2023 The vLLM team.
# Adapted from
# https://github.com/NVIDIA/Megatron-LM/blob/main/megatron/core/parallel_state.py
# Copyright (c) 2022, NVIDIA CORPORATION. All rights reserved.
"""vLLM distributed state.
It takes over the control of the distributed environment from PyTorch.
The typical workflow is:

- call `init_distributed_environment` to initialize the distributed environment.
- call `initialize_model_parallel` or `ensure_model_parallel_initialized` to 
 initialize the model parallel groups and disaggregated prefill parallel 
 groups.

- any code dealing with the distributed stuff

- call `destroy_model_parallel` to destroy the model parallel groups.
- call `destroy_distributed_environment` to destroy the distributed environment.

If you only need to use the distributed environment without model/pipeline
 parallelism, you can skip the model parallel initialization and destruction
 steps.
"""
import time
import contextlib
import pickle
import logging
from collections import namedtuple
from contextlib import contextmanager, nullcontext
from dataclasses import dataclass
from multiprocessing import shared_memory
from typing import Any, Dict, List, Optional, Tuple, Union
from unittest.mock import patch
import queue

import torch
import torch.distributed
from torch.distributed import Backend, ProcessGroup

import vllm.envs as envs
from vllm.logger import init_logger
from vllm.distributed.group_coordinator import GroupCoordinator
import vllm.distributed.kv_transfer.vllm_adapter as dist_kv


<<<<<<< HEAD
=======
@dataclass
class GraphCaptureContext:
    stream: torch.cuda.Stream


TensorMetadata = namedtuple("TensorMetadata", ["device", "dtype", "size"])


def _split_tensor_dict(
    tensor_dict: Dict[str, Union[torch.Tensor, Any]]
) -> Tuple[List[Tuple[str, Any]], List[torch.Tensor]]:
    """Split the tensor dictionary into two parts:
    1. A list of (key, value) pairs. If the value is a tensor, it is replaced
         by its metadata.
    2. A list of tensors.
    """
    metadata_list: List[Tuple[str, Any]] = []
    tensor_list: List[torch.Tensor] = []
    for key, value in tensor_dict.items():
        if isinstance(value, torch.Tensor):
            # Note: we cannot use `value.device` here,
            # because it contains not only the device type but also the device
            # index (e.g. "cuda:0"). We only need the device type.
            # receiving side will set the device index.
            device = value.device.type
            metadata_list.append(
                (key, TensorMetadata(device, value.dtype, value.size())))
            tensor_list.append(value)
        else:
            metadata_list.append((key, value))
    return metadata_list, tensor_list


class GroupCoordinator:
    """
    PyTorch ProcessGroup wrapper for a group of processes.
    PyTorch ProcessGroup is bound to one specific communication backend,
        e.g. NCCL, Gloo, MPI, etc.
    GroupCoordinator takes charge of all the communication operations among
        the processes in the group. It can route the communication to
        a specific implementation (e.g. switch allreduce implementation
        based on the tensor size and cuda graph mode).
    """

    # available attributes:
    rank: int  # global rank
    ranks: List[int]  # global ranks in the group
    world_size: int  # size of the group
    # difference between `local_rank` and `rank_in_group`:
    # if we have a group of size 4 across two nodes:
    # Process | Node | Rank | Local Rank | Rank in Group
    #   0     |   0  |  0   |     0      |       0
    #   1     |   0  |  1   |     1      |       1
    #   2     |   1  |  2   |     0      |       2
    #   3     |   1  |  3   |     1      |       3
    local_rank: int  # local rank used to assign devices
    rank_in_group: int  # rank inside the group
    cpu_group: ProcessGroup  # group for CPU communication
    device_group: ProcessGroup  # group for device communication
    use_pynccl: bool  # a hint of whether to use PyNccl
    use_custom_allreduce: bool  # a hint of whether to use CustomAllreduce
    # communicators are only created for world size > 1
    pynccl_comm: Optional[Any]  # PyNccl communicator
    ca_comm: Optional[Any]  # Custom allreduce communicator
    mq_broadcaster: Optional[Any]  # shared memory broadcaster

    def __init__(
        self,
        group_ranks: List[List[int]],
        local_rank: int,
        torch_distributed_backend: Union[str, Backend],
        use_pynccl: bool,
        use_custom_allreduce: bool,
        use_tpu_communicator: bool,
        use_message_queue_broadcaster: bool = False,
    ):

        self.rank = torch.distributed.get_rank()
        self.local_rank = local_rank
        self.device_group = None
        self.cpu_group = None

        for ranks in group_ranks:
            device_group = torch.distributed.new_group(
                ranks, backend=torch_distributed_backend)
            # a group with `gloo` backend, to allow direct coordination between
            # processes through the CPU.
            cpu_group = torch.distributed.new_group(ranks, backend="gloo")
            if self.rank in ranks:
                self.ranks = ranks
                self.world_size = len(ranks)
                self.rank_in_group = ranks.index(self.rank)
                self.device_group = device_group
                self.cpu_group = cpu_group

        assert self.cpu_group is not None
        assert self.device_group is not None

        if torch.cuda.is_available():
            self.device = torch.device(f"cuda:{local_rank}")
        else:
            self.device = torch.device("cpu")

        self.use_pynccl = use_pynccl
        self.use_custom_allreduce = use_custom_allreduce
        self.use_tpu_communicator = use_tpu_communicator

        # lazy import to avoid documentation build error
        from vllm.distributed.device_communicators.custom_all_reduce import (
            CustomAllreduce)
        from vllm.distributed.device_communicators.pynccl import (
            PyNcclCommunicator)

        self.pynccl_comm: Optional[PyNcclCommunicator]
        if use_pynccl and self.world_size > 1:
            self.pynccl_comm = PyNcclCommunicator(
                group=self.cpu_group,
                device=self.device,
            )
        else:
            self.pynccl_comm = None

        self.ca_comm: Optional[CustomAllreduce]
        if use_custom_allreduce and self.world_size > 1:
            # Initialize a custom fast all-reduce implementation.
            self.ca_comm = CustomAllreduce(
                group=self.cpu_group,
                device=self.device,
            )
        else:
            self.ca_comm = None

        from vllm.distributed.device_communicators.tpu_communicator import (
            TpuCommunicator)
        self.tpu_communicator: Optional[TpuCommunicator]
        if use_tpu_communicator and self.world_size > 1:
            self.tpu_communicator = TpuCommunicator(group=self.cpu_group)

        from vllm.distributed.device_communicators.shm_broadcast import (
            MessageQueue)
        self.mq_broadcaster: Optional[MessageQueue] = None
        if use_message_queue_broadcaster and self.world_size > 1:
            self.mq_broadcaster = MessageQueue.create_from_process_group(
                self.cpu_group, 1 << 22, 6)

    @property
    def first_rank(self):
        """Return the global rank of the first process in the group"""
        return self.ranks[0]

    @property
    def last_rank(self):
        """Return the global rank of the last process in the group"""
        return self.ranks[-1]

    @property
    def is_first_rank(self):
        """Return whether the caller is the first process in the group"""
        return self.rank == self.first_rank

    @property
    def is_last_rank(self):
        """Return whether the caller is the last process in the group"""
        return self.rank == self.last_rank

    @property
    def next_rank(self):
        """Return the global rank of the process that follows the caller"""
        rank_in_group = self.rank_in_group
        world_size = self.world_size
        return self.ranks[(rank_in_group + 1) % world_size]

    @property
    def prev_rank(self):
        """Return the global rank of the process that precedes the caller"""
        rank_in_group = self.rank_in_group
        world_size = self.world_size
        return self.ranks[(rank_in_group - 1) % world_size]

    @contextmanager
    def graph_capture(
            self, graph_capture_context: Optional[GraphCaptureContext] = None):
        if graph_capture_context is None:
            stream = torch.cuda.Stream()
            graph_capture_context = GraphCaptureContext(stream)
        else:
            stream = graph_capture_context.stream

        ca_comm = self.ca_comm
        maybe_ca_context = nullcontext(
        ) if ca_comm is None else ca_comm.capture()

        # ensure all initialization operations complete before attempting to
        # capture the graph on another stream
        curr_stream = torch.cuda.current_stream()
        if curr_stream != stream:
            stream.wait_stream(curr_stream)

        with torch.cuda.stream(stream), maybe_ca_context:
            # In graph mode, we have to be very careful about the collective
            # operations. The current status is:
            #     allreduce \ Mode   |  Eager  |  Graph  |
            # --------------------------------------------
            # custom allreduce       | enabled | enabled |
            # PyNccl                 | disabled| enabled |
            # torch.distributed      | enabled | disabled|
            #
            # Note that custom allreduce will have a runtime check, if the
            #  tensor size is too large, it will fallback to the next
            #  available option.
            # In summary: When using CUDA graph, we use
            #  either custom all-reduce kernel or pynccl. When not using
            #  CUDA graph, we use either custom all-reduce kernel or
            #  PyTorch NCCL. We always prioritize using custom all-reduce
            #  kernel but fall back to PyTorch or pynccl if it is
            #  disabled or not supported.
            pynccl_comm = self.pynccl_comm
            maybe_pynccl_context: Any
            if not pynccl_comm:
                maybe_pynccl_context = nullcontext()
            else:
                maybe_pynccl_context = pynccl_comm.change_state(
                    enable=True, stream=torch.cuda.current_stream())
            with maybe_pynccl_context:
                yield graph_capture_context

    def all_reduce(self, input_: torch.Tensor) -> torch.Tensor:
        """
        NOTE: This operation will be applied in-place or out-of-place. 
        Always assume this function modifies its input, but use the return
        value as the output.
        """
        ca_comm = self.ca_comm

        # Bypass the function if we are using only 1 GPU.
        if self.world_size == 1:
            return input_

        # For TPUs, use TPU communicator.
        tpu_comm = self.tpu_communicator
        if tpu_comm is not None and not tpu_comm.disabled:
            return tpu_comm.all_reduce(input_)

        if ca_comm is not None:
            out = ca_comm.custom_all_reduce(input_)
            if out is not None:
                return out
        pynccl_comm = self.pynccl_comm
        if (pynccl_comm is not None and not pynccl_comm.disabled):
            pynccl_comm.all_reduce(input_)
        elif input_.is_cpu:
            import intel_extension_for_pytorch as ipex
            ipex.distributed.all_reduce(input_, group=self.device_group)
        else:
            torch.distributed.all_reduce(input_, group=self.device_group)
        return input_

    def all_gather(self, input_: torch.Tensor, dim: int = -1) -> torch.Tensor:
        world_size = self.world_size
        # Bypass the function if we are using only 1 GPU.
        if world_size == 1:
            return input_
        assert -input_.dim() <= dim < input_.dim(), (
            f"Invalid dim ({dim}) for input tensor with shape {input_.size()}")

        # For TPUs, use TPU communicator.
        tpu_comm = self.tpu_communicator
        if tpu_comm is not None and not tpu_comm.disabled:
            return tpu_comm.all_gather(input_, dim)

        if dim < 0:
            # Convert negative dim to positive.
            dim += input_.dim()
        input_size = input_.size()
        # Allocate output tensor.
        output_tensor = torch.empty((world_size, ) + input_size,
                                    dtype=input_.dtype,
                                    device=input_.device)
        # All-gather.
        torch.distributed.all_gather_into_tensor(output_tensor,
                                                 input_,
                                                 group=self.device_group)
        # Reshape
        output_tensor = output_tensor.movedim(0, dim)
        output_tensor = output_tensor.reshape(input_size[:dim] +
                                              (world_size *
                                               input_size[dim], ) +
                                              input_size[dim + 1:])
        return output_tensor

    def gather(self,
               input_: torch.Tensor,
               dst: int = 0,
               dim: int = -1) -> Optional[torch.Tensor]:
        """
        NOTE: We assume that the input tensor is on the same device across
        all the ranks.
        NOTE: `dst` is the local rank of the destination rank.
        """
        world_size = self.world_size
        # Bypass the function if we are using only 1 GPU.
        if world_size == 1:
            return input_
        assert -input_.dim() <= dim < input_.dim(), (
            f"Invalid dim ({dim}) for input tensor with shape {input_.size()}")
        if dim < 0:
            # Convert negative dim to positive.
            dim += input_.dim()
        # Allocate output tensor.
        if self.rank_in_group == dst:
            gather_list = [torch.empty_like(input_) for _ in range(world_size)]
        else:
            gather_list = None
        # Gather.
        torch.distributed.gather(input_,
                                 gather_list,
                                 dst=self.ranks[dst],
                                 group=self.device_group)
        if self.rank_in_group == dst:
            output_tensor = torch.cat(gather_list, dim=dim)
        else:
            output_tensor = None
        return output_tensor

    def broadcast(self, input_: torch.Tensor, src: int = 0):
        """Broadcast the input tensor.
        NOTE: `src` is the local rank of the source rank.
        """
        assert src < self.world_size, f"Invalid src rank ({src})"

        # Bypass the function if we are using only 1 GPU.
        if self.world_size == 1:
            return input_
        # Broadcast.
        torch.distributed.broadcast(input_,
                                    src=self.ranks[src],
                                    group=self.device_group)
        return input_

    def broadcast_object(self, obj: Optional[Any] = None, src: int = 0):
        """Broadcast the input object.
        NOTE: `src` is the local rank of the source rank.
        """
        assert src < self.world_size, f"Invalid src rank ({src})"

        # Bypass the function if we are using only 1 GPU.
        if self.world_size == 1:
            return obj
        if self.mq_broadcaster is not None:
            assert src == 0, "Message queue broadcaster only supports src=0"
            return self.mq_broadcaster.broadcast_object(obj)
        if self.rank_in_group == src:
            torch.distributed.broadcast_object_list([obj],
                                                    src=self.ranks[src],
                                                    group=self.cpu_group)
            return obj
        else:
            recv = [None]
            torch.distributed.broadcast_object_list(recv,
                                                    src=self.ranks[src],
                                                    group=self.cpu_group)
            return recv[0]

    def broadcast_object_list(self,
                              obj_list: List[Any],
                              src: int = 0,
                              group: Optional[ProcessGroup] = None):
        """Broadcast the input object list.
        NOTE: `src` is the local rank of the source rank.
        """
        assert src < self.world_size, f"Invalid src rank ({src})"

        # Bypass the function if we are using only 1 GPU.
        if self.world_size == 1:
            return obj_list
        # Broadcast.
        torch.distributed.broadcast_object_list(obj_list,
                                                src=self.ranks[src],
                                                group=self.device_group)
        return obj_list

    def send_object(self, obj: Any, dst: int) -> None:
        """Send the input object list to the destination rank."""
        """NOTE: `dst` is the local rank of the destination rank."""

        assert dst < self.world_size, f"Invalid dst rank ({dst})"

        assert dst != self.rank_in_group, (
            "Invalid destination rank. Destination rank is the same "
            "as the current rank.")

        # Serialize object to tensor and get the size as well
        object_tensor = torch.frombuffer(pickle.dumps(obj), dtype=torch.uint8)

        size_tensor = torch.tensor([object_tensor.numel()],
                                   dtype=torch.long,
                                   device="cpu")

        # Send object size

        torch.distributed.send(size_tensor,
                               dst=self.ranks[dst],
                               group=self.cpu_group)

        # Send object
        torch.distributed.send(object_tensor,
                               dst=self.ranks[dst],
                               group=self.cpu_group)

        return None

    def recv_object(self, src: int) -> Any:
        """Receive the input object list from the source rank."""
        """NOTE: `src` is the local rank of the source rank."""

        assert src < self.world_size, f"Invalid src rank ({src})"

        assert src != self.rank_in_group, (
            "Invalid source rank. Source rank is the same as the current rank."
        )

        size_tensor = torch.empty(1, dtype=torch.long, device="cpu")

        # Receive object size
        rank_size = torch.distributed.recv(size_tensor,
                                           src=self.ranks[src],
                                           group=self.cpu_group)

        # Tensor to receive serialized objects into.
        object_tensor = torch.empty(  # type: ignore[call-overload]
            size_tensor.item(),  # type: ignore[arg-type]
            dtype=torch.uint8,
            device="cpu")

        rank_object = torch.distributed.recv(object_tensor,
                                             src=self.ranks[src],
                                             group=self.cpu_group)

        assert rank_object == rank_size, (
            "Received object sender rank does not match the size sender rank.")

        obj = pickle.loads(object_tensor.numpy().tobytes())

        return obj

    def broadcast_tensor_dict(
        self,
        tensor_dict: Optional[Dict[str, Union[torch.Tensor, Any]]] = None,
        src: int = 0,
        group: Optional[ProcessGroup] = None,
        metadata_group: Optional[ProcessGroup] = None
    ) -> Optional[Dict[str, Union[torch.Tensor, Any]]]:
        """Broadcast the input tensor dictionary.
        NOTE: `src` is the local rank of the source rank.
        """
        # Bypass the function if we are using only 1 GPU.
        if (not torch.distributed.is_initialized() or self.world_size == 1):
            return tensor_dict

        group = self.device_group
        metadata_group = self.cpu_group
        assert src < self.world_size, f"Invalid src rank ({src})"

        rank_in_group = self.rank_in_group
        if rank_in_group == src:
            metadata_list: List[Tuple[Any, Any]] = []
            assert isinstance(
                tensor_dict,
                dict), (f"Expecting a dictionary, got {type(tensor_dict)}")
            metadata_list, tensor_list = _split_tensor_dict(tensor_dict)
            # `metadata_list` lives in CPU memory.
            # `broadcast_object_list` has serialization & deserialization,
            # all happening on CPU. Therefore, we can use the CPU group.
            self.broadcast_object(metadata_list, src=src)
            async_handles = []
            for tensor in tensor_list:
                if tensor.numel() == 0:
                    # Skip broadcasting empty tensors.
                    continue
                if tensor.is_cpu:
                    # use metadata_group for CPU tensors
                    handle = torch.distributed.broadcast(tensor,
                                                         src=self.ranks[src],
                                                         group=metadata_group,
                                                         async_op=True)
                else:
                    # use group for GPU tensors
                    handle = torch.distributed.broadcast(tensor,
                                                         src=self.ranks[src],
                                                         group=group,
                                                         async_op=True)
                async_handles.append(handle)
            for async_handle in async_handles:
                async_handle.wait()

        else:
            metadata_list = self.broadcast_object(None, src=src)
            tensor_dict = {}
            async_handles = []
            for key, value in metadata_list:
                if isinstance(value, TensorMetadata):
                    tensor = torch.empty(value.size,
                                         dtype=value.dtype,
                                         device=value.device)
                    if tensor.numel() == 0:
                        # Skip broadcasting empty tensors.
                        tensor_dict[key] = tensor
                        continue
                    if tensor.is_cpu:
                        # use metadata_group for CPU tensors
                        handle = torch.distributed.broadcast(
                            tensor,
                            src=self.ranks[src],
                            group=metadata_group,
                            async_op=True)
                    else:
                        # use group for GPU tensors
                        handle = torch.distributed.broadcast(
                            tensor,
                            src=self.ranks[src],
                            group=group,
                            async_op=True)
                    async_handles.append(handle)
                    tensor_dict[key] = tensor
                else:
                    tensor_dict[key] = value
            for async_handle in async_handles:
                async_handle.wait()
        return tensor_dict

    def send_tensor_dict(
        self,
        tensor_dict: Dict[str, Union[torch.Tensor, Any]],
        dst: Optional[int] = None,
        all_gather_group: Optional["GroupCoordinator"] = None,
    ) -> Optional[Dict[str, Union[torch.Tensor, Any]]]:
        """Send the input tensor dictionary.
        NOTE: `dst` is the local rank of the source rank.
        """
        # Bypass the function if we are using only 1 GPU.
        if not torch.distributed.is_initialized() or self.world_size == 1:
            return tensor_dict

        all_gather_size = (1 if all_gather_group is None else
                           all_gather_group.world_size)
        all_gather_rank = (0 if all_gather_group is None else
                           all_gather_group.rank_in_group)

        group = self.device_group
        metadata_group = self.cpu_group

        if dst is None:
            dst = (self.rank_in_group + 1) % self.world_size
        assert dst < self.world_size, f"Invalid dst rank ({dst})"

        metadata_list: List[Tuple[Any, Any]] = []
        assert isinstance(
            tensor_dict,
            dict), f"Expecting a dictionary, got {type(tensor_dict)}"
        metadata_list, tensor_list = _split_tensor_dict(tensor_dict)
        # `metadata_list` lives in CPU memory.
        # `send_object_list` has serialization & deserialization,
        # all happening on CPU. Therefore, we can use the CPU group.
        self.send_object(metadata_list, dst=dst)
        for tensor in tensor_list:
            if tensor.numel() == 0:
                # Skip sending empty tensors.
                continue

            # send-allgather: send only a slice, then do allgather.
            if (all_gather_group is not None
                    and tensor.numel() % all_gather_size == 0):
                tensor = tensor.reshape(all_gather_size, -1)[all_gather_rank]

            if tensor.is_cpu:
                # use metadata_group for CPU tensors
                torch.distributed.send(tensor,
                                       dst=self.ranks[dst],
                                       group=metadata_group)
            else:
                # use group for GPU tensors
                torch.distributed.send(tensor,
                                       dst=self.ranks[dst],
                                       group=group)
        return None

    def recv_tensor_dict(
        self,
        src: Optional[int] = None,
        all_gather_group: Optional["GroupCoordinator"] = None,
    ) -> Optional[Dict[str, Union[torch.Tensor, Any]]]:
        """Recv the input tensor dictionary.
        NOTE: `src` is the local rank of the source rank.
        """
        # Bypass the function if we are using only 1 GPU.
        if not torch.distributed.is_initialized() or self.world_size == 1:
            return None

        all_gather_size = (1 if all_gather_group is None else
                           all_gather_group.world_size)
        all_gather_rank = (0 if all_gather_group is None else
                           all_gather_group.rank_in_group)

        group = self.device_group
        metadata_group = self.cpu_group

        if src is None:
            src = (self.rank_in_group - 1) % self.world_size
        assert src < self.world_size, f"Invalid src rank ({src})"

        recv_metadata_list = self.recv_object(src=src)
        tensor_dict: Dict[str, Any] = {}
        for key, value in recv_metadata_list:
            if isinstance(value, TensorMetadata):
                tensor = torch.empty(value.size,
                                     dtype=value.dtype,
                                     device=value.device)
                if tensor.numel() == 0:
                    # Skip broadcasting empty tensors.
                    tensor_dict[key] = tensor
                    continue

                # send-allgather: send only a slice, then do allgather.
                use_all_gather = (all_gather_group is not None
                                  and tensor.numel() % all_gather_size == 0)

                if use_all_gather:
                    orig_shape = tensor.shape
                    tensor = tensor.reshape(all_gather_size,
                                            -1)[all_gather_rank]

                if tensor.is_cpu:
                    # use metadata_group for CPU tensors
                    torch.distributed.recv(tensor,
                                           src=self.ranks[src],
                                           group=metadata_group)
                else:
                    # use group for GPU tensors
                    torch.distributed.recv(tensor,
                                           src=self.ranks[src],
                                           group=group)
                if use_all_gather:
                    # do the allgather
                    tensor = all_gather_group.all_gather(  # type: ignore
                        tensor, dim=0)
                    tensor = tensor.reshape(orig_shape)

                tensor_dict[key] = tensor
            else:
                tensor_dict[key] = value
        return tensor_dict

    def barrier(self):
        """Barrier synchronization among the group.
        NOTE: don't use `device_group` here! `barrier` in NCCL is
        terrible because it is internally a broadcast operation with
        secretly created GPU tensors. It is easy to mess up the current
        device. Use the CPU group instead.
        """
        torch.distributed.barrier(group=self.cpu_group)

    def send(self, tensor: torch.Tensor, dst: Optional[int] = None) -> None:
        """Sends a tensor to the destination rank in a non-blocking way"""
        """NOTE: `dst` is the local rank of the destination rank."""
        if dst is None:
            dst = (self.rank_in_group + 1) % self.world_size

        pynccl_comm = self.pynccl_comm
        if pynccl_comm is not None and not pynccl_comm.disabled:
            pynccl_comm.send(tensor, dst)
        else:
            torch.distributed.send(tensor, self.ranks[dst], self.device_group)

    def recv(self,
             size: torch.Size,
             dtype: torch.dtype,
             src: Optional[int] = None) -> torch.Tensor:
        """Receives a tensor from the source rank."""
        """NOTE: `src` is the local rank of the source rank."""
        if src is None:
            src = (self.rank_in_group - 1) % self.world_size

        tensor = torch.empty(size, dtype=dtype, device=self.device)
        pynccl_comm = self.pynccl_comm
        if pynccl_comm is not None and not pynccl_comm.disabled:
            pynccl_comm.recv(tensor, src)
        else:
            torch.distributed.recv(tensor, self.ranks[src], self.device_group)
        return tensor

    def destroy(self):
        if self.device_group is not None:
            torch.distributed.destroy_process_group(self.device_group)
            self.device_group = None
        if self.cpu_group is not None:
            torch.distributed.destroy_process_group(self.cpu_group)
            self.cpu_group = None
        if self.pynccl_comm is not None:
            self.pynccl_comm = None
        if self.ca_comm is not None:
            self.ca_comm = None
        if self.mq_broadcaster is not None:
            self.mq_broadcaster = None
>>>>>>> 3724d5f6


_WORLD: Optional[GroupCoordinator] = None


def get_world_group() -> GroupCoordinator:
    assert _WORLD is not None, ("world group is not initialized")
    return _WORLD


def init_world_group(ranks: List[List[int]], local_rank: int,
                     backend: str) -> GroupCoordinator:
    return GroupCoordinator(
        group_ranks=ranks,
        local_rank=local_rank,
        torch_distributed_backend=backend,
        use_pynccl=False,
        use_custom_allreduce=False,
        use_tpu_communicator=False,
    )


def init_model_parallel_group(
    group_ranks: List[List[int]],
    local_rank: int,
    backend: str,
    use_custom_allreduce: Optional[bool] = None,
    use_message_queue_broadcaster: bool = False,
) -> GroupCoordinator:
    if use_custom_allreduce is None:
        use_custom_allreduce = _ENABLE_CUSTOM_ALL_REDUCE
    return GroupCoordinator(
        group_ranks=group_ranks,
        local_rank=local_rank,
        torch_distributed_backend=backend,
        use_pynccl=True,
        use_custom_allreduce=use_custom_allreduce,
        use_tpu_communicator=True,
        use_message_queue_broadcaster=use_message_queue_broadcaster,
    )


_TP: Optional[GroupCoordinator] = None


def get_tp_group() -> GroupCoordinator:
    assert _TP is not None, ("tensor model parallel group is not initialized")
    return _TP


# kept for backward compatibility
get_tensor_model_parallel_group = get_tp_group

_PP: Optional[GroupCoordinator] = None


def get_pp_group() -> GroupCoordinator:
    assert _PP is not None, (
        "pipeline model parallel group is not initialized")
    return _PP


# kept for backward compatibility
get_pipeline_model_parallel_group = get_pp_group

_DISAGG: Optional[dist_kv.KV_transfer_agent] = None


def get_disagg_group() -> dist_kv.KV_transfer_agent:
    assert _DISAGG is not None, (
        "disaggregated prefill parallel group is not initialized")
    return _DISAGG


@contextmanager
def graph_capture():
    """
    `graph_capture` is a context manager which should surround the code that
    is capturing the CUDA graph. Its main purpose is to ensure that the
    some operations will be run after the graph is captured, before the graph
    is replayed. It returns a `GraphCaptureContext` object which contains the
    necessary data for the graph capture. Currently, it only contains the
    stream that the graph capture is running on. This stream is set to the
    current CUDA stream when the context manager is entered and reset to the
    default stream when the context manager is exited. This is to ensure that
    the graph capture is running on a separate stream from the default stream,
    in order to explicitly distinguish the kernels to capture
    from other kernels possibly launched on background in the default stream.
    """
    with get_tp_group().graph_capture() as context, get_pp_group(
    ).graph_capture(context):
        yield context


logger = init_logger(__name__)

_ENABLE_CUSTOM_ALL_REDUCE = True


def set_custom_all_reduce(enable: bool):
    global _ENABLE_CUSTOM_ALL_REDUCE
    _ENABLE_CUSTOM_ALL_REDUCE = enable


def include_decoding_groups_if_disagg_enabled(
    groups: List[List[int]],
    world_size: int,
) -> List[List[int]]:
    """
        Include the distributed group for decode
        Only for disaggregated prefill
        
        Example:
            Original group: [ [0,1], [2,3] ], world_size = 4
            Extended: [ [0,1], [2,3], [4,5], [6,7] ]
        Arguments:
            groups: original distributed group
            world_size: the vLLM world size, which is half of torch.distributed.get_world_size()
    """

    if dist_kv.IS_DISTRIBUTED_KV_INSTANCE:
        new_groups = []
        for group in groups:
            new_groups.append([rank for rank in group])
        for group in groups:
            new_groups.append([rank + world_size for rank in group])
        return new_groups
    else:
        return groups


def init_distributed_environment(
    world_size: int = -1,
    rank: int = -1,
    distributed_init_method: str = "env://",
    local_rank: int = -1,
    backend: str = "nccl",
):
    logger.debug(
        "world_size=%d rank=%d local_rank=%d "
        "distributed_init_method=%s backend=%s", world_size, rank, local_rank,
        distributed_init_method, backend)
    if not torch.distributed.is_initialized():
        assert distributed_init_method is not None, (
            "distributed_init_method must be provided when initializing "
            "distributed environment")
        # this backend is used for WORLD
        maybe_disagg_world_size = world_size
        maybe_disagg_rank = rank
        if dist_kv.IS_DISTRIBUTED_KV_INSTANCE or dist_kv.IS_LMCACHE_INSTANCE:
            maybe_disagg_world_size = world_size * 2
            logger.debug("Disaggregated prefill enabled.")
            if dist_kv.IS_KV_PREFILL_INSTANCE or dist_kv.IS_LMCACHE_INSTANCE:
                # for prefill, the ranks are [0, world_size)
                maybe_disagg_rank = rank
            else:
                # this is decode instance.
                # offset global rank by tp * pp (which is world_size)
                maybe_disagg_rank = rank + world_size

        logger.debug(
            f"Before: world size {maybe_disagg_world_size}, rank {maybe_disagg_rank}"
        )

        torch.distributed.init_process_group(
            backend=backend,
            init_method=distributed_init_method,
            world_size=maybe_disagg_world_size,
            rank=maybe_disagg_rank)
        logger.debug("torch.distributed initialized")
    # set the local rank
    # local_rank is not available in torch ProcessGroup,
    # see https://github.com/pytorch/pytorch/issues/122816
    if local_rank == -1:
        # local rank not set, this usually happens in single-node
        # setting, where we can use rank as local rank
        if distributed_init_method == "env://":
            local_rank = envs.LOCAL_RANK
        else:
            local_rank = rank

    global _WORLD
    if _WORLD is None:
        ranks = [[i for i in range(world_size)]]
        # offset the distributed group
        if dist_kv.IS_DISTRIBUTED_KV_INSTANCE or dist_kv.IS_LMCACHE_INSTANCE:
            ranks = include_decoding_groups_if_disagg_enabled(
                ranks, world_size)

        _WORLD = init_world_group(ranks, local_rank, backend)
        logger.debug("_WORLD initialized for rank %d",
                     torch.distributed.get_rank())
        time.sleep(5)
    else:
        assert _WORLD.world_size == torch.distributed.get_world_size(), (
            "world group already initialized with a different world size")


def initialize_model_parallel(
    tensor_model_parallel_size: int = 1,
    pipeline_model_parallel_size: int = 1,
    backend: Optional[str] = None,
) -> None:
    """
    Initialize model parallel groups.

    Arguments:
        tensor_model_parallel_size: number of GPUs used for tensor model
            parallelism.
        pipeline_model_parallel_size: number of GPUs used for pipeline model
            parallelism.

    Let's say we have a total of 8 GPUs denoted by g0 ... g7 and we
    use 2 GPUs to parallelize the model tensor, and 4 GPUs to parallelize
    the model pipeline. The present function will
    create 4 tensor model-parallel groups and 2 pipeline model-parallel groups:
        4 tensor model-parallel groups:
            [g0, g1], [g2, g3], [g4, g5], [g6, g7]
        2 pipeline model-parallel groups:
            [g0, g2, g4, g6], [g1, g3, g5, g7]
    Note that for efficiency, the caller should make sure adjacent ranks
    are on the same DGX box. For example if we are using 2 DGX-1 boxes
    with a total of 16 GPUs, rank 0 to 7 belong to the first box and
    ranks 8 to 15 belong to the second box.


    Disaggregated prefill will also initialize its process group using this function.
    Changes:
        - vLLM world size: unchanged (tp * pp)
        - torch.distributed.get_world_size():
            - 2 * tp * pp
            - Why: torch.distributed package sees 2 vLLM instances (prefill and decode)
        - Global rank:
            - [0, tp * pp) for prefill
            - [tp * pp, 2 * tp * pp) for decode
        - Parallel groups
            - Extend _WORLD, _TP and _PP using `include_decoding_groups_if_disagg_enabled`
            - Add a new parallel group `_DISAGG` for disaggregated prefill
                - [ [0, tp * pp], [1, tp * pp + 1], .. ]
        - Local rank: unchanged
    """

    # Get world size and rank. Ensure some consistencies.
    assert torch.distributed.is_initialized()
    world_size: int = torch.distributed.get_world_size()
    backend = backend or torch.distributed.get_backend(
        get_world_group().device_group)
    if dist_kv.IS_DISTRIBUTED_KV_INSTANCE or dist_kv.IS_LMCACHE_INSTANCE:
        # Disaggregated prefill enabled
        # The world_size for this vLLM instance is tp * pp, but torch.distributed contains 2 vLLM instances, its world size is 2 * tp * pp
        # Adjust the world_size to match.
        world_size = world_size // 2

    if (world_size
            != tensor_model_parallel_size * pipeline_model_parallel_size):
        raise RuntimeError(
            f"world_size ({world_size}) is not equal to "
            f"tensor_model_parallel_size ({tensor_model_parallel_size}) x "
            f"pipeline_model_parallel_size ({pipeline_model_parallel_size})")

    # Build the tensor model-parallel groups.
    num_tensor_model_parallel_groups: int = (world_size //
                                             tensor_model_parallel_size)
    global _TP
    assert _TP is None, ("tensor model parallel group is already initialized")
    group_ranks = []
    for i in range(num_tensor_model_parallel_groups):
        ranks = list(
            range(i * tensor_model_parallel_size,
                  (i + 1) * tensor_model_parallel_size))
        group_ranks.append(ranks)
    group_ranks = include_decoding_groups_if_disagg_enabled(
        group_ranks, world_size)
    # message queue broadcaster is only used in tensor model parallel group
    _TP = init_model_parallel_group(group_ranks,
                                    get_world_group().local_rank,
                                    backend,
                                    use_message_queue_broadcaster=True)
    logger.debug("_TP initialized for rank %d", torch.distributed.get_rank())

    # Build the pipeline model-parallel groups.
    num_pipeline_model_parallel_groups: int = (world_size //
                                               pipeline_model_parallel_size)
    global _PP
    assert _PP is None, (
        "pipeline model parallel group is already initialized")
    group_ranks = []
    for i in range(num_pipeline_model_parallel_groups):
        ranks = list(range(i, world_size, num_pipeline_model_parallel_groups))
        group_ranks.append(ranks)
    group_ranks = include_decoding_groups_if_disagg_enabled(
        group_ranks, world_size)
    # pipeline parallel does not need custom allreduce
    _PP = init_model_parallel_group(group_ranks,
                                    get_world_group().local_rank,
                                    backend,
                                    use_custom_allreduce=False)
    logger.debug("_PP initialized for rank %d", torch.distributed.get_rank())

    # TODO(Jiayi): perhaps we need to separate lmcache and disagg
    if dist_kv.IS_DISTRIBUTED_KV_INSTANCE or dist_kv.IS_LMCACHE_INSTANCE:
        global _DISAGG
        logger.debug("Disaggregated prefill enabled, create _DISAGG group")
        group_ranks = []
        for i in range(world_size):
            # prefill local rank: i
            # decode global rank: i + world_size
            group_ranks.append([i, i + world_size])
        logger.debug("Distributed group is %s", str(group_ranks))
        _DISAGG = dist_kv.KV_transfer_agent(
            group_ranks=group_ranks,
            local_rank=get_world_group().local_rank,
            torch_distributed_backend=backend,
        )
        logger.debug("_DISAGG initialized for rank %d",
                     torch.distributed.get_rank())


def ensure_model_parallel_initialized(
    tensor_model_parallel_size: int,
    pipeline_model_parallel_size: int,
    backend: Optional[str] = None,
) -> None:
    """Helper to initialize model parallel groups if they are not initialized,
    or ensure tensor-parallel and pipeline-parallel sizes are equal to expected
    values if the model parallel groups are initialized.
    """
    backend = backend or torch.distributed.get_backend(
        get_world_group().device_group)
    if not model_parallel_is_initialized():
        initialize_model_parallel(tensor_model_parallel_size,
                                  pipeline_model_parallel_size, backend)
        return

    assert (
        get_tensor_model_parallel_world_size() == tensor_model_parallel_size
    ), ("tensor parallel group already initialized, but of unexpected size: "
        f"{get_tensor_model_parallel_world_size()=} vs. "
        f"{tensor_model_parallel_size=}")
    pp_world_size = get_pp_group().world_size
    assert (pp_world_size == pipeline_model_parallel_size), (
        "pipeline parallel group already initialized, but of unexpected size: "
        f"{pp_world_size=} vs. "
        f"{pipeline_model_parallel_size=}")


def model_parallel_is_initialized():
    """Check if tensor and pipeline parallel groups are initialized."""
    return (_TP is not None and _PP is not None)


_TP_STATE_PATCHED = False


@contextmanager
def patch_tensor_parallel_group(tp_group: GroupCoordinator):
    """Patch the tp group temporarily until this function ends.

    This method is for draft workers of speculative decode to run draft model
    with different tp degree from that of target model workers.

    Args:
        tp_group (GroupCoordinator): the tp group coordinator
    """
    global _TP_STATE_PATCHED
    assert not _TP_STATE_PATCHED, "Should not call when it's already patched"

    _TP_STATE_PATCHED = True
    old_tp_group = get_tp_group()
    global _TP
    _TP = tp_group
    try:
        yield
    finally:
        # restore the original state
        _TP_STATE_PATCHED = False
        _TP = old_tp_group


def get_tensor_model_parallel_world_size():
    """Return world size for the tensor model parallel group."""
    return get_tp_group().world_size


def get_tensor_model_parallel_rank():
    """Return my rank for the tensor model parallel group."""
    return get_tp_group().rank_in_group


def destroy_model_parallel():
    """Set the groups to none and destroy them."""
    global _TP
    if _TP:
        _TP.destroy()
    _TP = None

    global _PP
    if _PP:
        _PP.destroy()
    _PP = None

    global _DISAGG
    if _DISAGG:
        _DISAGG.destroy()
    _DISAGG = None


def destroy_distributed_environment():
    global _WORLD
    if _WORLD:
        _WORLD.destroy()
    _WORLD = None
    if torch.distributed.is_initialized():
        torch.distributed.destroy_process_group()


def in_the_same_node_as(pg: ProcessGroup, source_rank: int = 0) -> List[bool]:
    """
    This is a collective operation that returns if each rank is in the same node
    as the source rank. It tests if processes are attached to the same
    memory system (shared access to shared memory).
    """
    assert torch.distributed.get_backend(
        pg) != torch.distributed.Backend.NCCL, (
            "in_the_same_node_as should be tested with a non-NCCL group.")
    # local rank inside the group
    rank = torch.distributed.get_rank(group=pg)
    world_size = torch.distributed.get_world_size(group=pg)

    # local tensor in each process to store the result
    is_in_the_same_node = torch.tensor([0] * world_size, dtype=torch.int32)

    # global ranks of the processes in the group
    ranks = torch.distributed.get_process_group_ranks(pg)

    magic_message = b"magic_message"
    shm = None

    try:
        with contextlib.suppress(OSError):
            if rank == source_rank:
                # create a shared memory segment
                shm = shared_memory.SharedMemory(create=True, size=128)
                shm.buf[:len(magic_message)] = magic_message
                torch.distributed.broadcast_object_list([shm.name],
                                                        src=ranks[source_rank],
                                                        group=pg)
                is_in_the_same_node[rank] = 1
            else:
                # try to open the shared memory segment
                recv = [None]
                torch.distributed.broadcast_object_list(recv,
                                                        src=ranks[source_rank],
                                                        group=pg)
                name = recv[0]
                # fix to https://stackoverflow.com/q/62748654/9191338
                # Python incorrectly tracks shared memory even if it is not
                # created by the process. The following patch is a workaround.
                with patch("multiprocessing.resource_tracker.register",
                           lambda *args, **kwargs: None):
                    shm = shared_memory.SharedMemory(name=name)
                if shm.buf[:len(magic_message)] == magic_message:
                    is_in_the_same_node[rank] = 1
    except Exception as e:
        logger.error("Error ignored in is_in_the_same_node: %s", e)
    finally:
        if shm:
            shm.close()

    torch.distributed.barrier(group=pg)

    # clean up the shared memory segment
    with contextlib.suppress(OSError):
        if rank == source_rank and shm:
            shm.unlink()
    torch.distributed.all_reduce(is_in_the_same_node, group=pg)

    return [x == 1 for x in is_in_the_same_node.tolist()]<|MERGE_RESOLUTION|>--- conflicted
+++ resolved
@@ -38,12 +38,13 @@
 
 import vllm.envs as envs
 from vllm.logger import init_logger
-from vllm.distributed.group_coordinator import GroupCoordinator
+
+
+# Use this import to check if disagg prefill is enabled.
+# if enabled, need to adjust distributed group correspondingly.
 import vllm.distributed.kv_transfer.vllm_adapter as dist_kv
 
 
-<<<<<<< HEAD
-=======
 @dataclass
 class GraphCaptureContext:
     stream: torch.cuda.Stream
@@ -747,7 +748,6 @@
             self.ca_comm = None
         if self.mq_broadcaster is not None:
             self.mq_broadcaster = None
->>>>>>> 3724d5f6
 
 
 _WORLD: Optional[GroupCoordinator] = None
