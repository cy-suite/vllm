--- conflicted
+++ resolved
@@ -187,15 +187,6 @@
             self.buffer = ShmRingBuffer(n_local_reader, max_chunk_bytes,
                                         max_chunks)
 
-<<<<<<< HEAD
-            self.local_socket = context.socket(PUB)
-            local_subscribe_port = get_open_port(is_for_dist_init = False)
-            self.local_socket.bind(f"tcp://*:{local_subscribe_port}")
-
-            self.local_sync_socket = context.socket(REP)
-            local_sync_port = get_open_port(is_for_dist_init = False)
-            self.local_sync_socket.bind(f"tcp://*:{local_sync_port}")
-=======
             # XPUB is very similar to PUB,
             # except that it can receive subscription messages
             # to confirm the number of subscribers
@@ -204,10 +195,9 @@
             # message. otherwise, we will only receive the first subscription
             # see http://api.zeromq.org/3-3:zmq-setsockopt for more details
             self.local_socket.setsockopt(XPUB_VERBOSE, True)
-            local_subscribe_port = get_open_port()
+            local_subscribe_port = get_open_port(is_for_dist_init = False)
             self.local_socket.bind(f"tcp://*:{local_subscribe_port}")
 
->>>>>>> af647fb8
             self.current_idx = 0
 
         else:
@@ -219,21 +209,11 @@
         if n_remote_reader > 0:
             # for remote readers, we will:
             # create a publish-subscribe socket to communicate large data
-<<<<<<< HEAD
-            self.remote_socket = context.socket(PUB)
+            self.remote_socket = context.socket(XPUB)
+            self.remote_socket.setsockopt(XPUB_VERBOSE, True)
             remote_subscribe_port = get_open_port(is_for_dist_init = False)
             self.remote_socket.bind(f"tcp://*:{remote_subscribe_port}")
 
-            self.remote_sync_socket = context.socket(REP)
-            remote_sync_port = get_open_port(is_for_dist_init = False)
-            self.remote_sync_socket.bind(f"tcp://*:{remote_sync_port}")
-=======
-            self.remote_socket = context.socket(XPUB)
-            self.remote_socket.setsockopt(XPUB_VERBOSE, True)
-            remote_subscribe_port = get_open_port()
-            self.remote_socket.bind(f"tcp://*:{remote_subscribe_port}")
-
->>>>>>> af647fb8
         else:
             remote_subscribe_port = None
             self.remote_socket = None
