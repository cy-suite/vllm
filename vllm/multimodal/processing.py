import re
from abc import ABC, abstractmethod
from collections import UserDict
from collections.abc import Callable, ItemsView, Iterable, Mapping, Sequence
from dataclasses import dataclass, field
from functools import lru_cache
from typing import Any, NamedTuple, Optional, Protocol, TypeVar, Union

import numpy as np
import torch
from PIL.Image import Image
from transformers import BatchFeature, ProcessorMixin
from typing_extensions import assert_never

from vllm.inputs import DummyData, InputProcessingContext
from vllm.logger import init_logger
from vllm.transformers_utils.tokenizer import AnyTokenizer, MistralTokenizer
from vllm.utils import flatten_2d_lists, full_groupby, is_list_of

from .inputs import (AudioItem, ImageItem, MultiModalDataDict,
                     MultiModalInputsV2, MultiModalKwargs, PlaceholderRange,
                     VideoItem)

logger = init_logger(__name__)

_S = TypeVar("_S", str, list[int])
_PromptSeq = Union[str, list[int]]


@dataclass
class PromptReplacement:
    modality: str
    """The modality for which the replacement is made"""

    target: _PromptSeq
    """The text or token sequence to find and replace."""

    replacement: Union[Callable[[int], _PromptSeq],
                       _PromptSeq] = field(repr=False)
    """
    Given the index of the processed item within :attr:`modality`, output the
    replacement text or token sequence.

    For convenience, you can pass in the replacement instead of a function
    if it does not depend on the input.
    """

    def bind(self, tokenizer: AnyTokenizer) -> "_BoundPromptReplacement":
        return _BoundPromptReplacement(
            tokenizer=tokenizer,
            modality=self.modality,
            _target=self.target,
            _replacement=self.replacement,
        )


<<<<<<< HEAD
@dataclass
class ModalityProcessingMetadata(Generic[_T]):
    prompt_repls: Sequence[Union[PromptReplacement[str, _T],
                                 PromptReplacement[list[int], _T]]]
    """
    Defines each text or token sequence to replace in the HF-processed prompt.

    This is skipped if the HF-processed prompt is found to already contain
    the replacement prompts.
    """


class MultiModalProcessingMetadataBuiltins(TypedDict, total=False):
    """Type annotations for modality types predefined by vLLM."""

    image: ModalityProcessingMetadata[ImageItem]
    video: ModalityProcessingMetadata[VideoItem]
    audio: ModalityProcessingMetadata[AudioItem]


MultiModalProcessingMetadata: TypeAlias = \
    Mapping[str, ModalityProcessingMetadata[Any]]
"""
A dictionary containing an entry for each modality type to process.

Note:
    This dictionary also accepts modality keys defined outside
    :class:`MultiModalProcessingMetadataBuiltins` as long as a customized plugin
    is registered through the :class:`~vllm.multimodal.MULTIMODAL_REGISTRY`.
    Read more on that [here](#adding-multimodal-plugin).
"""


=======
>>>>>>> 60508ffd
def _encode(
    tokenizer: AnyTokenizer,
    text: str,
    *,
    add_special_tokens: bool = False,
) -> list[int]:
    """
    Backend-agnostic equivalent of HF's
    :code:`tokenizer.encode(text, add_special_tokens=...)`.
    """
    if isinstance(tokenizer, MistralTokenizer):
        return tokenizer.tokenizer.encode(text,
                                          bos=add_special_tokens,
                                          eos=add_special_tokens)

    return tokenizer.encode(text, add_special_tokens=add_special_tokens)


@lru_cache(maxsize=2048)
def _cached_encode(
    tokenizer: AnyTokenizer,
    text: str,
    *,
    add_special_tokens: bool = False,
) -> list[int]:
    return _encode(tokenizer, text, add_special_tokens=add_special_tokens)


def _decode(
    tokenizer: AnyTokenizer,
    token_ids: list[int],
    *,
    skip_special_tokens: bool = False,
) -> str:
    """
    Backend-agnostic equivalent of HF's
    :code:`tokenizer.decode(token_ids, skip_special_tokens=...)`.
    """
    return tokenizer.decode(token_ids, skip_special_tokens=skip_special_tokens)


@lru_cache(maxsize=2048)
def _cached_decode(
    tokenizer: AnyTokenizer,
    token_ids: tuple[int, ...],
    *,
    skip_special_tokens: bool = False,
) -> str:
    return _decode(tokenizer,
                   list(token_ids),
                   skip_special_tokens=skip_special_tokens)


class _HasModalityAttr(Protocol):
    modality: str


class _HasModalityProp(Protocol):

    @property
    def modality(self) -> str:
        ...


_M = TypeVar("_M", bound=Union[_HasModalityAttr, _HasModalityProp])


def full_groupby_modality(values: Iterable[_M]) -> ItemsView[str, list[_M]]:
    """Convenience function to apply :func:`full_groupby` based on modality."""
    return full_groupby(values, key=lambda x: x.modality)


@dataclass
class _BoundPromptSequence:
    tokenizer: AnyTokenizer = field(repr=False)

    _text: Optional[str]
    _token_ids: Optional[list[int]]

    def __post_init__(self) -> None:
        if self._text is None and self._token_ids is None:
            raise ValueError("At least one of 'text' and 'token_ids' must be "
                             "specified")

    @property
    def text(self) -> str:
        if self._text is None:
            assert self._token_ids is not None
            self._text = _cached_decode(self.tokenizer, tuple(self._token_ids))

        return self._text

    @property
    def token_ids(self) -> list[int]:
        if self._token_ids is None:
            assert self._text is not None
            self._token_ids = _cached_encode(self.tokenizer, self._text)

        return self._token_ids


@dataclass
class _BoundPromptReplacement:
    tokenizer: AnyTokenizer = field(repr=False)
    modality: str

    _target: _PromptSeq
    _replacement: Union[Callable[[int], _PromptSeq],
                        _PromptSeq] = field(repr=False)

    def __post_init__(self) -> None:
        self._replacement_cache = dict[int, _BoundPromptSequence]()

    @property
    def target(self) -> _BoundPromptSequence:
        target = self._target

        return _BoundPromptSequence(
            tokenizer=self.tokenizer,
            _text=target if isinstance(target, str) else None,
            _token_ids=target if isinstance(target, list) else None,
        )

    def get_replacement(self, item_idx: int) -> _BoundPromptSequence:
        replacement = self._replacement
        if callable(replacement):
            cache_key = item_idx
            if cache_key in self._replacement_cache:
                return self._replacement_cache[cache_key]

            replacement = replacement(item_idx)
        else:
            cache_key = None

        bound_replacement = _BoundPromptSequence(
            tokenizer=self.tokenizer,
            _text=replacement if isinstance(replacement, str) else None,
            _token_ids=replacement if isinstance(replacement, list) else None,
        )

        if cache_key is not None:
            self._replacement_cache[cache_key] = bound_replacement

        return bound_replacement


class ImageSize(NamedTuple):
    width: int
    height: int


class MultiModalDataItems(UserDict[str, list[Any]]):
    """
    As :class:`MultiModalDataDict`, but normalized such that each entry
    corresponds to a list.
    """

    @property
    def image(self) -> list[ImageItem]:
        return self["image"]

    @property
    def video(self) -> list[VideoItem]:
        return self["video"]

    @property
    def audio(self) -> list[AudioItem]:
        return self["audio"]

    def get_image_size(self, item_idx: int) -> ImageSize:
        image = self.image[item_idx]

        if isinstance(image, Image):
            return ImageSize(*image.size)
        if isinstance(image, (np.ndarray, torch.Tensor)):
            _, h, w = image.shape
            return ImageSize(w, h)

        assert_never(image)


def to_multi_format(data: MultiModalDataDict) -> MultiModalDataItems:
    """
    Normalize :class:`MultiModalDataDict` to :class:`MultiModalDataItems`.
    """
    multi_data = MultiModalDataItems()

    for k, v in data.items():
        # yapf: disable
        if k == "video":
            # Special case since even a single item can be a list
            multi_data[k] = v if is_list_of(v, list) else [v]  # type: ignore[index]
        elif k in ("image", "audio"):
            multi_data[k] = v if isinstance(v, list) else [v]  # type: ignore[index]
        else:
            multi_data[k] = v if isinstance(v, list) else [v]  # type: ignore[index]
        # yapf: enable

    return multi_data


class _TokenMatch(NamedTuple):
    start_idx: int
    end_idx: int


def iter_token_matches(
    token_ids: list[int],
    match_ids: list[int],
) -> Iterable[_TokenMatch]:
    """
    Yield each occurrence of :code:`match_ids` in :code:`token_ids`.

    Note that empty matches are ignored.
    """
    prompt_len = len(token_ids)
    match_len = len(match_ids)

    if match_len == 0:
        return

    start_idx = 0
    while start_idx < prompt_len - match_len + 1:
        end_idx = start_idx + match_len

        if token_ids[start_idx:end_idx] == match_ids:
            yield _TokenMatch(start_idx=start_idx, end_idx=end_idx)

            # Exclude overlapping matches
            start_idx = end_idx
        else:
            start_idx += 1


@dataclass(repr=False)
class _PromptReplacementMatch(ABC):
    prompt_repl: _BoundPromptReplacement

    @property
    def modality(self) -> str:
        return self.prompt_repl.modality

    @property
    @abstractmethod
    def start_idx(self) -> int:
        raise NotImplementedError

    @property
    @abstractmethod
    def end_idx(self) -> int:
        raise NotImplementedError

    def __repr__(self) -> str:
        return (f"{type(self).__name__}(modality={self.modality!r}, "
                f"start_idx={self.start_idx!r}, end_idx={self.end_idx!r})")


@dataclass(repr=False)
class _PromptReplacementTokenMatch(_PromptReplacementMatch):
    match: _TokenMatch

    @property
    def start_idx(self) -> int:
        return self.match.start_idx

    @property
    def end_idx(self) -> int:
        return self.match.end_idx


@dataclass(repr=False)
class _PromptReplacementTextMatch(_PromptReplacementMatch):
    match: re.Match[str]

    @property
    def start_idx(self) -> int:
        return self.match.start()

    @property
    def end_idx(self) -> int:
        return self.match.end()


class _PlaceholderInfo(NamedTuple):
    modality: str
    start_idx: int
    replacement: list[int]

    @property
    def length(self) -> int:
        return len(self.replacement)

    def to_range(self) -> PlaceholderRange:
        return PlaceholderRange(
            offset=self.start_idx,
            length=self.length,
        )


def find_token_matches(
    prompt: list[int],
    prompt_repls: Sequence[_BoundPromptReplacement],
) -> list[_PromptReplacementTokenMatch]:
    """Return each target of :code:`prompt_repls` found in :code:`prompt`."""
    return [
        _PromptReplacementTokenMatch(prompt_repl, match)
        for prompt_repl in prompt_repls
        for match in iter_token_matches(prompt, prompt_repl.target.token_ids)
    ]


def find_text_matches(
    prompt: str,
    prompt_repls: Sequence[_BoundPromptReplacement],
) -> list[_PromptReplacementTextMatch]:
    """Return each target of :code:`prompt_repls` found in :code:`prompt`."""
    return [
        _PromptReplacementTextMatch(prompt_repl, match)
        for prompt_repl in prompt_repls
        for match in re.finditer(re.escape(prompt_repl.target.text), prompt)
    ]


def _resolve_matches(
    prompt: _PromptSeq,
    matches: Sequence[_PromptReplacementMatch],
) -> list[_PromptReplacementMatch]:
    """
    Resolve :code:`matches` to ensure that there are no overlapping matches,
    and sort them such that earlier matches take priority over later ones.
    """
    seen_matches: list[Optional[_PromptReplacementMatch]] = [None
                                                             ] * len(prompt)

    for match in matches:
        for idx in range(match.start_idx, match.end_idx):
            if seen_matches[idx] is not None:
                raise ValueError("Found overlapping matches "
                                 f"({seen_matches[idx]} and {match}) "
                                 f"at index={idx} of prompt={prompt}")

            seen_matches[idx] = match

    return sorted(matches, key=lambda x: x.start_idx)


def _replace_matches(
    prompt: _S,
    matches: Sequence[_PromptReplacementMatch],
    mm_item_counts: Mapping[str, int],
) -> list[_S]:
    out_seqs = list[_S]()
    prev_end_idx = 0
    next_idx_by_modality = {modality: 0 for modality in mm_item_counts}

    for match in _resolve_matches(prompt, matches):
        modality = match.modality

        item_idx = next_idx_by_modality[modality]
        if item_idx >= mm_item_counts[modality]:
            continue

        start_idx = match.start_idx
        end_idx = match.end_idx

        repl_info = match.prompt_repl
        replacement = repl_info.get_replacement(item_idx)

        if isinstance(prompt, str):
            repl_seq = replacement.text
            out_seqs.append(prompt[prev_end_idx:start_idx] + repl_seq)
        else:
            repl_seq = replacement.token_ids
            out_seqs.append(prompt[prev_end_idx:start_idx] + repl_seq)

        prev_end_idx = end_idx
        next_idx_by_modality[modality] += 1

    out_seqs.append(prompt[prev_end_idx:])

    return out_seqs


def replace_token_matches(
    prompt: list[int],
    matches: Sequence[_PromptReplacementTokenMatch],
    mm_item_counts: Mapping[str, int],
) -> list[int]:
    """Apply :code:`prompt_repls` to :code:`prompt`."""
    if not matches:
        return prompt

    token_id_seqs = _replace_matches(prompt, matches, mm_item_counts)

    return flatten_2d_lists(token_id_seqs)


def replace_text_matches(
    prompt: str,
    matches: Sequence[_PromptReplacementTextMatch],
    mm_item_counts: Mapping[str, int],
) -> str:
    """Apply :code:`prompt_repls` to :code:`prompt`."""
    if not matches:
        return prompt

    texts = _replace_matches(prompt, matches, mm_item_counts)

    return "".join(texts)


def _iter_modality_placeholders(
    prompt: list[int],
    modality: str,
    modality_repls: Sequence[_BoundPromptReplacement],
    modal_item_count: int,
) -> Iterable[_PlaceholderInfo]:
    if modal_item_count == 0:
        return

    prompt_len = len(prompt)
    item_index = 0

    start_idx = 0
    while start_idx < prompt_len:
        found = False

        for repl_info in modality_repls:
            replacement = repl_info.get_replacement(item_index)
            repl_tokens = replacement.token_ids
            repl_len = len(repl_tokens)
            end_idx = start_idx + repl_len

            if repl_len == 0 or end_idx > prompt_len:
                continue

            if prompt[start_idx:end_idx] == repl_tokens:
                yield _PlaceholderInfo(
                    modality=modality,
                    start_idx=start_idx,
                    replacement=repl_tokens,
                )

                item_index += 1
                if item_index >= modal_item_count:
                    return

                # Exclude overlapping matches
                start_idx = end_idx
                found = True
                break

        if not found:
            start_idx += 1


def iter_placeholders(
    prompt_repls: Sequence[_BoundPromptReplacement],
    prompt: list[int],
    mm_item_counts: Mapping[str, int],
) -> Iterable[_PlaceholderInfo]:
    """
    Yield each set of placeholder tokens found in :code:`prompt`.

    Note that empty matches are ignored.
    """
    repls_by_modality = dict(full_groupby_modality(prompt_repls))

    for modality, modal_item_count in mm_item_counts.items():
        if modality in repls_by_modality:
            yield from _iter_modality_placeholders(
                prompt,
                modality,
                repls_by_modality[modality],
                modal_item_count,
            )


class ProcessorInputs(NamedTuple):
    """Keyword arguments to :meth:`BaseMultiModalProcessor`"""
    prompt_text: str
    mm_data: MultiModalDataDict
    mm_processor_kwargs: Mapping[str, object]


class BaseMultiModalProcessor(ABC):
    """
    Abstract base class to process multi-modal inputs to be used in vLLM.
    """

    def __init__(self, ctx: InputProcessingContext) -> None:
        super().__init__()

        self.ctx = ctx

    def __call__(
        self,
        prompt: str,
        mm_data: MultiModalDataDict,
        mm_processor_kwargs: Mapping[str, object],
    ) -> MultiModalInputsV2:
        return self.apply(prompt, mm_data, mm_processor_kwargs)

    def _get_hf_processor(self) -> ProcessorMixin:
        """
        Subclasses can add keyword arguments to this method to accept
        additional kwargs from model config or user inputs.
        """
        return self.ctx.get_hf_processor()

    def _get_tokenizer(self) -> AnyTokenizer:
        return self.ctx.tokenizer

    @abstractmethod
    def _get_prompt_replacements(
        self,
        mm_items: MultiModalDataItems,
        hf_inputs: BatchFeature,
        mm_processor_kwargs: Mapping[str, object],
    ) -> list[PromptReplacement]:
        """
        Given the original multi-modal items for this modality
        and HF-processed data, output the replacements to perform.

        Note:
            Even when the HF processor already performs replacement for us,
            we still use this replacement information to determine
            the placeholder token positions for each multi-modal item.
        """
        raise NotImplementedError

    def _find_placeholders(
        self,
        all_prompt_repls: Sequence[_BoundPromptReplacement],
        new_token_ids: list[int],
        mm_item_counts: Mapping[str, int],
    ) -> list[_PlaceholderInfo]:
        return list(
            iter_placeholders(all_prompt_repls, new_token_ids, mm_item_counts))

    def _get_processor_data(
        self,
        mm_data: MultiModalDataDict,
    ) -> BatchFeature:
        processor_data = dict[str, Any]()
        passthrough_data = dict[str, Any]()
        for k, v in mm_data.items():
            # TODO: Make a separate modality for embedding inputs
            # to avoid confusion
            if k in ("image", "video", "audio"):
                if isinstance(v, torch.Tensor) and v.ndim == 3:
                    # Pass through embedding inputs (single)
                    passthrough_data[f"{k}_embeds"] = [v]
                elif is_list_of(v, torch.Tensor) and v[0].ndim == 2:
                    # Pass through embedding inputs (multi)
                    passthrough_data[f"{k}_embeds"] = v
                else:
                    # Map keys to plural form, e.g.: image -> images
                    processor_data[f"{k}s"] = v
            else:
                processor_data[k] = v
        return processor_data, passthrough_data

    def _apply_hf_processor(
        self,
        prompt: str,
        mm_data: MultiModalDataDict,
        mm_processor_kwargs: Mapping[str, object],
    ) -> BatchFeature:
        # some mm_processor_kwargs may be used in processor initialization
        # instead of processor call
        hf_processor = self._get_hf_processor(**mm_processor_kwargs)

        processor_data, passthrough_data = self._get_processor_data(mm_data)

        assert callable(hf_processor)
        mm_processor_kwargs = self.ctx.resolve_hf_processor_call_kwargs(
            hf_processor,
            mm_processor_kwargs,
        )

        try:
            hf_inputs = hf_processor(
                text=prompt,  # type: ignore
                **processor_data,
                **mm_processor_kwargs,
                return_tensors="pt",
            )
        except Exception as exc:
            data = dict(text=prompt, **processor_data)

            raise RuntimeError(
                f"Failed to apply {type(hf_processor).__name__} "
                f"on data={data} with kwargs={mm_processor_kwargs}") from exc

        hf_inputs.update(passthrough_data)

        return hf_inputs

    def _bind_prompt_replacements(
        self,
        prompt_repls: list[PromptReplacement],
    ) -> list[_BoundPromptReplacement]:
        tokenizer = self._get_tokenizer()

        return [prompt_repl.bind(tokenizer) for prompt_repl in prompt_repls]

    def _apply_prompt_replacements(
        self,
        token_ids: list[int],
        prompt_repls: Sequence[_BoundPromptReplacement],
        mm_item_counts: Mapping[str, int],
    ) -> tuple[list[int], str, list[_PlaceholderInfo]]:
        tokenizer = self._get_tokenizer()

        token_matches = find_token_matches(token_ids, prompt_repls)

        # If the search text does not represent a special token,
        # it may have different token IDs in the prompt, because
        # the tokens may go across the boundaries of the search text.
        # ----
        # e.g. when searching for "foo" in "food", if "food" itself makes
        # up a token, then the token ID of "foo" will not appear at all
        # ----
        # Since it is inefficient to search for all possible tokenizations
        # of the search text in the prompt, we instead perform string
        # replacement on the decoded token IDs, then encode them back.
        if all(
            len(matches) >= mm_item_counts[modality]
            for modality, matches in full_groupby_modality(token_matches)
        ):  # yapf: disable
            token_ids = replace_token_matches(
                token_ids,
                token_matches,
                mm_item_counts,
            )

            text = _decode(tokenizer, token_ids)
            matched_repls = [match.prompt_repl for match in token_matches]
        else:
            text = _decode(tokenizer, token_ids)

            text_matches = find_text_matches(text, prompt_repls)
            text = replace_text_matches(
                text,
                text_matches,
                mm_item_counts,
            )

            token_ids = _encode(tokenizer, text)
            matched_repls = [match.prompt_repl for match in text_matches]

        placeholders = self._find_placeholders(matched_repls, token_ids,
                                               mm_item_counts)

        return token_ids, text, placeholders

    def apply(
        self,
        prompt_text: str,
        mm_data: MultiModalDataDict,
        mm_processor_kwargs: Mapping[str, object],
    ) -> MultiModalInputsV2:
        """
        Process multi-modal inputs to be used in vLLM.

        The main steps are:

        1. Apply HF Processor on prompt text and multi-modal data together,
           outputting token IDs and processed tensors.
        2. Find and replace sequences in the token IDs with placeholder tokens.
           The number of placeholder tokens equals the feature size of the
           multi-modal data outputted by the multi-modal encoder.
        3. Extract information about the placeholder tokens from the
           processed token IDs.
        """
        tokenizer = self._get_tokenizer()

        hf_inputs = self._apply_hf_processor(prompt_text, mm_data,
                                             mm_processor_kwargs)
        prompt_ids, = hf_inputs.pop("input_ids").tolist()
        mm_kwargs = MultiModalKwargs(hf_inputs)

        mm_items = to_multi_format(mm_data)
        prompt_repls = self._get_prompt_replacements(mm_items, hf_inputs,
                                                     mm_processor_kwargs)
        all_prompt_repls = self._bind_prompt_replacements(prompt_repls)

        # If HF processor already inserts placeholder tokens,
        # there is no need for us to insert them
        mm_item_counts = {m: len(items) for m, items in mm_items.items()}
        all_placeholders = self._find_placeholders(all_prompt_repls,
                                                   prompt_ids, mm_item_counts)

        if all_placeholders:
            prompt_text = _decode(tokenizer, prompt_ids)
        else:
            (
                prompt_ids,
                prompt_text,
                all_placeholders,
            ) = self._apply_prompt_replacements(
                prompt_ids,
                all_prompt_repls,
                mm_item_counts,
            )

        mm_placeholders = {
            modality: [item.to_range() for item in items]
            for modality, items in full_groupby_modality(all_placeholders)
        }

        return MultiModalInputsV2(
            type="multimodal",
            prompt=prompt_text,
            prompt_token_ids=prompt_ids,
            mm_kwargs=mm_kwargs,
            mm_placeholders=mm_placeholders,
        )

    @abstractmethod
    def _get_dummy_mm_inputs(
        self,
        mm_counts: Mapping[str, int],
    ) -> ProcessorInputs:
        """
        Build the multi-modal portion of the input which, after processing,
        results in `mm_max_tokens` in :meth:`get_dummy_data`.
        """
        raise NotImplementedError

    def get_dummy_data(
        self,
        seq_len: int,
        mm_counts: Mapping[str, int],
        mm_max_tokens: Mapping[str, int],
    ) -> DummyData:
        # Avoid circular import
        from vllm.sequence import SequenceData

        processor_inputs = self._get_dummy_mm_inputs(mm_counts)
        mm_inputs = self.apply(*processor_inputs)

        prompt_token_ids = mm_inputs["prompt_token_ids"]
        placeholders_by_modality = mm_inputs["mm_placeholders"]

        total_placeholders_by_modality = dict[str, int]()
        for modality, placeholders in placeholders_by_modality.items():
            num_placeholders = sum(item["length"] for item in placeholders)
            max_tokens = mm_max_tokens[modality]

            if num_placeholders != max_tokens:
                logger.warning(
                    "The processed dummy data has a total of %d placeholder "
                    "tokens for the '%s' modality, which is not the expected "
                    "%d tokens.", num_placeholders, modality, max_tokens)

            total_placeholders_by_modality[modality] = num_placeholders

        total_len = len(prompt_token_ids)
        if total_len > seq_len:
            logger.warning(
                "The context length (%d) of the model is too short "
                "to hold the multi-modal embeddings in the worst case "
                "(%d tokens in total, out of which %s are reserved for "
                "multi-modal embeddings). This may cause certain multi-modal "
                "inputs to fail during inference, even when the input text is "
                "short. To avoid this, you should increase `max_model_len`, "
                "reduce `max_num_seqs`, and/or reduce `mm_counts`.", seq_len,
                total_len, total_placeholders_by_modality)

        prompt_token_ids.extend([0] * (seq_len - len(prompt_token_ids)))

        return DummyData(
            seq_data=SequenceData.from_seqs(prompt_token_ids),
            multi_modal_data=mm_inputs["mm_kwargs"],
            multi_modal_placeholders=placeholders_by_modality,
        )<|MERGE_RESOLUTION|>--- conflicted
+++ resolved
@@ -54,42 +54,6 @@
         )
 
 
-<<<<<<< HEAD
-@dataclass
-class ModalityProcessingMetadata(Generic[_T]):
-    prompt_repls: Sequence[Union[PromptReplacement[str, _T],
-                                 PromptReplacement[list[int], _T]]]
-    """
-    Defines each text or token sequence to replace in the HF-processed prompt.
-
-    This is skipped if the HF-processed prompt is found to already contain
-    the replacement prompts.
-    """
-
-
-class MultiModalProcessingMetadataBuiltins(TypedDict, total=False):
-    """Type annotations for modality types predefined by vLLM."""
-
-    image: ModalityProcessingMetadata[ImageItem]
-    video: ModalityProcessingMetadata[VideoItem]
-    audio: ModalityProcessingMetadata[AudioItem]
-
-
-MultiModalProcessingMetadata: TypeAlias = \
-    Mapping[str, ModalityProcessingMetadata[Any]]
-"""
-A dictionary containing an entry for each modality type to process.
-
-Note:
-    This dictionary also accepts modality keys defined outside
-    :class:`MultiModalProcessingMetadataBuiltins` as long as a customized plugin
-    is registered through the :class:`~vllm.multimodal.MULTIMODAL_REGISTRY`.
-    Read more on that [here](#adding-multimodal-plugin).
-"""
-
-
-=======
->>>>>>> 60508ffd
 def _encode(
     tokenizer: AnyTokenizer,
     text: str,
