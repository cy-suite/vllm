--- conflicted
+++ resolved
@@ -7,12 +7,7 @@
 from typing import Any, NamedTuple, Optional, Protocol, TypeVar, Union
 
 import numpy as np
-<<<<<<< HEAD
 import numpy.typing as npt
-=======
-import torch
-from blake3 import blake3
->>>>>>> 996357e4
 from PIL import Image
 from transformers import BatchFeature, PretrainedConfig, ProcessorMixin
 
