--- conflicted
+++ resolved
@@ -1092,12 +1092,8 @@
             prompt=prompt_text,
             prompt_token_ids=prompt_ids,
             mm_kwargs=mm_kwargs,
-<<<<<<< HEAD
             mm_hashes=mm_hashes,
-            mm_placeholders=mm_placeholders,
-=======
             mm_placeholders=mm_placeholder_ranges,
->>>>>>> 4068f4b5
         )
 
     def _get_dummy_audios(
