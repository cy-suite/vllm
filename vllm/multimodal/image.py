from functools import lru_cache
<<<<<<< HEAD
from typing import (TYPE_CHECKING, Dict, List, Optional, Tuple, Type, TypeVar,
                    Union)

import torch
from PIL import Image
from transformers import (CLIPVisionConfig, LlavaConfig, LlavaNextConfig,
                          PretrainedConfig, PreTrainedTokenizerBase)
from transformers.models.llava_next.modeling_llava_next import (
    get_anyres_image_grid_shape)

from vllm.config import ModelConfig, VisionLanguageConfig
from vllm.inputs.registry import DummyDataFactory, InputContext, InputProcessor
=======
from typing import Dict, Optional, Type, Union

import torch
from PIL import Image
from transformers import CLIPVisionConfig

from vllm.config import ModelConfig
from vllm.inputs.registry import InputContext
>>>>>>> adf55033
from vllm.logger import init_logger
from vllm.sequence import SequenceData
from vllm.transformers_utils.image_processor import get_image_processor
from vllm.transformers_utils.tokenizer import get_tokenizer

from .base import MultiModalData, MultiModalPlugin

if TYPE_CHECKING:
    from vllm.inputs import LLMInputs
else:
    LLMInputs = dict

logger = init_logger(__name__)

_cached_get_image_processor = lru_cache(get_image_processor)
_cached_get_tokenizer = lru_cache(get_tokenizer)


def get_clip_num_patches(hf_config: CLIPVisionConfig) -> int:
    image_size = hf_config.image_size
    patch_size = hf_config.patch_size

    assert image_size % patch_size == 0
    return image_size // patch_size


def get_clip_image_feature_size(hf_config: CLIPVisionConfig) -> int:
    num_patches = get_clip_num_patches(hf_config)
    return num_patches * num_patches


class DummyImageDataFactories:
    """
    Contains factories for dummy image data factories.

    See Also:
        :data:`vllm.inputs.registry.DummyDataFactory`
    """

    @classmethod
    def dummy_seq_data_for_clip(
        cls,
        hf_config: CLIPVisionConfig,
        seq_len: int,
        *,
        image_token_id: int,
        image_feature_size_override: Optional[int] = None,
    ):
        if image_feature_size_override is None:
            image_feature_size = get_clip_image_feature_size(hf_config)
        else:
            image_feature_size = image_feature_size_override

        token_ids = [image_token_id] * image_feature_size
        token_ids += [0] * (seq_len - image_feature_size)
        return SequenceData(token_ids)

    @classmethod
    def dummy_pixel_data_for_clip(
        cls,
        hf_config: CLIPVisionConfig,
        *,
        image_width_override: Optional[int] = None,
        image_height_override: Optional[int] = None,
    ):
        width = height = hf_config.image_size
        if image_width_override is not None:
            width = image_width_override
        if image_height_override is not None:
            height = image_height_override

        image = Image.new("RGB", (width, height), color=0)
        return ImagePixelData(image)

    @classmethod
    def dummy_feature_data_for_clip(
        cls,
        hf_config: CLIPVisionConfig,
        *,
        image_feature_size_override: Optional[int] = None,
    ):
        if image_feature_size_override is None:
            image_feature_size = get_clip_image_feature_size(hf_config)
        else:
            image_feature_size = image_feature_size_override

        values = torch.zeros((1, image_feature_size, hf_config.hidden_size),
                             dtype=torch.float16)
        return ImageFeatureData(values)


_T = TypeVar("_T", str, int)


class ImageInputProcessors:
    """
    Contains factories for image input processors.

    See Also:
        :data:`vllm.inputs.registry.InputProcessor`
    """

    @classmethod
    def _repeat_and_pad_token(
        cls,
        token: _T,
        *,
        repeat_count: int = 1,
        pad_token_left: Optional[_T] = None,
        pad_token_right: Optional[_T] = None,
    ) -> List[_T]:
        replacement = [token] * repeat_count
        if pad_token_left is not None:
            replacement = [pad_token_left] + replacement
        if pad_token_right is not None:
            replacement = replacement + [pad_token_right]

        return replacement

    @classmethod
    def _repeat_and_pad_image_tokens(
        cls,
        tokenizer: PreTrainedTokenizerBase,
        prompt: Optional[str],
        prompt_token_ids: List[int],
        *,
        image_token_id: int,
        repeat_count: int = 1,
        pad_token_left: Optional[int] = None,
        pad_token_right: Optional[int] = None,
    ) -> Tuple[Optional[str], List[int]]:
        if prompt is None:
            new_prompt = None
        else:
            image_token_str = tokenizer.decode(image_token_id)
            pad_token_str_left = (None if pad_token_left is None else
                                  tokenizer.decode(pad_token_left))
            pad_token_str_right = (None if pad_token_right is None else
                                   tokenizer.decode(pad_token_right))
            replacement_str = "".join(
                cls._repeat_and_pad_token(
                    image_token_str,
                    repeat_count=repeat_count,
                    pad_token_left=pad_token_str_left,
                    pad_token_right=pad_token_str_right,
                ))

            # The image tokens are removed to be consistent with HuggingFace
            new_prompt = prompt.replace(image_token_str, replacement_str, 1)

        new_token_ids: List[int] = []
        for i, token in enumerate(prompt_token_ids):
            if token == image_token_id:
                replacement_ids = cls._repeat_and_pad_token(
                    image_token_id,
                    repeat_count=repeat_count,
                    pad_token_left=pad_token_left,
                    pad_token_right=pad_token_right,
                )
                new_token_ids.extend(replacement_ids)

                # No need to further scan the list since we only replace once
                new_token_ids.extend(prompt_token_ids[i + 1:])
                break
            else:
                new_token_ids.append(token)

        return new_prompt, new_token_ids

    @classmethod
    def _input_processor_for_clip(
        cls,
        model_config: ModelConfig,
        multimodal_config: VisionLanguageConfig,
        hf_config: CLIPVisionConfig,
        llm_inputs: LLMInputs,
        *,
        image_token_id: int,
        image_feature_size_override: Optional[int] = None,
    ):
        multi_modal_data = llm_inputs.get("multi_modal_data")
        if multi_modal_data is None or not isinstance(
                multi_modal_data, (ImagePixelData, ImageFeatureData)):
            return llm_inputs

        tokenizer = _cached_get_tokenizer(model_config.tokenizer)

        if image_feature_size_override is None:
            image_feature_size = _get_clip_image_feature_size(hf_config)
        else:
            image_feature_size = image_feature_size_override

        new_prompt, new_token_ids = cls._repeat_and_pad_image_tokens(
            tokenizer,
            llm_inputs.get("prompt"),
            llm_inputs["prompt_token_ids"],
            image_token_id=image_token_id,
            repeat_count=image_feature_size,
        )

        # NOTE: Create a defensive copy of the original inputs
        return LLMInputs(prompt_token_ids=new_token_ids,
                         prompt=new_prompt,
                         multi_modal_data=multi_modal_data)

    @classmethod
    def _input_processor_for_llava(
        cls,
        model_config: ModelConfig,
        multimodal_config: VisionLanguageConfig,
        hf_config: LlavaConfig,
        llm_inputs: LLMInputs,
    ):
        multi_modal_data = llm_inputs.get("multi_modal_data")
        if multi_modal_data is None or not isinstance(
                multi_modal_data, (ImagePixelData, ImageFeatureData)):
            return llm_inputs

        vision_config = hf_config.vision_config

        if isinstance(vision_config, CLIPVisionConfig):
            return cls._input_processor_for_clip(
                model_config,
                multimodal_config,
                vision_config,
                llm_inputs,
                image_token_id=hf_config.image_token_index,
            )

        msg = f"Unsupported vision config: {type(vision_config)}"
        raise NotImplementedError(msg)

    @classmethod
    def _input_processor_for_llava_next(
        cls,
        model_config: ModelConfig,
        multimodal_config: VisionLanguageConfig,
        hf_config: LlavaNextConfig,
        llm_inputs: LLMInputs,
    ):
        multi_modal_data = llm_inputs.get("multi_modal_data")
        if multi_modal_data is None or not isinstance(
                multi_modal_data, (ImagePixelData, ImageFeatureData)):
            return llm_inputs

        if isinstance(multi_modal_data, ImagePixelData):
            image = multi_modal_data.image
            if isinstance(image, torch.Tensor):
                _, _, _, height, width = image.shape
            else:
                width, height = image.size

            image_feature_size = _get_llava_next_image_feature_size(
                hf_config, input_height=height, input_width=width)
        else:
            image_features = multi_modal_data.image_features
            image_feature_size = image_features.shape[-2]

        vision_config = hf_config.vision_config

        if isinstance(vision_config, CLIPVisionConfig):
            return cls._input_processor_for_clip(
                model_config,
                multimodal_config,
                vision_config,
                llm_inputs,
                image_token_id=hf_config.image_token_index,
                image_feature_size_override=image_feature_size,
            )

        msg = f"Unsupported vision config: {type(vision_config)}"
        raise NotImplementedError(msg)

    @classmethod
    def for_model(
        cls,
        hf_config_type: Type[PretrainedConfig],
    ) -> InputProcessor:
        """
        Create an input processor for a model as identified
        by the config type.
        """
        if hf_config_type == LlavaConfig:
            return lambda ctx, llm_inputs: cls._input_processor_for_llava(
                ctx.model_config,
                ctx.get_multimodal_config(),
                ctx.get_hf_config(LlavaConfig),
                llm_inputs=llm_inputs,
            )
        if hf_config_type == LlavaNextConfig:
            return lambda ctx, llm_inputs: cls._input_processor_for_llava_next(
                ctx.model_config,
                ctx.get_multimodal_config(),
                ctx.get_hf_config(LlavaNextConfig),
                llm_inputs=llm_inputs,
            )

        msg = f"Unsupported model config: {type(hf_config_type)}"
        raise NotImplementedError(msg)


class ImagePixelData(MultiModalData):
    """
    The pixel data of an image. Can be one of:

    - :class:`PIL.Image.Image`: An image object. Requires that a HuggingFace
      processor is available to the model.
    - :class:`torch.Tensor`: The raw pixel data which is passed to the model
      without additional pre-processing.
    """

    def __init__(self, image: Union[Image.Image, torch.Tensor]) -> None:
        if isinstance(image, Image.Image):
            # So that this class can be created inside the Image context manager
            image.load()

        self.image = image

    def __repr__(self) -> str:
        image = self.image
        if isinstance(image, Image.Image):
            return f"{type(self).__name__}(image={image})"

        return (f"{type(self).__name__}(image=torch.Tensor(shape="
                f"{image.shape}, dtype={image.dtype}))")


class ImagePixelPlugin(MultiModalPlugin[ImagePixelData]):

    def get_data_type(self) -> Type[ImagePixelData]:
        return ImagePixelData

    def _get_hf_image_processor(self, model_config: ModelConfig):
        vlm_config = model_config.multimodal_config
        if vlm_config is None or vlm_config.image_processor is None:
            return None

        return _cached_get_image_processor(
            vlm_config.image_processor,
            trust_remote_code=model_config.trust_remote_code,
            revision=vlm_config.image_processor_revision,
        )

    def _default_input_mapper(self, ctx: InputContext,
                              data: ImagePixelData) -> Dict[str, torch.Tensor]:
        model_config = ctx.model_config
        image = data.image

        if isinstance(image, Image.Image):
            image_processor = self._get_hf_image_processor(model_config)
            if image_processor is None:
                raise RuntimeError("No HuggingFace processor is available"
                                   "to process the image object")
            try:
                return image_processor.preprocess(image, return_tensors="pt") \
                    .to(model_config.dtype).data
            except Exception:
                logger.error("Failed to process image (%s)", image)
                raise
        elif isinstance(image, torch.Tensor):
            pixel_values = image.to(model_config.dtype)

            return {"pixel_values": pixel_values}

        raise TypeError(f"Invalid image type: {type(image)}")


class ImageFeatureData(MultiModalData):
    """
    The feature vector of an image, passed directly to the model.

    This should be the output of the vision tower.
    """

    def __init__(self, image_features: torch.Tensor) -> None:
        self.image_features = image_features

    def __repr__(self) -> str:
        image_features = self.image_features

        return (f"{type(self).__name__}(image_features=torch.Tensor(shape="
                f"{image_features.shape}, dtype={image_features.dtype}))")


class ImageFeaturePlugin(MultiModalPlugin[ImageFeatureData]):

    def get_data_type(self) -> Type[ImageFeatureData]:
        return ImageFeatureData

    def _default_input_mapper(
            self, ctx: InputContext,
            data: ImageFeatureData) -> Dict[str, torch.Tensor]:
        model_config = ctx.model_config
        image_features = data.image_features.to(model_config.dtype)

        return {"image_features": image_features}<|MERGE_RESOLUTION|>--- conflicted
+++ resolved
@@ -1,5 +1,4 @@
 from functools import lru_cache
-<<<<<<< HEAD
 from typing import (TYPE_CHECKING, Dict, List, Optional, Tuple, Type, TypeVar,
                     Union)
 
@@ -7,21 +6,9 @@
 from PIL import Image
 from transformers import (CLIPVisionConfig, LlavaConfig, LlavaNextConfig,
                           PretrainedConfig, PreTrainedTokenizerBase)
-from transformers.models.llava_next.modeling_llava_next import (
-    get_anyres_image_grid_shape)
 
 from vllm.config import ModelConfig, VisionLanguageConfig
-from vllm.inputs.registry import DummyDataFactory, InputContext, InputProcessor
-=======
-from typing import Dict, Optional, Type, Union
-
-import torch
-from PIL import Image
-from transformers import CLIPVisionConfig
-
-from vllm.config import ModelConfig
-from vllm.inputs.registry import InputContext
->>>>>>> adf55033
+from vllm.inputs.registry import InputContext, InputProcessor
 from vllm.logger import init_logger
 from vllm.sequence import SequenceData
 from vllm.transformers_utils.image_processor import get_image_processor
@@ -210,7 +197,7 @@
         tokenizer = _cached_get_tokenizer(model_config.tokenizer)
 
         if image_feature_size_override is None:
-            image_feature_size = _get_clip_image_feature_size(hf_config)
+            image_feature_size = get_clip_image_feature_size(hf_config)
         else:
             image_feature_size = image_feature_size_override
 
@@ -273,6 +260,9 @@
                 _, _, _, height, width = image.shape
             else:
                 width, height = image.size
+            
+            from vllm.model_executor.models.llava_next import (
+                _get_llava_next_image_feature_size)
 
             image_feature_size = _get_llava_next_image_feature_size(
                 hf_config, input_height=height, input_width=width)
