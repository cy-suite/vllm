--- conflicted
+++ resolved
@@ -1,8 +1,4 @@
 from functools import lru_cache
-<<<<<<< HEAD
-from typing import List, Optional, Tuple, TypeVar, Union
-=======
->>>>>>> 15310b51
 
 import torch
 from PIL import Image
@@ -18,103 +14,6 @@
 logger = init_logger(__name__)
 
 cached_get_image_processor = lru_cache(get_image_processor)
-<<<<<<< HEAD
-cached_get_tokenizer = lru_cache(get_tokenizer)
-
-# Utilities for image input processors
-_T = TypeVar("_T", str, int)
-
-
-def repeat_and_pad_token(
-    token: _T,
-    *,
-    repeat_count: int = 1,
-    pad_token_left: Optional[_T] = None,
-    pad_token_right: Optional[_T] = None,
-) -> List[_T]:
-    replacement = [token] * repeat_count
-    if pad_token_left is not None:
-        replacement = [pad_token_left] + replacement
-    if pad_token_right is not None:
-        replacement = replacement + [pad_token_right]
-
-    return replacement
-
-
-def repeat_and_pad_image_tokens(
-    tokenizer: AnyTokenizer,
-    prompt: Optional[str],
-    prompt_token_ids: List[int],
-    *,
-    image_token_id: int,
-    repeat_count: Union[int, List[int]],
-    pad_token_left: Optional[int] = None,
-    pad_token_right: Optional[int] = None,
-) -> Tuple[Optional[str], List[int]]:
-    if isinstance(repeat_count, int):
-        repeat_count = [repeat_count]
-
-    if prompt is None:
-        new_prompt = None
-    else:
-        image_token_str = tokenizer.decode(image_token_id)
-        pad_token_str_left = (None if pad_token_left is None else
-                              tokenizer.decode(pad_token_left))
-        pad_token_str_right = (None if pad_token_right is None else
-                               tokenizer.decode(pad_token_right))
-
-        image_token_count = prompt.count(image_token_str)
-        # This is an arbitrary number to distinguish between the two cases
-        if image_token_count > 16:
-            logger.warning(
-                "Please follow the prompt format that is "
-                "documented on HuggingFace which does not involve "
-                "repeating %s tokens.", image_token_str)
-        if image_token_count < len(repeat_count):
-            logger.warning(
-                "The number of image tokens in the prompt is less than "
-                "the number of image inputs. Extra image tokens will be "
-                "treated as plain text")
-            repeat_count = repeat_count[:image_token_count]
-
-        prompt_parts = prompt.split(image_token_str,
-                                    maxsplit=len(repeat_count))
-        new_prompt = ""
-        for i, repeat_count_item in enumerate(repeat_count):
-            replacement_str = "".join(
-                repeat_and_pad_token(
-                    image_token_str,
-                    repeat_count=repeat_count_item,
-                    pad_token_left=pad_token_str_left,
-                    pad_token_right=pad_token_str_right,
-                ))
-            # The image tokens are removed to be consistent with HuggingFace
-            new_prompt += prompt_parts[i] + replacement_str
-        new_prompt += prompt_parts[-1]
-
-    new_token_ids: List[int] = []
-    image_token_idx = 0
-    for i, token in enumerate(prompt_token_ids):
-        if token == image_token_id:
-            replacement_ids = repeat_and_pad_token(
-                image_token_id,
-                repeat_count=repeat_count[image_token_idx],
-                pad_token_left=pad_token_left,
-                pad_token_right=pad_token_right,
-            )
-            new_token_ids.extend(replacement_ids)
-            image_token_idx += 1
-
-            # No need to further scan the list since we replaced all tokens
-            if image_token_idx >= len(repeat_count):
-                new_token_ids.extend(prompt_token_ids[i + 1:])
-                break
-        else:
-            new_token_ids.append(token)
-
-    return new_prompt, new_token_ids
-=======
->>>>>>> 15310b51
 
 
 class ImagePlugin(MultiModalPlugin):
