import enum
import json
from dataclasses import dataclass, field, fields
from typing import TYPE_CHECKING, ClassVar, List, Optional, Tuple, Union

import torch
from transformers import PretrainedConfig

import vllm.envs as envs
from vllm.logger import init_logger
from vllm.model_executor.layers.quantization import QUANTIZATION_METHODS
from vllm.model_executor.models import ModelRegistry
from vllm.tracing import is_otel_installed
from vllm.transformers_utils.config import get_config, get_hf_text_config
from vllm.utils import (cuda_device_count_stateless, get_cpu_memory, is_cpu,
                        is_hip, is_neuron, is_openvino, is_tpu, is_xpu,
                        print_warning_once, update_environment_variables)

if TYPE_CHECKING:
    from ray.util.placement_group import PlacementGroup

    from vllm.model_executor.model_loader.loader import BaseModelLoader

logger = init_logger(__name__)

_GB = 1 << 30
_EMBEDDING_MODEL_MAX_NUM_BATCHED_TOKENS = 32768

_PP_SUPPORTED_MODELS = [
    "AquilaModel",
    "AquilaForCausalLM",
    "InternLMForCausalLM",
    "LlamaForCausalLM",
    "LLaMAForCausalLM",
    "MistralForCausalLM",
    "Phi3ForCausalLM",
    "GPT2LMHeadModel",
]


class ModelConfig:
    """Configuration for the model.

    Args:
        model: Name or path of the huggingface model to use.
            It is also used as the content for `model_name` tag in metrics 
            output when `served_model_name` is not specified. 
        tokenizer: Name or path of the huggingface tokenizer to use.
        tokenizer_mode: Tokenizer mode. "auto" will use the fast tokenizer if
            available, and "slow" will always use the slow tokenizer.
        trust_remote_code: Trust remote code (e.g., from HuggingFace) when
            downloading the model and tokenizer.
        dtype: Data type for model weights and activations. The "auto" option
            will use FP16 precision for FP32 and FP16 models, and BF16 precision
            for BF16 models.
        seed: Random seed for reproducibility.
        revision: The specific model version to use. It can be a branch name,
            a tag name, or a commit id. If unspecified, will use the default
            version.
        code_revision: The specific revision to use for the model code on
            Hugging Face Hub. It can be a branch name, a tag name, or a
            commit id. If unspecified, will use the default version.
        rope_scaling: Dictionary containing the scaling configuration for the
            RoPE embeddings. When using this flag, don't update
            `max_position_embeddings` to the expected new maximum.
        tokenizer_revision: The specific tokenizer version to use. It can be a
            branch name, a tag name, or a commit id. If unspecified, will use
            the default version.
        max_model_len: Maximum length of a sequence (including prompt and
            output). If None, will be derived from the model.
        quantization: Quantization method that was used to quantize the model
            weights. If None, we assume the model weights are not quantized.
        quantization_param_path: Path to JSON file containing scaling factors.
            Used to load KV cache scaling factors into the model when KV cache
            type is FP8_E4M3 on ROCm (AMD GPU). In the future these will also
            be used to load activation and weight scaling factors when the
            model dtype is FP8_E4M3 on ROCm.
        enforce_eager: Whether to enforce eager execution. If True, we will
            disable CUDA graph and always execute the model in eager mode.
            If False, we will use CUDA graph and eager execution in hybrid.
        max_context_len_to_capture: Maximum context len covered by CUDA graphs.
            When a sequence has context length larger than this, we fall back
            to eager mode (DEPRECATED. Use max_seq_len_to_capture instead).
        max_seq_len_to_capture: Maximum sequence len covered by CUDA graphs.
            When a sequence has context length larger than this, we fall back
            to eager mode
        disable_sliding_window: Whether to disable sliding window. If True,
            we will disable the sliding window functionality of the model.
            If the model does not support sliding window, this argument is
            ignored.
        skip_tokenizer_init: If true, skip initialization of tokenizer and
            detokenizer.
        served_model_name: The model name used in metrics tag `model_name`,
            matches the model name exposed via the APIs. If multiple model 
            names provided, the first name will be used. If not specified, 
            the model name will be the same as `model`.
    """

    def __init__(
        self,
        model: str,
        tokenizer: str,
        tokenizer_mode: str,
        trust_remote_code: bool,
        dtype: Union[str, torch.dtype],
        seed: int,
        revision: Optional[str] = None,
        code_revision: Optional[str] = None,
        rope_scaling: Optional[dict] = None,
        rope_theta: Optional[float] = None,
        tokenizer_revision: Optional[str] = None,
        max_model_len: Optional[int] = None,
        quantization: Optional[str] = None,
        quantization_param_path: Optional[str] = None,
        enforce_eager: bool = False,
        max_context_len_to_capture: Optional[int] = None,
        max_seq_len_to_capture: Optional[int] = None,
        max_logprobs: int = 20,
        disable_sliding_window: bool = False,
        skip_tokenizer_init: bool = False,
        served_model_name: Optional[Union[str, List[str]]] = None,
        multimodal_config: Optional["MultiModalConfig"] = None,
    ) -> None:
        self.model = model
        self.tokenizer = tokenizer
        self.tokenizer_mode = tokenizer_mode
        self.trust_remote_code = trust_remote_code
        self.seed = seed
        self.revision = revision
        self.code_revision = code_revision
        self.rope_scaling = rope_scaling
        self.rope_theta = rope_theta
        # The tokenizer version is consistent with the model version by default.
        if tokenizer_revision is None:
            self.tokenizer_revision = revision
        else:
            self.tokenizer_revision = tokenizer_revision
        self.quantization = quantization
        self.quantization_param_path = quantization_param_path
        self.enforce_eager = enforce_eager
        self.max_context_len_to_capture = max_context_len_to_capture
        if self.max_context_len_to_capture is not None:
            raise ValueError("`max_context_len_to_capture` is deprecated. "
                             "Use `max_seq_len_to_capture` instead.")
        self.max_seq_len_to_capture = (max_seq_len_to_capture
                                       or max_context_len_to_capture)
        self.max_logprobs = max_logprobs
        self.disable_sliding_window = disable_sliding_window
        self.skip_tokenizer_init = skip_tokenizer_init

        self.hf_config = get_config(self.model, trust_remote_code, revision,
                                    code_revision, rope_scaling, rope_theta)
        self.hf_text_config = get_hf_text_config(self.hf_config)
        self.dtype = _get_and_verify_dtype(self.hf_text_config, dtype)

        if (not self.disable_sliding_window
                and self.hf_text_config.model_type == "gemma2"
                and self.hf_text_config.sliding_window is not None):
            print_warning_once(
                "Gemma 2 uses sliding window attention for every odd layer, "
                "which is currently not supported by vLLM. Disabling sliding "
                "window and capping the max length to the sliding window size "
                f"({self.hf_text_config.sliding_window}).")
            self.disable_sliding_window = True

        self.max_model_len = _get_and_verify_max_len(
            hf_config=self.hf_text_config,
            max_model_len=max_model_len,
            disable_sliding_window=self.disable_sliding_window,
            sliding_window_len=self.get_hf_config_sliding_window())
        self.served_model_name = get_served_model_name(model,
                                                       served_model_name)
        self.multimodal_config = multimodal_config

        if not self.skip_tokenizer_init:
            self._verify_tokenizer_mode()
        self._verify_embedding_mode()
        self._verify_quantization()
        self._verify_cuda_graph()

    def _verify_tokenizer_mode(self) -> None:
        tokenizer_mode = self.tokenizer_mode.lower()
        if tokenizer_mode not in ["auto", "slow"]:
            raise ValueError(
                f"Unknown tokenizer mode: {self.tokenizer_mode}. Must be "
                "either 'auto' or 'slow'.")
        self.tokenizer_mode = tokenizer_mode

    def _verify_embedding_mode(self) -> None:
        architectures = getattr(self.hf_config, "architectures", [])
        self.embedding_mode = any(
            ModelRegistry.is_embedding_model(arch) for arch in architectures)

    def _parse_quant_hf_config(self):
        quant_cfg = getattr(self.hf_config, "quantization_config", None)
        if quant_cfg is None:
            # compress-tensors uses a "compression_config" key
            quant_cfg = getattr(self.hf_config, "compression_config", None)
        return quant_cfg

    def _verify_quantization(self) -> None:
        supported_quantization = [*QUANTIZATION_METHODS]
        rocm_supported_quantization = ["gptq", "squeezellm"]
        if self.quantization is not None:
            self.quantization = self.quantization.lower()

        # Parse quantization method from the HF model config, if available.
        quant_cfg = self._parse_quant_hf_config()

        if quant_cfg is not None:
            quant_method = quant_cfg.get("quant_method", "").lower()

            # Detect which checkpoint is it
            for _, method in QUANTIZATION_METHODS.items():
                quantization_override = method.override_quantization_method(
                    quant_cfg, self.quantization)
                if quantization_override:
                    quant_method = quantization_override
                    self.quantization = quantization_override
                    break

            # Verify quantization configurations.
            if self.quantization is None:
                self.quantization = quant_method
            elif self.quantization != quant_method:
                raise ValueError(
                    "Quantization method specified in the model config "
                    f"({quant_method}) does not match the quantization "
                    f"method specified in the `quantization` argument "
                    f"({self.quantization}).")

        if self.quantization is not None:
            if self.quantization not in supported_quantization:
                raise ValueError(
                    f"Unknown quantization method: {self.quantization}. Must "
                    f"be one of {supported_quantization}.")
            if is_hip(
            ) and self.quantization not in rocm_supported_quantization:
                raise ValueError(
                    f"{self.quantization} quantization is currently not "
                    f"supported in ROCm.")
            if (self.quantization
                    not in ("fp8", "marlin", "gptq_marlin_24", "gptq_marlin")):
                logger.warning(
                    "%s quantization is not fully "
                    "optimized yet. The speed can be slower than "
                    "non-quantized models.", self.quantization)

    def _verify_cuda_graph(self) -> None:
        if self.max_seq_len_to_capture is None:
            self.max_seq_len_to_capture = self.max_model_len
        self.max_seq_len_to_capture = min(self.max_seq_len_to_capture,
                                          self.max_model_len)

    def verify_with_parallel_config(
        self,
        parallel_config: "ParallelConfig",
    ) -> None:
        total_num_attention_heads = getattr(self.hf_text_config,
                                            "num_attention_heads", 0)
        tensor_parallel_size = parallel_config.tensor_parallel_size
        if total_num_attention_heads % tensor_parallel_size != 0:
            raise ValueError(
                f"Total number of attention heads ({total_num_attention_heads})"
                " must be divisible by tensor parallel size "
                f"({tensor_parallel_size}).")

        pipeline_parallel_size = parallel_config.pipeline_parallel_size
        architectures = getattr(self.hf_config, "architectures", [])
        if not all(arch in _PP_SUPPORTED_MODELS
                   for arch in architectures) and pipeline_parallel_size > 1:
            raise NotImplementedError(
                "Pipeline parallelism is only supported for the following "
                f" architectures: {_PP_SUPPORTED_MODELS}.")

        if self.quantization == "bitsandbytes" and (
                parallel_config.tensor_parallel_size > 1
                or parallel_config.pipeline_parallel_size > 1):
            raise ValueError(
                "BitAndBytes quantization with TP or PP is not supported yet.")

    def get_hf_config_sliding_window(self) -> Optional[int]:
        """Get the sliding window size, or None if disabled."""

        # Some models, like Qwen2 and Qwen1.5, use `use_sliding_window` in
        # addition to sliding window size. We check if that field is present
        # and if it's False, return None.
        if (hasattr(self.hf_text_config, "use_sliding_window")
                and not self.hf_text_config.use_sliding_window):
            return None
        return getattr(self.hf_text_config, "sliding_window", None)

    def get_sliding_window(self) -> Optional[int]:
        """Get the sliding window size, or None if disabled.
        """
        # If user disables sliding window, return None.
        if self.disable_sliding_window:
            return None
        # Otherwise get the value from the hf config.
        return self.get_hf_config_sliding_window()

    def get_vocab_size(self) -> int:
        return self.hf_text_config.vocab_size

    def get_hidden_size(self) -> int:
        return self.hf_text_config.hidden_size

    def get_head_size(self) -> int:
        # TODO remove hard code
        if hasattr(self.hf_text_config, "model_type"
                   ) and self.hf_text_config.model_type == 'deepseek_v2':
            # FlashAttention supports only head_size 32, 64, 128, 256,
            # we need to pad head_size 192 to 256
            return 256
        if hasattr(self.hf_text_config, "head_dim"):
            return self.hf_text_config.head_dim
        # FIXME(woosuk): This may not be true for all models.
        return (self.hf_text_config.hidden_size //
                self.hf_text_config.num_attention_heads)

    def get_total_num_kv_heads(self) -> int:
        """Returns the total number of KV heads."""
        # For GPTBigCode & Falcon:
        # NOTE: for falcon, when new_decoder_architecture is True, the
        # multi_query flag is ignored and we use n_head_kv for the number of
        # KV heads.
        falcon_model_types = ["falcon", "RefinedWeb", "RefinedWebModel"]
        new_decoder_arch_falcon = (
            self.hf_config.model_type in falcon_model_types
            and getattr(self.hf_config, "new_decoder_architecture", False))
        if not new_decoder_arch_falcon and getattr(self.hf_text_config,
                                                   "multi_query", False):
            # Multi-query attention, only one KV head.
            # Currently, tensor parallelism is not supported in this case.
            return 1

        # For DBRX and MPT
        if self.hf_config.model_type == "mpt":
            if "kv_n_heads" in self.hf_config.attn_config:
                return self.hf_config.attn_config["kv_n_heads"]
            return self.hf_config.num_attention_heads
        if self.hf_config.model_type == "dbrx":
            return getattr(self.hf_config.attn_config, "kv_n_heads",
                           self.hf_config.num_attention_heads)

        attributes = [
            # For Falcon:
            "n_head_kv",
            "num_kv_heads",
            # For LLaMA-2:
            "num_key_value_heads",
            # For ChatGLM:
            "multi_query_group_num",
        ]
        for attr in attributes:
            num_kv_heads = getattr(self.hf_text_config, attr, None)
            if num_kv_heads is not None:
                return num_kv_heads

        # For non-grouped-query attention models, the number of KV heads is
        # equal to the number of attention heads.
        return self.hf_text_config.num_attention_heads

    def get_num_kv_heads(self, parallel_config: "ParallelConfig") -> int:
        """Returns the number of KV heads per GPU."""
        total_num_kv_heads = self.get_total_num_kv_heads()
        # If tensor parallelism is used, we divide the number of KV heads by
        # the tensor parallel size. We will replicate the KV heads in the
        # case where the number of KV heads is smaller than the tensor
        # parallel size so each GPU has at least one KV head.
        return max(1,
                   total_num_kv_heads // parallel_config.tensor_parallel_size)

    def get_num_attention_heads(self,
                                parallel_config: "ParallelConfig") -> int:
        num_heads = getattr(self.hf_text_config, "num_attention_heads", 0)
        return num_heads // parallel_config.tensor_parallel_size

    def get_num_layers(self, parallel_config: "ParallelConfig") -> int:
        from vllm.distributed.utils import get_pp_indices
        total_num_hidden_layers = getattr(self.hf_text_config,
                                          "num_hidden_layers", 0)
        pp_rank = parallel_config.rank // parallel_config.tensor_parallel_size
        pp_size = parallel_config.pipeline_parallel_size
        start, end = get_pp_indices(total_num_hidden_layers, pp_rank, pp_size)
        return end - start

    def contains_seqlen_agnostic_layers(
            self, parallel_config: "ParallelConfig") -> bool:
        """True for Mamba/SSM models (Jamba)"""
        return self._get_num_seqlen_agnostic_layers(parallel_config) > 0

    def get_layers_block_type(self,
                              parallel_config: "ParallelConfig") -> List[str]:
        num_layers = self.get_num_layers(parallel_config)
        # Transformers supports layers_block_type @property
        return getattr(self.hf_config, "layers_block_type",
                       ["attention"] * num_layers)

    def get_num_attention_layers(self,
                                 parallel_config: "ParallelConfig") -> int:
        return len([
            t for t in self.get_layers_block_type(parallel_config)
            if t == "attention"
        ])

    def _get_num_seqlen_agnostic_layers(
            self, parallel_config: "ParallelConfig") -> int:
        return len([
            t for t in self.get_layers_block_type(parallel_config)
            if t != "attention"
        ])


class CacheConfig:
    """Configuration for the KV cache.

    Args:
        block_size: Size of a cache block in number of tokens.
        gpu_memory_utilization: Fraction of GPU memory to use for the
            vLLM execution.
        swap_space: Size of the CPU swap space per GPU (in GiB).
        cache_dtype: Data type for kv cache storage.
        num_gpu_blocks_override: Number of GPU blocks to use. This overrides the
            profiled num_gpu_blocks if specified. Does nothing if None.
    """

    def __init__(
        self,
        block_size: int,
        gpu_memory_utilization: float,
        swap_space: int,
        cache_dtype: str,
        num_gpu_blocks_override: Optional[int] = None,
        sliding_window: Optional[int] = None,
        enable_prefix_caching: bool = False,
    ) -> None:
        self.block_size = block_size
        self.gpu_memory_utilization = gpu_memory_utilization
        self.swap_space_bytes = swap_space * _GB
        self.num_gpu_blocks_override = num_gpu_blocks_override
        self.cache_dtype = cache_dtype
        self.sliding_window = sliding_window
        self.enable_prefix_caching = enable_prefix_caching
        self._verify_args()
        self._verify_cache_dtype()
        self._verify_prefix_caching()

        # Will be set after profiling.
        self.num_gpu_blocks = None
        self.num_cpu_blocks = None

    def metrics_info(self):
        # convert cache_config to dict(key: str, value: str) for prometheus
        # metrics info
        return {key: str(value) for key, value in self.__dict__.items()}

    def _verify_args(self) -> None:
        if self.gpu_memory_utilization > 1.0:
            raise ValueError(
                "GPU memory utilization must be less than 1.0. Got "
                f"{self.gpu_memory_utilization}.")

    def _verify_cache_dtype(self) -> None:
        if self.cache_dtype == "auto":
            pass
        elif self.cache_dtype in ("fp8", "fp8_e4m3", "fp8_e5m2"):
            logger.info(
                "Using fp8 data type to store kv cache. It reduces the GPU "
                "memory footprint and boosts the performance. "
                "Meanwhile, it may cause accuracy drop without a proper "
                "scaling factor")
        else:
            raise ValueError(f"Unknown kv cache dtype: {self.cache_dtype}")

    def _verify_prefix_caching(self) -> None:
        if not self.enable_prefix_caching:
            return

        if self.sliding_window is not None:
            raise NotImplementedError(
                "Prefix caching is not supported with sliding window. "
                "Run with --disable-sliding-window to use prefix caching.")
        if self.cache_dtype == "fp8":
            raise NotImplementedError(
                "Prefix caching is not supported for fp8 cache_dtype. "
                "Run with --kv-cache-dtype auto to use prefix caching.")

    def verify_with_parallel_config(
        self,
        parallel_config: "ParallelConfig",
    ) -> None:
        total_cpu_memory = get_cpu_memory()
        # FIXME(woosuk): Here, it is assumed that the GPUs in a tensor parallel
        # group are in the same node. However, the GPUs may span multiple nodes.
        num_gpus_per_node = parallel_config.tensor_parallel_size
        cpu_memory_usage = self.swap_space_bytes * num_gpus_per_node

        msg = (f"{cpu_memory_usage / _GB:.2f} GiB out of "
               f"the {total_cpu_memory / _GB:.2f} GiB total CPU memory is "
               "allocated for the swap space.")
        if cpu_memory_usage > 0.7 * total_cpu_memory:
            raise ValueError("Too large swap space. " + msg)
        elif cpu_memory_usage > 0.4 * total_cpu_memory:
            logger.warning("Possibly too large swap space. %s", msg)


@dataclass
class TokenizerPoolConfig:
    """Configuration for the tokenizer pool.

    Args:
        pool_size: Number of tokenizer workers in the pool.
        pool_type: Type of the pool.
        extra_config: Additional config for the pool.
            The way the config will be used depends on the
            pool type.
    """
    pool_size: int
    pool_type: str
    extra_config: dict

    def __post_init__(self):
        if self.pool_type not in ("ray", ):
            raise ValueError(f"Unknown pool type: {self.pool_type}")
        if not isinstance(self.extra_config, dict):
            raise ValueError("extra_config must be a dictionary.")

    @classmethod
    def create_config(
        cls, tokenizer_pool_size: int, tokenizer_pool_type: str,
        tokenizer_pool_extra_config: Optional[Union[str, dict]]
    ) -> Optional["TokenizerPoolConfig"]:
        """Create a TokenizerPoolConfig from the given parameters.

        If tokenizer_pool_size is 0, return None.

        Args:
            tokenizer_pool_size: Number of tokenizer workers in the pool.
            tokenizer_pool_type: Type of the pool.
            tokenizer_pool_extra_config: Additional config for the pool.
                The way the config will be used depends on the
                pool type. This can be a JSON string (will be parsed).
        """
        if tokenizer_pool_size:
            if isinstance(tokenizer_pool_extra_config, str):
                tokenizer_pool_extra_config_parsed = json.loads(
                    tokenizer_pool_extra_config)
            else:
                tokenizer_pool_extra_config_parsed = (
                    tokenizer_pool_extra_config or {})
            tokenizer_pool_config = cls(tokenizer_pool_size,
                                        tokenizer_pool_type,
                                        tokenizer_pool_extra_config_parsed)
        else:
            tokenizer_pool_config = None
        return tokenizer_pool_config


class LoadFormat(str, enum.Enum):
    AUTO = "auto"
    PT = "pt"
    SAFETENSORS = "safetensors"
    NPCACHE = "npcache"
    DUMMY = "dummy"
    TENSORIZER = "tensorizer"
    SHARDED_STATE = "sharded_state"
    BITSANDBYTES = "bitsandbytes"


@dataclass
class LoadConfig:
    """
        download_dir: Directory to download and load the weights, default to the
            default cache directory of huggingface.
        load_format: The format of the model weights to load:
            "auto" will try to load the weights in the safetensors format and
                fall back to the pytorch bin format if safetensors format is
                not available.
            "pt" will load the weights in the pytorch bin format.
            "safetensors" will load the weights in the safetensors format.
            "npcache" will load the weights in pytorch format and store
                a numpy cache to speed up the loading.
            "dummy" will initialize the weights with random values, which is
                mainly for profiling.
            "tensorizer" will use CoreWeave's tensorizer library for
                fast weight loading.
    """

    load_format: Union[str, LoadFormat, "BaseModelLoader"] = LoadFormat.AUTO
    download_dir: Optional[str] = None
    model_loader_extra_config: Optional[Union[str, dict]] = field(
        default_factory=dict)

    def __post_init__(self):
        model_loader_extra_config = self.model_loader_extra_config or {}
        if isinstance(model_loader_extra_config, str):
            self.model_loader_extra_config = json.loads(
                model_loader_extra_config)
        self._verify_load_format()

    def _verify_load_format(self) -> None:
        if not isinstance(self.load_format, str):
            return

        load_format = self.load_format.lower()
        self.load_format = LoadFormat(load_format)

        rocm_not_supported_load_format: List[str] = []
        if is_hip() and load_format in rocm_not_supported_load_format:
            rocm_supported_load_format = [
                f for f in LoadFormat.__members__
                if (f not in rocm_not_supported_load_format)
            ]
            raise ValueError(
                f"load format '{load_format}' is not supported in ROCm. "
                f"Supported load formats are "
                f"{rocm_supported_load_format}")


class ParallelConfig:
    """Configuration for the distributed execution.

    Args:
        pipeline_parallel_size: Number of pipeline parallel groups.
        tensor_parallel_size: Number of tensor parallel groups.
        worker_use_ray: Deprecated, use distributed_executor_backend instead.
        max_parallel_loading_workers: Maximum number of multiple batches
            when load model sequentially. To avoid RAM OOM when using tensor
            parallel and large models.
        disable_custom_all_reduce: Disable the custom all-reduce kernel and
            fall back to NCCL.
        tokenizer_pool_config: Config for the tokenizer pool.
            If None, will use synchronous tokenization.
        ray_workers_use_nsight: Whether to profile Ray workers with nsight, see
            https://docs.ray.io/en/latest/ray-observability/user-guides/profiling.html#profiling-nsight-profiler.
        placement_group: ray distributed model workers placement group.
        distributed_executor_backend: Backend to use for distributed model
            workers, either "ray" or "mp" (multiprocessing). If either
            pipeline_parallel_size or tensor_parallel_size is greater than 1,
            will default to "ray" if Ray is installed or "mp" otherwise.
    """

    def __init__(
        self,
        pipeline_parallel_size: int,
        tensor_parallel_size: int,
        worker_use_ray: Optional[bool] = None,
        max_parallel_loading_workers: Optional[int] = None,
        disable_custom_all_reduce: bool = False,
        tokenizer_pool_config: Optional[TokenizerPoolConfig] = None,
        ray_workers_use_nsight: bool = False,
        placement_group: Optional["PlacementGroup"] = None,
        distributed_executor_backend: Optional[str] = None,
    ) -> None:
        self.pipeline_parallel_size = pipeline_parallel_size
        self.tensor_parallel_size = tensor_parallel_size
        self.distributed_executor_backend = distributed_executor_backend
        self.max_parallel_loading_workers = max_parallel_loading_workers
        self.disable_custom_all_reduce = disable_custom_all_reduce
        self.tokenizer_pool_config = tokenizer_pool_config
        self.ray_workers_use_nsight = ray_workers_use_nsight
        self.placement_group = placement_group

        self.world_size = pipeline_parallel_size * self.tensor_parallel_size
        if worker_use_ray:
            if self.distributed_executor_backend is None:
                self.distributed_executor_backend = "ray"
            elif self.distributed_executor_backend != "ray":
                raise ValueError(f"worker-use-ray can't be used with "
                                 f"distributed executor backend "
                                 f"'{self.distributed_executor_backend}'.")

        if self.distributed_executor_backend is None and self.world_size > 1:
            # We use multiprocessing by default if world_size fits on the
            # current node and we aren't in a ray placement group.

            from vllm.executor import ray_utils
            backend = "mp"
            ray_found = ray_utils.ray_is_available()
            if cuda_device_count_stateless() < self.world_size:
                if not ray_found:
                    raise ValueError("Unable to load Ray which is "
                                     "required for multi-node inference, "
                                     "please install Ray with `pip install "
                                     "ray`.") from ray_utils.ray_import_err
                backend = "ray"
            elif ray_found:
                if self.placement_group:
                    backend = "ray"
                else:
                    from ray import is_initialized as ray_is_initialized
                    if ray_is_initialized():
                        from ray.util import get_current_placement_group
                        if get_current_placement_group():
                            backend = "ray"
            self.distributed_executor_backend = backend
            logger.info("Defaulting to use %s for distributed inference",
                        backend)
        # If CUDA_VISIBLE_DEVICES is set on ROCm prior to vLLM init,
        # propagate changes to HIP_VISIBLE_DEVICES (conversion handled by
        # the update_environment_variables function)
        if is_hip() and envs.CUDA_VISIBLE_DEVICES:
            update_environment_variables(
                {"CUDA_VISIBLE_DEVICES": envs.CUDA_VISIBLE_DEVICES})

        self._verify_args()
        self.rank = 0

    def _verify_args(self) -> None:
        if (self.pipeline_parallel_size > 1
                and self.distributed_executor_backend == "mp"):
            raise NotImplementedError("Pipeline parallelism is not supported "
                                      "yet with multiprocessing.")
        if self.distributed_executor_backend not in ("ray", "mp", None):
            raise ValueError(
                "Unrecognized distributed executor backend. Supported values "
                "are 'ray' or 'mp'.")
        if self.distributed_executor_backend == "ray":
            from vllm.executor import ray_utils
            ray_utils.assert_ray_available()
        if is_hip():
            self.disable_custom_all_reduce = True
            logger.info(
                "Disabled the custom all-reduce kernel because it is not "
                "supported on AMD GPUs.")
        if self.ray_workers_use_nsight and (
                not self.distributed_executor_backend == "ray"):
            raise ValueError("Unable to use nsight profiling unless workers "
                             "run with Ray.")


class SchedulerConfig:
    """Scheduler configuration.

    Args:
        max_num_batched_tokens: Maximum number of tokens to be processed in
            a single iteration.
        max_num_seqs: Maximum number of sequences to be processed in a single
            iteration.
        max_model_len: Maximum length of a sequence (including prompt
            and generated text).
        use_v2_block_manager: Whether to use the BlockSpaceManagerV2 or not.
        num_lookahead_slots: The number of slots to allocate per sequence per
            step, beyond the known token ids. This is used in speculative
            decoding to store KV activations of tokens which may or may not be
            accepted.
        delay_factor: Apply a delay (of delay factor multiplied by previous
            prompt latency) before scheduling next prompt.
        enable_chunked_prefill: If True, prefill requests can be chunked based
            on the remaining max_num_batched_tokens.
        embedding_mode: Whether the running model is for embedding.
        preemption_mode: Whether to perform preemption by swapping or 
            recomputation. If not specified, we determine the mode as follows:
            We use recomputation by default since it incurs lower overhead than
            swapping. However, when the sequence group has multiple sequences
            (e.g., beam search), recomputation is not currently supported. In
            such a case, we use swapping instead.
    """

    def __init__(self,
                 max_num_batched_tokens: Optional[int],
                 max_num_seqs: int,
                 max_model_len: int,
                 use_v2_block_manager: bool = False,
                 num_lookahead_slots: int = 0,
                 delay_factor: float = 0.0,
                 enable_chunked_prefill: bool = False,
                 embedding_mode: Optional[bool] = False,
                 preemption_mode: Optional[str] = None) -> None:
        if max_num_batched_tokens is not None:
            self.max_num_batched_tokens = max_num_batched_tokens
        else:
            if enable_chunked_prefill:
                # It is the values that have the best balance between ITL
                # and TTFT on A100. Note it is not optimized for throughput.
                self.max_num_batched_tokens = 512
            elif embedding_mode:
                # For embedding, choose specific value for higher throughput
                self.max_num_batched_tokens = max(
                    max_model_len, _EMBEDDING_MODEL_MAX_NUM_BATCHED_TOKENS)
            else:
                # If max_model_len is too short, use 2048 as the default value
                # for higher throughput.
                self.max_num_batched_tokens = max(max_model_len, 2048)
        if enable_chunked_prefill:
            logger.info("Chunked prefill is enabled (EXPERIMENTAL).")

        self.max_num_seqs = max_num_seqs
        self.max_model_len = max_model_len
        self.use_v2_block_manager = use_v2_block_manager
        self.num_lookahead_slots = num_lookahead_slots
        self.delay_factor = delay_factor
        self.chunked_prefill_enabled = enable_chunked_prefill
        self.embedding_mode = embedding_mode
        self.preemption_mode = preemption_mode
        self._verify_args()

    def _verify_args(self) -> None:
        if (self.max_num_batched_tokens < self.max_model_len
                and not self.chunked_prefill_enabled):
            raise ValueError(
                f"max_num_batched_tokens ({self.max_num_batched_tokens}) is "
                f"smaller than max_model_len ({self.max_model_len}). "
                "This effectively limits the maximum sequence length to "
                "max_num_batched_tokens and makes vLLM reject longer "
                "sequences. Please increase max_num_batched_tokens or "
                "decrease max_model_len.")

        if self.max_num_batched_tokens < self.max_num_seqs:
            raise ValueError(
                f"max_num_batched_tokens ({self.max_num_batched_tokens}) must "
                "be greater than or equal to max_num_seqs "
                f"({self.max_num_seqs}).")

        if self.num_lookahead_slots < 0:
            raise ValueError(
                "num_lookahead_slots "
                f"({self.num_lookahead_slots}) must be greater than or "
                "equal to 0.")


class DeviceConfig:

    def __init__(self, device: str = "auto") -> None:
        if device == "auto":
            # Automated device type detection
            if is_neuron():
                self.device_type = "neuron"
            elif is_openvino():
                self.device_type = "openvino"
            elif is_tpu():
                self.device_type = "tpu"
            elif is_cpu():
                self.device_type = "cpu"
            elif is_xpu():
                self.device_type = "xpu"
            else:
                # We don't call torch.cuda.is_available() here to
                # avoid initializing CUDA before workers are forked
                self.device_type = "cuda"
        else:
            # Device type is assigned explicitly
            self.device_type = device

        # Some device types require processing inputs on CPU
        if self.device_type in ["neuron", "openvino"]:
            self.device = torch.device("cpu")
        elif self.device_type in ["tpu"]:
            self.device = None
        else:
            # Set device with device type
            self.device = torch.device(self.device_type)


class SpeculativeConfig:
    """Configuration for speculative decoding.

    The configuration is currently specialized to draft-model speculative
    decoding with top-1 proposals.
    """

    @staticmethod
    def maybe_create_spec_config(
        target_model_config: ModelConfig,
        target_parallel_config: ParallelConfig,
        target_dtype: str,
        speculative_model: Optional[str],
        speculative_draft_tensor_parallel_size: Optional[int],
        num_speculative_tokens: Optional[int],
        speculative_max_model_len: Optional[int],
        enable_chunked_prefill: bool,
        use_v2_block_manager: bool,
        speculative_disable_by_batch_size: Optional[int],
        ngram_prompt_lookup_max: Optional[int],
        ngram_prompt_lookup_min: Optional[int],
        draft_token_acceptance_method: str,
        typical_acceptance_sampler_posterior_threshold: Optional[float],
        typical_acceptance_sampler_posterior_alpha: Optional[float],
    ) -> Optional["SpeculativeConfig"]:
        """Create a SpeculativeConfig if possible, else return None.

        This function attempts to create a SpeculativeConfig object based on the
        provided parameters. If the necessary conditions are met, it returns an
        instance of SpeculativeConfig. Otherwise, it returns None.

        Args:
            target_model_config (ModelConfig): The configuration of the target
                model.
            target_parallel_config (ParallelConfig): The parallel configuration
                for the target model.
            target_dtype (str): The data type used for the target model.
            speculative_model (Optional[str]): The name of the speculative
                model, if provided.
            speculative_draft_tensor_parallel_size (Optional[int]): The degree
                of the tensor parallelism for the draft model.
            num_speculative_tokens (Optional[int]): The number of speculative
                tokens, if provided. Will default to the number in the draft
                model config if present, otherwise is required.
            speculative_max_model_len (Optional[int]): The maximum model len of
                the speculative model. Used when testing the ability to skip
                speculation for some sequences.
            enable_chunked_prefill (bool): Whether vLLM is configured to use
                chunked prefill or not. Used for raising an error since its not
                yet compatible with spec decode.
            use_v2_block_manager (bool): Whether vLLM is configured to use the
                v2 block manager or not. Used for raising an error since the v2
                block manager is required with spec decode.
            speculative_disable_by_batch_size (Optional[int]): Disable
                speculative decoding for new incoming requests when the number
                of enqueue requests  is larger than this value, if provided.
            ngram_prompt_lookup_max (Optional[int]): Max size of ngram token
                window, if provided.
            ngram_prompt_lookup_min (Optional[int]): Min size of ngram token
                window, if provided.
            draft_token_acceptance_method (str): The method to use for
                accepting draft tokens. This can take two possible
                values 'rejection_sampler' and 'typical_acceptance_sampler'
                for RejectionSampler and TypicalAcceptanceSampler
                respectively.
            typical_acceptance_sampler_posterior_threshold (Optional[float]):
                A threshold value that sets a lower bound on the posterior
                probability of a token in the target model for it to be
                accepted. This threshold is used only when we use the 
                TypicalAcceptanceSampler for token acceptance.
            typical_acceptance_sampler_posterior_alpha (Optional[float]):
                A scaling factor for the entropy-based threshold in the
                TypicalAcceptanceSampler.
    
        Returns:
            Optional["SpeculativeConfig"]: An instance of SpeculativeConfig if
                the necessary conditions are met, else None.
        """

        if speculative_model is None:
            if num_speculative_tokens is not None:
                raise ValueError("num_speculative_tokens was provided without "
                                 "speculative_model.")
            return None

        if (speculative_disable_by_batch_size is not None
                and speculative_disable_by_batch_size < 2):
            raise ValueError("Expect the batch size threshold of disabling "
                             "speculative decoding is > 1, but got "
                             f"{speculative_disable_by_batch_size=}")

        if enable_chunked_prefill:
            raise ValueError(
                "Speculative decoding and chunked prefill are "
                f"currently mutually exclusive ({enable_chunked_prefill=}).")

        if not use_v2_block_manager:
            raise ValueError(
                "Speculative decoding requires usage of the V2 "
                "block manager. Enable it with --use-v2-block-manager.")

        # TODO: The user should be able to specify revision/quantization/max
        # model len for the draft model. It is not currently supported.
        draft_revision = None
        draft_code_revision = None
        draft_quantization = None

        if speculative_model == "[ngram]":
            if ngram_prompt_lookup_min is None:
                ngram_prompt_lookup_min = 1
            if ngram_prompt_lookup_max is None or ngram_prompt_lookup_max < 1:
                raise ValueError(f"{ngram_prompt_lookup_max=} must be > 0")
            if ngram_prompt_lookup_min < 1:
                raise ValueError(f"{ngram_prompt_lookup_min=} must be > 0")
            if ngram_prompt_lookup_min > ngram_prompt_lookup_max:
                raise ValueError(f"{ngram_prompt_lookup_min=} cannot be "
                                 f"larger than {ngram_prompt_lookup_max=}")

            # TODO: current we still need extract vocab_size from target model
            # config, in future, we may try refactor it out, and set
            # draft related config as None here.
            draft_model_config = target_model_config
            draft_parallel_config = target_parallel_config
        else:
            ngram_prompt_lookup_max = 0
            ngram_prompt_lookup_min = 0
            draft_model_config = ModelConfig(
                model=speculative_model,
                tokenizer=target_model_config.tokenizer,
                tokenizer_mode=target_model_config.tokenizer_mode,
                trust_remote_code=target_model_config.trust_remote_code,
                dtype=target_model_config.dtype,
                seed=target_model_config.seed,
                revision=draft_revision,
                code_revision=draft_code_revision,
                tokenizer_revision=target_model_config.tokenizer_revision,
                max_model_len=None,
                quantization=draft_quantization,
                enforce_eager=target_model_config.enforce_eager,
                max_seq_len_to_capture=target_model_config.
                max_seq_len_to_capture,
                max_logprobs=target_model_config.max_logprobs,
            )

            draft_hf_config = draft_model_config.hf_config

            if (num_speculative_tokens is not None
                    and hasattr(draft_hf_config, "num_lookahead_tokens")):
                draft_hf_config.num_lookahead_tokens = num_speculative_tokens

            n_predict = getattr(draft_hf_config, "n_predict", None)
            if n_predict is not None:
                if num_speculative_tokens is None:
                    # Default to max value defined in draft model config.
                    num_speculative_tokens = n_predict
                elif num_speculative_tokens > n_predict:
                    # Verify provided value doesn't exceed the maximum
                    # supported by the draft model.
                    raise ValueError(
                        "This speculative model supports a maximum of "
                        f"num_speculative_tokens={n_predict}, but "
                        f"{num_speculative_tokens=} was provided.")

            draft_model_config.max_model_len = (
                SpeculativeConfig._maybe_override_draft_max_model_len(
                    speculative_max_model_len,
                    draft_model_config.max_model_len,
                    target_model_config.max_model_len,
                ))

            draft_parallel_config = (
                SpeculativeConfig.create_draft_parallel_config(
                    target_parallel_config,
                    speculative_draft_tensor_parallel_size))

        if num_speculative_tokens is None:
            raise ValueError(
                "num_speculative_tokens must be provided with "
                "speculative_model unless the draft model config contains an "
                "n_predict parameter.")

        if typical_acceptance_sampler_posterior_threshold is None:
            typical_acceptance_sampler_posterior_threshold = 0.09
        if typical_acceptance_sampler_posterior_alpha is None:
            typical_acceptance_sampler_posterior_alpha = 0.3

        return SpeculativeConfig(
            draft_model_config,
            draft_parallel_config,
            num_speculative_tokens,
            speculative_disable_by_batch_size,
            ngram_prompt_lookup_max,
            ngram_prompt_lookup_min,
            draft_token_acceptance_method=draft_token_acceptance_method,
            typical_acceptance_sampler_posterior_threshold=\
                typical_acceptance_sampler_posterior_threshold,
            typical_acceptance_sampler_posterior_alpha=\
                typical_acceptance_sampler_posterior_alpha,
        )

    @staticmethod
    def _maybe_override_draft_max_model_len(
        speculative_max_model_len: Optional[int],
        draft_max_model_len: int,
        target_max_model_len: int,
    ) -> int:
        """Determine the max sequence len for the draft model. This is usually
        the draft_max_model_len, but may be the target_max_model_len if it is
        less than the draft_max_model_len, or may be speculative_max_model_len
        if it is specified.

        This is necessary so that sequences do not exceed the capacity of the
        draft model or the target model.

        speculative_max_model_len is mainly used for testing that sequences can
        skip speculation.
        """

        if speculative_max_model_len is not None:

            if speculative_max_model_len > draft_max_model_len:
                raise ValueError(f"{speculative_max_model_len=} cannot be "
                                 f"larger than {draft_max_model_len=}")

            if speculative_max_model_len > target_max_model_len:
                raise ValueError(f"{speculative_max_model_len=} cannot be "
                                 f"larger than {target_max_model_len=}")

            return speculative_max_model_len

        return min(
            draft_max_model_len,
            target_max_model_len,
        )

    @staticmethod
    def create_draft_parallel_config(
        target_parallel_config: ParallelConfig,
        speculative_draft_tensor_parallel_size: Optional[int]
    ) -> ParallelConfig:
        """Create a parallel config for use by the draft worker.

        This is mostly a copy of the target parallel config, except the tp_size.
        """
        if speculative_draft_tensor_parallel_size is None:
            speculative_draft_tensor_parallel_size = \
                  target_parallel_config.tensor_parallel_size
        elif speculative_draft_tensor_parallel_size != 1:
            # TODO(wooyeon): allow tp values larger than 1
            raise ValueError(
                f"{speculative_draft_tensor_parallel_size=} cannot be"
                f"other value than 1")

        draft_parallel_config = ParallelConfig(
            pipeline_parallel_size=target_parallel_config.
            pipeline_parallel_size,
            tensor_parallel_size=speculative_draft_tensor_parallel_size,
            distributed_executor_backend=target_parallel_config.
            distributed_executor_backend,
            max_parallel_loading_workers=target_parallel_config.
            max_parallel_loading_workers,
            disable_custom_all_reduce=target_parallel_config.
            disable_custom_all_reduce,
            tokenizer_pool_config=target_parallel_config.tokenizer_pool_config,
            ray_workers_use_nsight=target_parallel_config.
            ray_workers_use_nsight,
            placement_group=target_parallel_config.placement_group,
        )

        return draft_parallel_config

    def __init__(
        self,
        draft_model_config: ModelConfig,
        draft_parallel_config: ParallelConfig,
        num_speculative_tokens: int,
        speculative_disable_by_batch_size: Optional[int],
        ngram_prompt_lookup_max: Optional[int],
        ngram_prompt_lookup_min: Optional[int],
        draft_token_acceptance_method: str,
        typical_acceptance_sampler_posterior_threshold: float,
        typical_acceptance_sampler_posterior_alpha: float,
    ):
        """Create a SpeculativeConfig object.

        Args:
            draft_model_config: ModelConfig for the draft model.
            draft_parallel_config: ParallelConfig for the draft model.
            num_speculative_tokens: The number of tokens to sample from the
                draft model before scoring with the target model.
            speculative_disable_by_batch_size: Disable speculative
                decoding for new incoming requests when the number of
                enqueue requests is larger than this value.
            ngram_prompt_lookup_max: Max size of ngram token window.
            ngram_prompt_lookup_min: Min size of ngram token window.
            draft_token_acceptance_method (str): The method to use for
                accepting draft tokens. This can take two possible
                values 'rejection_sampler' and 'typical_acceptance_sampler'
                for RejectionSampler and TypicalAcceptanceSampler
                respectively.
            typical_acceptance_sampler_posterior_threshold (Optional[float]):
                A threshold value that sets a lower bound on the posterior
                probability of a token in the target model for it to be
                accepted. This threshold is used only when we use the 
                TypicalAcceptanceSampler for token acceptance.
            typical_acceptance_sampler_posterior_alpha (Optional[float]):
                A scaling factor for the entropy-based threshold in the
                TypicalAcceptanceSampler.
        """
        self.draft_model_config = draft_model_config
        self.draft_parallel_config = draft_parallel_config
        self.num_speculative_tokens = num_speculative_tokens
        self.speculative_disable_by_batch_size = \
            speculative_disable_by_batch_size
        self.ngram_prompt_lookup_max = ngram_prompt_lookup_max or 0
        self.ngram_prompt_lookup_min = ngram_prompt_lookup_min or 0
        self.draft_token_acceptance_method = draft_token_acceptance_method
        self.typical_acceptance_sampler_posterior_threshold = \
            typical_acceptance_sampler_posterior_threshold
        self.typical_acceptance_sampler_posterior_alpha = \
            typical_acceptance_sampler_posterior_alpha

        self._verify_args()

    def _verify_args(self) -> None:
        if self.num_speculative_tokens <= 0:
            raise ValueError("Expected num_speculative_tokens to be greater "
                             f"than zero ({self.num_speculative_tokens}).")

        if self.draft_model_config:
            self.draft_model_config.verify_with_parallel_config(
                self.draft_parallel_config)
            # Validate and set draft token acceptance related settings.

        if (self.draft_token_acceptance_method is None):
            raise ValueError("draft_token_acceptance_method is not set. "
                             "Expected values are rejection_sampler or "
                             "typical_acceptance_sampler.")

        if (self.draft_token_acceptance_method != 'rejection_sampler'
                and self.draft_token_acceptance_method !=
                'typical_acceptance_sampler'):
            raise ValueError(
                "Expected draft_token_acceptance_method to be either "
                "rejection_sampler or typical_acceptance_sampler. Instead it "
                f"is {self.draft_token_acceptance_method}")

        if (self.typical_acceptance_sampler_posterior_threshold < 0
                or self.typical_acceptance_sampler_posterior_alpha < 0):
            raise ValueError(
                "Expected typical_acceptance_sampler_posterior_threshold "
                "and typical_acceptance_sampler_posterior_alpha to be > 0. "
                "Instead found "
                f"typical_acceptance_sampler_posterior_threshold = "
                f"{self.typical_acceptance_sampler_posterior_threshold} and "
                f"typical_acceptance_sampler_posterior_alpha = "
                f"{self.typical_acceptance_sampler_posterior_alpha}")

    @property
    def num_lookahead_slots(self) -> int:
        """The number of additional slots the scheduler should allocate per
        step, in addition to the slots allocated for each known token.

        This is equal to the number of speculative tokens, as each speculative
        token must be scored.
        """
        return self.num_speculative_tokens

    def __repr__(self) -> str:
        if self.ngram_prompt_lookup_max > 0:
            draft_model = "[ngram]"
        else:
            draft_model = self.draft_model_config.model
        num_spec_tokens = self.num_speculative_tokens
        return f"SpeculativeConfig({draft_model=}, {num_spec_tokens=})"


@dataclass
class LoRAConfig:
    max_lora_rank: int
    max_loras: int
    fully_sharded_loras: bool = False
    max_cpu_loras: Optional[int] = None
    lora_dtype: Optional[torch.dtype] = None
    lora_extra_vocab_size: int = 256
    # This is a constant.
    lora_vocab_padding_size: ClassVar[int] = 256
    long_lora_scaling_factors: Optional[Tuple[float]] = None

    def __post_init__(self):
        # Keep this in sync with csrc/punica/bgmv/bgmv_config.h
        possible_max_ranks = (8, 16, 32, 64)
        possible_lora_extra_vocab_size = (0, 256, 512)
        if self.max_lora_rank not in possible_max_ranks:
            raise ValueError(
                f"max_lora_rank ({self.max_lora_rank}) must be one of "
                f"{possible_max_ranks}.")
        if self.lora_extra_vocab_size not in possible_lora_extra_vocab_size:
            raise ValueError(
                f"lora_extra_vocab_size ({self.lora_extra_vocab_size}) "
                f"must be one of {possible_lora_extra_vocab_size}.")
        if self.max_loras < 1:
            raise ValueError(f"max_loras ({self.max_loras}) must be >= 1.")
        if self.max_cpu_loras is None:
            self.max_cpu_loras = self.max_loras
        elif self.max_cpu_loras < self.max_loras:
            raise ValueError(
                f"max_cpu_loras ({self.max_cpu_loras}) must be >= "
                f"max_loras ({self.max_loras})")

    def verify_with_model_config(self, model_config: ModelConfig):
        if self.lora_dtype in (None, "auto"):
            self.lora_dtype = model_config.dtype
        elif isinstance(self.lora_dtype, str):
            self.lora_dtype = getattr(torch, self.lora_dtype)
        if model_config.quantization and model_config.quantization not in [
                "awq", "gptq"
        ]:
            # TODO support marlin and squeezellm
            logger.warning("%s quantization is not tested with LoRA yet.",
                           model_config.quantization)

    def verify_with_scheduler_config(self, scheduler_config: SchedulerConfig):
        if scheduler_config.max_num_batched_tokens > 65528:
            raise ValueError(
                "Due to limitations of the custom LoRA CUDA kernel, "
                "max_num_batched_tokens must be <= 65528 when "
                "LoRA is enabled.")
        if scheduler_config.chunked_prefill_enabled:
            raise ValueError("LoRA is not supported with chunked prefill yet.")


<<<<<<< HEAD
@dataclass
class PromptAdapterConfig:
    max_prompt_adapters: int
    max_prompt_adapter_token: int
    max_cpu_prompt_adapters: Optional[int] = None
    prompt_adapter_dtype: Optional[torch.dtype] = None

    def __post_init__(self):
        library_name = 'peft'
        try:
            __import__(library_name)
        except ImportError as e:
            raise ImportError(
                f"'{library_name}' is not installed for prompt adapter support."
                f"Please install it using 'pip install {library_name}'."
            ) from e

        if self.max_prompt_adapters < 1:
            raise ValueError(f"max_prompt_adapters "
                             f"({self.max_prompt_adapters}) must be >= 1.")
        if self.max_prompt_adapter_token == 0:
            raise ValueError("max_prompt_adapter_token must be set.")
        if self.max_cpu_prompt_adapters is None:
            self.max_cpu_prompt_adapters = self.max_prompt_adapters

    def verify_with_model_config(self, model_config: ModelConfig):
        if self.prompt_adapter_dtype in (None, "auto"):
            self.prompt_adapter_dtype = model_config.dtype
        elif isinstance(self.prompt_adapter_dtype, str):
            self.prompt_adapter_dtype = getattr(torch,
                                                self.prompt_adapter_dtype)


# TODO: To be replaced by MultiModalConfig.
=======
>>>>>>> abad5746
@dataclass
class MultiModalConfig:
    """Configs the input data format and how models should run for
    multimodal models."""
    # TODO: Add configs to init vision tower or not.
    pass


_STR_DTYPE_TO_TORCH_DTYPE = {
    "half": torch.float16,
    "float16": torch.float16,
    "float": torch.float32,
    "float32": torch.float32,
    "bfloat16": torch.bfloat16,
}

_ROCM_NOT_SUPPORTED_DTYPE: List[str] = []  #


def _get_and_verify_dtype(
    config: PretrainedConfig,
    dtype: Union[str, torch.dtype],
) -> torch.dtype:
    # NOTE: getattr(config, "torch_dtype", torch.float32) is not correct
    # because config.torch_dtype can be None.
    config_dtype = getattr(config, "torch_dtype", None)
    if config_dtype is None:
        config_dtype = torch.float32

    if isinstance(dtype, str):
        dtype = dtype.lower()
        if dtype == "auto":
            if config_dtype == torch.float32:
                if config.model_type == "gemma2":
                    logger.info(
                        "For Gemma 2, we downcast float32 to bfloat16 instead "
                        "of float16 by default. Please specify `dtype` if you "
                        "want to use float16.")
                    torch_dtype = torch.bfloat16
                else:
                    # Following the common practice, we use float16 for float32
                    # models.
                    torch_dtype = torch.float16
            else:
                torch_dtype = config_dtype
        else:
            if dtype not in _STR_DTYPE_TO_TORCH_DTYPE:
                raise ValueError(f"Unknown dtype: {dtype}")
            torch_dtype = _STR_DTYPE_TO_TORCH_DTYPE[dtype]
    elif isinstance(dtype, torch.dtype):
        torch_dtype = dtype
    else:
        raise ValueError(f"Unknown dtype: {dtype}")

    # Verify the dtype.
    if torch_dtype != config_dtype:
        if torch_dtype == torch.float32:
            # Upcasting to float32 is allowed.
            logger.info("Upcasting %s to %s.", config_dtype, torch_dtype)
            pass
        elif config_dtype == torch.float32:
            # Downcasting from float32 to float16 or bfloat16 is allowed.
            logger.info("Downcasting %s to %s.", config_dtype, torch_dtype)
            pass
        else:
            # Casting between float16 and bfloat16 is allowed with a warning.
            logger.warning("Casting %s to %s.", config_dtype, torch_dtype)

    return torch_dtype


def _get_and_verify_max_len(
    hf_config: PretrainedConfig,
    max_model_len: Optional[int],
    disable_sliding_window: bool,
    sliding_window_len: Optional[int],
) -> int:
    """Get and verify the model's maximum length."""
    derived_max_model_len = float("inf")
    possible_keys = [
        # OPT
        "max_position_embeddings",
        # GPT-2
        "n_positions",
        # MPT
        "max_seq_len",
        # ChatGLM2
        "seq_length",
        # Command-R
        "model_max_length",
        # Others
        "max_sequence_length",
        "max_seq_length",
        "seq_len",
    ]
    # Choose the smallest "max_length" from the possible keys.
    max_len_key = None
    for key in possible_keys:
        max_len = getattr(hf_config, key, None)
        if max_len is not None:
            max_len_key = key if max_len < derived_max_model_len \
                else max_len_key
            derived_max_model_len = min(derived_max_model_len, max_len)

    # If sliding window is manually disabled, max_length should be less
    # than the sliding window length in the model config.
    if disable_sliding_window and sliding_window_len is not None:
        max_len_key = "sliding_window" \
            if sliding_window_len < derived_max_model_len else max_len_key
        derived_max_model_len = min(derived_max_model_len, sliding_window_len)

    # If none of the keys were found in the config, use a default and
    # log a warning.
    if derived_max_model_len == float("inf"):
        if max_model_len is not None:
            # If max_model_len is specified, we use it.
            return max_model_len

        default_max_len = 2048
        logger.warning(
            "The model's config.json does not contain any of the following "
            "keys to determine the original maximum length of the model: "
            "%s. Assuming the model's maximum length is %d.", possible_keys,
            default_max_len)
        derived_max_model_len = default_max_len

    rope_scaling = getattr(hf_config, "rope_scaling", None)
    # The correct one should be "longrope", kept "su" here
    # to be backward compatible
    if rope_scaling is not None and rope_scaling["type"] != "su" \
        and rope_scaling["type"] != "longrope":
        if disable_sliding_window:
            # TODO(robertgshaw): Find a model that supports rope_scaling
            # with sliding window to see if this case should be allowed.
            raise NotImplementedError(
                "Disabling sliding window is not supported for models "
                "with rope_scaling. Please raise an issue so we can "
                "investigate.")
        assert "factor" in rope_scaling
        scaling_factor = rope_scaling["factor"]
        if rope_scaling["type"] == "yarn":
            derived_max_model_len = rope_scaling[
                "original_max_position_embeddings"]
        derived_max_model_len *= scaling_factor

    # If the user specified a max length, make sure it is smaller than the
    # derived length from the HF model config.
    if max_model_len is None:
        max_model_len = int(derived_max_model_len)
    elif max_model_len > derived_max_model_len:
        # Some models might have a separate key for specifying model_max_length
        # that will be bigger than derived_max_model_len. We compare user input
        # with model_max_length and allow this override when it's smaller.
        model_max_length = getattr(hf_config, "model_max_length", None)
        if model_max_length is not None and max_model_len <= model_max_length:
            if disable_sliding_window:
                # TODO(robertgshaw): Find a model that has model_max_length
                # with sliding window to see if this case should be allowed.
                raise NotImplementedError(
                    "Disabling sliding window is not supported for models "
                    "model_max_length in the config. Please raise an issue "
                    "so we can investigate.")
            pass
        else:
            raise ValueError(
                f"User-specified max_model_len ({max_model_len}) is greater "
                "than the derived max_model_len "
                f"({max_len_key}={derived_max_model_len} or model_max_length="
                f"{model_max_length} in model's config.json). This may lead "
                "to incorrect model outputs or CUDA errors. Make sure the "
                "value is correct and within the model context size.")
    return int(max_model_len)


def get_served_model_name(model: str,
                          served_model_name: Optional[Union[str, List[str]]]):
    """
    If the input is a non-empty list, the first model_name in 
    `served_model_name` is taken. 
    If the input is a non-empty string, it is used directly. 
    For cases where the input is either an empty string or an 
    empty list, the fallback is to use `self.model`.
    """
    if not served_model_name:
        return model
    if isinstance(served_model_name, list):
        return served_model_name[0]
    return served_model_name


@dataclass
class DecodingConfig:
    """Dataclass which contains the decoding strategy of the engine"""

    # Which guided decoding algo to use. 'outlines' / 'lm-format-enforcer'
    guided_decoding_backend: str = 'outlines'

    def __post_init__(self):
        valid_guided_backends = ['outlines', 'lm-format-enforcer']
        backend = self.guided_decoding_backend
        if backend not in valid_guided_backends:
            raise ValueError(f"Invalid guided_decoding_backend '{backend},"
                             f"must be one of {valid_guided_backends}")


@dataclass
class ObservabilityConfig:
    """Configuration for observability."""
    otlp_traces_endpoint: Optional[str] = None

    def __post_init__(self):
        if not is_otel_installed() and self.otlp_traces_endpoint is not None:
            raise ValueError("OpenTelemetry packages must be installed before "
                             "configuring 'otlp_traces_endpoint'")


@dataclass(frozen=True)
class EngineConfig:
    """Dataclass which contains all engine-related configuration. This
    simplifies passing around the distinct configurations in the codebase.
    """

    model_config: ModelConfig
    cache_config: CacheConfig
    parallel_config: ParallelConfig
    scheduler_config: SchedulerConfig
    device_config: DeviceConfig
    load_config: LoadConfig
    lora_config: Optional[LoRAConfig]
    multimodal_config: Optional[MultiModalConfig]
    speculative_config: Optional[SpeculativeConfig]
    decoding_config: Optional[DecodingConfig]
    observability_config: Optional[ObservabilityConfig]
    prompt_adapter_config: Optional[PromptAdapterConfig]

    def __post_init__(self):
        """Verify configs are valid & consistent with each other.
        """
        self.model_config.verify_with_parallel_config(self.parallel_config)
        self.cache_config.verify_with_parallel_config(self.parallel_config)

        if self.lora_config:
            self.lora_config.verify_with_model_config(self.model_config)
            self.lora_config.verify_with_scheduler_config(
                self.scheduler_config)
        if self.prompt_adapter_config:
            self.prompt_adapter_config.verify_with_model_config(
                self.model_config)

    def to_dict(self):
        """Return the configs as a dictionary, for use in **kwargs.
        """
        return dict(
            (field.name, getattr(self, field.name)) for field in fields(self))<|MERGE_RESOLUTION|>--- conflicted
+++ resolved
@@ -1285,7 +1285,6 @@
             raise ValueError("LoRA is not supported with chunked prefill yet.")
 
 
-<<<<<<< HEAD
 @dataclass
 class PromptAdapterConfig:
     max_prompt_adapters: int
@@ -1319,9 +1318,6 @@
                                                 self.prompt_adapter_dtype)
 
 
-# TODO: To be replaced by MultiModalConfig.
-=======
->>>>>>> abad5746
 @dataclass
 class MultiModalConfig:
     """Configs the input data format and how models should run for
