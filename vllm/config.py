--- conflicted
+++ resolved
@@ -2390,7 +2390,32 @@
     # Map from layer name to the attention cls
     static_forward_context: Dict[str, Any] = PrivateAttr
 
-<<<<<<< HEAD
+    def __repr__(self) -> str:
+        exclude = {
+            "static_forward_context",
+            "enabled_custom_ops",
+            "disabled_custom_ops",
+            "compilation_time",
+            "bs_to_padded_graph_size",
+            "pass_config",
+        }
+        return self.model_dump_json(exclude=exclude, exclude_unset=True)
+
+    __str__ = __repr__
+
+    def __repr__(self) -> str:
+        exclude = {
+            "static_forward_context",
+            "enabled_custom_ops",
+            "disabled_custom_ops",
+            "compilation_time",
+            "bs_to_padded_graph_size",
+            "pass_config",
+        }
+        return self.model_dump_json(exclude=exclude, exclude_unset=True)
+
+    __str__ = __repr__
+
     def compute_hash(self) -> str:
         factors: List[Any] = []
         factors.append(self.level)
@@ -2402,20 +2427,6 @@
         factors.append(self.inductor_passes)
         factors.append(self.pass_config.uuid())
         return hashlib.sha256(str(factors).encode()).hexdigest()
-=======
-    def __repr__(self) -> str:
-        exclude = {
-            "static_forward_context",
-            "enabled_custom_ops",
-            "disabled_custom_ops",
-            "compilation_time",
-            "bs_to_padded_graph_size",
-            "pass_config",
-        }
-        return self.model_dump_json(exclude=exclude, exclude_unset=True)
-
-    __str__ = __repr__
->>>>>>> 0a56bcc0
 
     @classmethod
     def from_cli(cls, cli_value: str) -> "CompilationConfig":
@@ -2704,33 +2715,6 @@
         if not self.instance_id:
             self.instance_id = random_uuid()[:5]
 
-<<<<<<< HEAD
-    def compute_hash(self) -> str:
-        """
-        Provide a hash that uniquely identifies all the configs
-        that affect the model execution, and therefore the compilation.
-        """
-        factors: List[Any] = []
-        # summarize system state
-        from torch._inductor.codecache import CacheBase
-        system_factors = CacheBase.get_system()
-        factors.append(system_factors)
-
-        # summarize pytorch state
-        from torch._inductor.codecache import torch_key
-        torch_factors = torch_key()
-        factors.append(torch_factors)
-
-        # summarize vllm config
-        model_hash = self.model_config.compute_hash()
-        parallel_hash = self.parallel_config.compute_hash()
-        compile_hash = self.compilation_config.compute_hash()
-        vllm_factors = (model_hash, parallel_hash, compile_hash)
-        factors.append(vllm_factors)
-
-        hash_str = hashlib.md5(str(factors).encode()).hexdigest()[:10]
-        return hash_str
-=======
     def _set_cudagraph_sizes(self):
         """
         cudagraph batchsize padding logic:
@@ -2794,7 +2778,32 @@
 
         self.compilation_config.init_with_cudagraph_sizes(
             batch_size_capture_list)
->>>>>>> 0a56bcc0
+
+    def compute_hash(self) -> str:
+        """
+        Provide a hash that uniquely identifies all the configs
+        that affect the model execution, and therefore the compilation.
+        """
+        factors: List[Any] = []
+        # summarize system state
+        from torch._inductor.codecache import CacheBase
+        system_factors = CacheBase.get_system()
+        factors.append(system_factors)
+
+        # summarize pytorch state
+        from torch._inductor.codecache import torch_key
+        torch_factors = torch_key()
+        factors.append(torch_factors)
+
+        # summarize vllm config
+        model_hash = self.model_config.compute_hash()
+        parallel_hash = self.parallel_config.compute_hash()
+        compile_hash = self.compilation_config.compute_hash()
+        vllm_factors = (model_hash, parallel_hash, compile_hash)
+        factors.append(vllm_factors)
+
+        hash_str = hashlib.md5(str(factors).encode()).hexdigest()[:10]
+        return hash_str
 
     def __str__(self):
         return (
