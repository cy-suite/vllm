--- conflicted
+++ resolved
@@ -918,13 +918,10 @@
         self.chunked_prefill_enabled = enable_chunked_prefill
         self.embedding_mode = embedding_mode
         self.preemption_mode = preemption_mode
-<<<<<<< HEAD
         self.max_queue_length = max_queue_length
 
-=======
         self.num_scheduler_steps = num_scheduler_steps
         self.send_delta_data = send_delta_data
->>>>>>> ff7ec82c
         self._verify_args()
 
     def _verify_args(self) -> None:
@@ -951,10 +948,6 @@
                 f"({self.num_lookahead_slots}) must be greater than or "
                 "equal to 0.")
 
-<<<<<<< HEAD
-    def get_max_queue_length(self) -> int:
-        return self.max_queue_length
-=======
         if self.num_scheduler_steps < 1:
             raise ValueError(
                 "num_scheduler_steps "
@@ -964,7 +957,10 @@
     @property
     def is_multi_step(self) -> bool:
         return self.num_scheduler_steps > 1
->>>>>>> ff7ec82c
+
+    @property
+    def get_max_queue_length(self) -> int:
+        return self.max_queue_length
 
 
 class DeviceConfig:
