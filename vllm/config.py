--- conflicted
+++ resolved
@@ -2132,14 +2132,7 @@
             self.prompt_adapter_config.verify_with_model_config(
                 self.model_config)
 
-<<<<<<< HEAD
-    def to_dict(self):
-        """Return the configs as a dictionary, for use in **kwargs."""
-        return dict(
-            (field.name, getattr(self, field.name)) for field in fields(self))
-=======
         if self.quant_config is None and \
             self.model_config is not None and self.load_config is not None:
             self.quant_config = VllmConfig._get_quantization_config(
-                self.model_config, self.load_config)
->>>>>>> 2cebda42
+                self.model_config, self.load_config)