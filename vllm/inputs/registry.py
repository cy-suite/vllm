--- conflicted
+++ resolved
@@ -247,14 +247,11 @@
         # Avoid circular import
         from vllm.sequence import SequenceData
 
-<<<<<<< HEAD
-        dummy_seq_data = SequenceData([0] * seq_len)
-        dummy_multi_modal_data = None
-
-        return dummy_seq_data, dummy_multi_modal_data
-=======
+        # dummy_seq_data = SequenceData([0] * seq_len)
+        # dummy_multi_modal_data = None
+
+        # return dummy_seq_data, dummy_multi_modal_data
         return DummyData(SequenceData.from_prompt_token_counts((0, seq_len)))
->>>>>>> 98356735
 
     def register_dummy_data(self, factory: DummyDataFactory):
         """
