from typing import (TYPE_CHECKING, Any, Dict, Generic, Iterable, List, Literal,
                    Optional, Tuple, Union, cast)

from typing_extensions import NotRequired, TypedDict, TypeVar

if TYPE_CHECKING:
    from vllm.multimodal import MultiModalDataDict, MultiModalPlaceholderDict


class TextPrompt(TypedDict):
    """Schema for a text prompt."""

    prompt: str
    """The input text to be tokenized before passing to the model."""

    multi_modal_data: NotRequired["MultiModalDataDict"]
    """
    Optional multi-modal data to pass to the model,
    if the model supports it.
    """

    mm_processor_kwargs: NotRequired[Dict[str, Any]]
    """
    Optional multi-modal processor kwargs to be forwarded to the
    multimodal input mapper & processor. Note that if multiple modalities
    have registered mappers etc for the model being considered, we attempt
    to pass the mm_processor_kwargs to each of them.
    """


class TokensPrompt(TypedDict):
    """Schema for a tokenized prompt."""

    prompt_token_ids: List[int]
    """A list of token IDs to pass to the model."""

    multi_modal_data: NotRequired["MultiModalDataDict"]
    """
    Optional multi-modal data to pass to the model,
    if the model supports it.
    """

    mm_processor_kwargs: NotRequired[Dict[str, Any]]
    """
    Optional multi-modal processor kwargs to be forwarded to the
    multimodal input mapper & processor. Note that if multiple modalities
    have registered mappers etc for the model being considered, we attempt
    to pass the mm_processor_kwargs to each of them.
    """


SingletonPrompt = Union[str, TextPrompt, TokensPrompt]
"""
Set of possible schemas for a single prompt:

- A text prompt (:class:`str` or :class:`TextPrompt`)
- A tokenized prompt (:class:`TokensPrompt`)

Note that "singleton" is as opposed to a data structure
which encapsulates multiple prompts, i.e. of the sort
which may be utilized for encoder/decoder models when
the user desires to express both the encoder & decoder
prompts explicitly, i.e. :class:`ExplicitEncoderDecoderPrompt`

A prompt of type :class:`SingletonPrompt` may be employed
as (1) input to a decoder-only model, (2) input to
the encoder of an encoder/decoder model, in the scenario
where the decoder-prompt is not specified explicitly, or
(3) as a member of a larger data structure encapsulating
more than one prompt, i.e. :class:`ExplicitEncoderDecoderPrompt`
"""

_T1_co = TypeVar("_T1_co",
                 bound=SingletonPrompt,
                 default=SingletonPrompt,
                 covariant=True)
_T2_co = TypeVar("_T2_co",
                 bound=SingletonPrompt,
                 default=SingletonPrompt,
                 covariant=True)


# TODO: Make fields ReadOnly once mypy supports it
class ExplicitEncoderDecoderPrompt(TypedDict, Generic[_T1_co, _T2_co]):
    """
    Represents an encoder/decoder model input prompt,
    comprising an explicit encoder prompt and a decoder prompt.

    The encoder and decoder prompts, respectively, may be formatted
    according to any of the :class:`SingletonPrompt` schemas,
    and are not required to have the same schema.

    Only the encoder prompt may have multi-modal data. mm_processor_kwargs
    should be at the top-level, and should not be set in the encoder/decoder
    prompts, since they are agnostic to the encoder/decoder.

    Note that an :class:`ExplicitEncoderDecoderPrompt` may not
    be used as an input to a decoder-only model,
    and that the :code:`encoder_prompt` and :code:`decoder_prompt`
    fields of this data structure themselves must be
    :class:`SingletonPrompt` instances.
    """

    encoder_prompt: _T1_co

    decoder_prompt: Optional[_T2_co]

    mm_processor_kwargs: NotRequired[Dict[str, Any]]


PromptType = Union[SingletonPrompt, ExplicitEncoderDecoderPrompt]
"""
Set of possible schemas for an LLM input, including
both decoder-only and encoder/decoder input types:

- A text prompt (:class:`str` or :class:`TextPrompt`)
- A tokenized prompt (:class:`TokensPrompt`)
- A single data structure containing both an encoder and a decoder prompt
  (:class:`ExplicitEncoderDecoderPrompt`)
"""


class TokenInputs(TypedDict):
    """Represents token-based inputs."""

    type: Literal["token"]
    """The type of inputs."""

    prompt_token_ids: List[int]
    """The token IDs of the prompt."""

    prompt: NotRequired[str]
    """
    The original prompt text corresponding to the token IDs, if available.
    """

    multi_modal_data: NotRequired["MultiModalDataDict"]
    """
    Optional multi-modal data to pass to the model,
    if the model supports it.
    """

<<<<<<< HEAD
    mm_processor_kwargs: NotRequired[Dict[str, Any]]
=======
    multi_modal_placeholders: NotRequired[
        Optional["MultiModalPlaceholderDict"]]
    """
    Placeholder ranges for the multi-modal data.
    """

    mm_processor_kwargs: NotRequired[Optional[Dict[str, Any]]]
>>>>>>> 74b529ce
    """
    Optional multi-modal processor kwargs to be forwarded to the
    multimodal input mapper & processor. Note that if multiple modalities
    have registered mappers etc for the model being considered, we attempt
    to pass the mm_processor_kwargs to each of them.
    """


def token_inputs(
    prompt_token_ids: List[int],
    prompt: Optional[str] = None,
    multi_modal_data: Optional["MultiModalDataDict"] = None,
    multi_modal_placeholders: Optional["MultiModalPlaceholderDict"] = None,
    mm_processor_kwargs: Optional[Dict[str, Any]] = None,
) -> TokenInputs:
    """Construct :class:`TokenInputs` from optional values."""
    inputs = TokenInputs(type="token", prompt_token_ids=prompt_token_ids)

    if prompt is not None:
        inputs["prompt"] = prompt
    if multi_modal_data is not None:
        inputs["multi_modal_data"] = multi_modal_data
    if multi_modal_placeholders is not None:
        inputs["multi_modal_placeholders"] = multi_modal_placeholders
    if mm_processor_kwargs is not None:
        inputs["mm_processor_kwargs"] = mm_processor_kwargs

    return inputs


DecoderOnlyInputs = TokenInputs
"""
The inputs in :class:`~vllm.LLMEngine` before they are
passed to the model executor.
This specifies the data required for decoder-only models.
"""


class EncoderDecoderInputs(TypedDict):
    """
    The inputs in :class:`~vllm.LLMEngine` before they are
    passed to the model executor.

    This specifies the required data for encoder-decoder models.
    """
    encoder: TokenInputs
    """The inputs for the encoder portion."""

    decoder: TokenInputs
    """The inputs for the decoder portion."""


SingletonInputs = TokenInputs
"""
A processed :class:`SingletonPrompt` which can be passed to
:class:`vllm.sequence.Sequence`.
"""

ProcessorInputs = Union[DecoderOnlyInputs, EncoderDecoderInputs]
"""
The inputs to :data:`vllm.inputs.InputProcessor`.
"""

_T1 = TypeVar("_T1", bound=SingletonPrompt, default=SingletonPrompt)
_T2 = TypeVar("_T2", bound=SingletonPrompt, default=SingletonPrompt)


def build_explicit_enc_dec_prompt(
    encoder_prompt: _T1,
    decoder_prompt: Optional[_T2],
    mm_processor_kwargs: Optional[Dict[str, Any]] = None,
) -> ExplicitEncoderDecoderPrompt[_T1, _T2]:
    if mm_processor_kwargs is None:
        mm_processor_kwargs = {}
    return ExplicitEncoderDecoderPrompt(
        encoder_prompt=encoder_prompt,
        decoder_prompt=decoder_prompt,
        mm_processor_kwargs=mm_processor_kwargs)


def zip_enc_dec_prompts(
    enc_prompts: Iterable[_T1],
    dec_prompts: Iterable[Optional[_T2]],
    mm_processor_kwargs: Optional[Union[Iterable[Dict[str, Any]],
                                        Dict[str, Any]]] = None,
) -> List[ExplicitEncoderDecoderPrompt[_T1, _T2]]:
    """
    Zip encoder and decoder prompts together into a list of
    :class:`ExplicitEncoderDecoderPrompt` instances. mm_processor_kwargs
    may also be provided; if a dict is passed, the same dictionary will be
    used for every encoder/decoder prompt. If an iterable is provided, it will
    be zipped with the encoder/decoder prompts.
    """
    if mm_processor_kwargs is None:
        mm_processor_kwargs = cast(Dict[str, Any], {})
    if isinstance(mm_processor_kwargs, dict):
        return [
            build_explicit_enc_dec_prompt(
                encoder_prompt, decoder_prompt,
                cast(Dict[str, Any], mm_processor_kwargs))
            for (encoder_prompt,
                 decoder_prompt) in zip(enc_prompts, dec_prompts)
        ]
    return [
        build_explicit_enc_dec_prompt(encoder_prompt, decoder_prompt,
                                      mm_proc_kwargs)
        for (encoder_prompt, decoder_prompt, mm_proc_kwargs
             ) in zip(enc_prompts, dec_prompts, mm_processor_kwargs)
    ]


def to_enc_dec_tuple_list(
    enc_dec_prompts: Iterable[ExplicitEncoderDecoderPrompt[_T1, _T2]],
) -> List[Tuple[_T1, Optional[_T2]]]:
    return [(enc_dec_prompt["encoder_prompt"],
             enc_dec_prompt["decoder_prompt"])
            for enc_dec_prompt in enc_dec_prompts]


def __getattr__(name: str):
    import warnings

    if name == "PromptInput":
        msg = ("PromptInput has been renamed to PromptType. "
               "The original name will be removed in an upcoming version.")

        warnings.warn(DeprecationWarning(msg), stacklevel=2)

        return PromptType

    if name == "LLMInputs":
        msg = ("LLMInputs has been renamed to DecoderOnlyInputs. "
               "The original name will be removed in an upcoming version.")

        warnings.warn(DeprecationWarning(msg), stacklevel=2)

        return DecoderOnlyInputs

    if name == "EncoderDecoderLLMInputs":
        msg = (
            "EncoderDecoderLLMInputs has been renamed to EncoderDecoderInputs. "
            "The original name will be removed in an upcoming version.")

        warnings.warn(DeprecationWarning(msg), stacklevel=2)

        return EncoderDecoderInputs

    raise AttributeError(f"module {__name__!r} has no attribute {name!r}")<|MERGE_RESOLUTION|>--- conflicted
+++ resolved
@@ -140,17 +140,12 @@
     if the model supports it.
     """
 
-<<<<<<< HEAD
-    mm_processor_kwargs: NotRequired[Dict[str, Any]]
-=======
-    multi_modal_placeholders: NotRequired[
-        Optional["MultiModalPlaceholderDict"]]
+    multi_modal_placeholders: NotRequired["MultiModalPlaceholderDict"]
     """
     Placeholder ranges for the multi-modal data.
     """
 
-    mm_processor_kwargs: NotRequired[Optional[Dict[str, Any]]]
->>>>>>> 74b529ce
+    mm_processor_kwargs: NotRequired[Dict[str, Any]]
     """
     Optional multi-modal processor kwargs to be forwarded to the
     multimodal input mapper & processor. Note that if multiple modalities
