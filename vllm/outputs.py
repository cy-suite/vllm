--- conflicted
+++ resolved
@@ -5,10 +5,7 @@
 from typing import Union
 
 import torch
-<<<<<<< HEAD
-=======
 from typing_extensions import TypeVar, deprecated
->>>>>>> 98356735
 
 from vllm.lora.request import LoRARequest
 from vllm.multimodal.inputs import MultiModalPlaceholderDict
@@ -210,21 +207,6 @@
         # NOTE: We need omit logprobs here explicitly because the sequence
         # always has the logprobs of the sampled tokens even if the
         # logprobs are not requested.
-<<<<<<< HEAD
-        include_logprobs = seq_group.sampling_params.logprobs is not None
-        text_buffer_length = seq_group.sampling_params.output_text_buffer_length
-        outputs = [
-            CompletionOutput(
-                seqs.index(seq),
-                seq.get_output_text_to_return(text_buffer_length),
-                seq.data._output_token_ids,
-                seq.get_cumulative_logprob() if include_logprobs else None,
-                seq.output_logprobs if include_logprobs else None,
-                SequenceStatus.get_finished_reason(seq.status),
-                seq.stop_reason,
-                hidden_states=seq.output_hiddens) for seq in top_n_seqs
-        ]
-=======
         include_logprobs = sampling_params.logprobs is not None
         text_buffer_length = sampling_params.output_text_buffer_length
         delta = sampling_params.output_kind == RequestOutputKind.DELTA
@@ -283,6 +265,7 @@
                 output.finish_reason = SequenceStatus.get_finished_reason(
                     seq.status)
                 output.stop_reason = seq.stop_reason
+                output.hidden_states = seq.output_hiddens
 
             else:
                 output = CompletionOutput(
@@ -291,10 +274,10 @@
                     seq.get_cumulative_logprob() if include_logprobs else None,
                     output_logprobs,
                     SequenceStatus.get_finished_reason(seq.status),
-                    seq.stop_reason)
+                    seq.stop_reason,
+                    hidden_states=seq.output_hiddens)
 
             outputs.append(output)
->>>>>>> 98356735
 
         # Every sequence in the sequence group should have the same prompt.
         if include_prompt:
