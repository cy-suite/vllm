# Common dependencies
-r requirements-common.txt

<<<<<<< HEAD
=======
setuptools < 70.0.0 # IPEX's torch have some dependency. to be removed.

ray >= 2.9
# Following pkgs retrieved from https://pytorch-extension.intel.com/release-whl/stable/xpu/us/
>>>>>>> ee5f34b1
torch == 2.3.1+cxx11.abi
intel-extension-for-pytorch == 2.3.110+xpu
oneccl_bind_pt == 2.3.100+xpu

triton-xpu == 3.0.0b2<|MERGE_RESOLUTION|>--- conflicted
+++ resolved
@@ -1,13 +1,8 @@
 # Common dependencies
 -r requirements-common.txt
 
-<<<<<<< HEAD
-=======
-setuptools < 70.0.0 # IPEX's torch have some dependency. to be removed.
-
 ray >= 2.9
 # Following pkgs retrieved from https://pytorch-extension.intel.com/release-whl/stable/xpu/us/
->>>>>>> ee5f34b1
 torch == 2.3.1+cxx11.abi
 intel-extension-for-pytorch == 2.3.110+xpu
 oneccl_bind_pt == 2.3.100+xpu
