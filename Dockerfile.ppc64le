FROM mambaorg/micromamba
ARG MAMBA_DOCKERFILE_ACTIVATE=1
USER root

ENV PATH="/usr/local/cargo/bin:$PATH:/opt/conda/bin/"

<<<<<<< HEAD
RUN apt-get update -y && apt-get install -y git wget vim libnuma-dev libsndfile-dev libprotobuf-dev build-essential ffmpeg libsm6 libxext6 libgl1 
=======
RUN apt-get update -y && apt-get install -y git wget curl vim libnuma-dev libsndfile-dev libprotobuf-dev build-essential
>>>>>>> e497b8ae

# Some packages in requirements-cpu are installed here
# IBM provides optimized packages for ppc64le processors in the open-ce project for mamba
# Currently these may not be available for venv or pip directly
RUN micromamba install -y -n base -c https://ftp.osuosl.org/pub/open-ce/1.11.0-p10/ -c defaults python=3.10 torchvision-cpu=0.16.2 rust && micromamba clean --all --yes

COPY ./ /workspace/vllm

WORKDIR /workspace/vllm

# These packages will be in rocketce eventually
RUN pip install -v cmake xformers torch==2.3.1 uvloop==0.20.0 -r requirements-cpu.txt --prefer-binary --extra-index-url https://repo.fury.io/mgiessing

RUN VLLM_TARGET_DEVICE=cpu python3 setup.py install

WORKDIR /workspace/

RUN ln -s /workspace/vllm/tests && ln -s /workspace/vllm/examples && ln -s /workspace/vllm/benchmarks

ENTRYPOINT ["python3", "-m", "vllm.entrypoints.openai.api_server"]<|MERGE_RESOLUTION|>--- conflicted
+++ resolved
@@ -4,11 +4,7 @@
 
 ENV PATH="/usr/local/cargo/bin:$PATH:/opt/conda/bin/"
 
-<<<<<<< HEAD
-RUN apt-get update -y && apt-get install -y git wget vim libnuma-dev libsndfile-dev libprotobuf-dev build-essential ffmpeg libsm6 libxext6 libgl1 
-=======
-RUN apt-get update -y && apt-get install -y git wget curl vim libnuma-dev libsndfile-dev libprotobuf-dev build-essential
->>>>>>> e497b8ae
+RUN apt-get update -y && apt-get install -y git wget curl vim libnuma-dev libsndfile-dev libprotobuf-dev build-essential ffmpeg libsm6 libxext6 libgl1 
 
 # Some packages in requirements-cpu are installed here
 # IBM provides optimized packages for ppc64le processors in the open-ce project for mamba
