# Common dependencies
-r requirements-common.txt

# Dependencies for NVIDIA GPUs
ray >= 2.9
nvidia-ml-py # for pynvml package
vllm-nccl-cu12>=2.18,<2.19  # for downloading nccl library
<<<<<<< HEAD
torch == 2.2.1
xformers == 0.0.25  # Requires PyTorch 2.2.1
--extra-index-url https://flashinfer.ai/whl/cu121/torch2.2/
flashinfer
=======
torch == 2.3.0
xformers == 0.0.26.post1  # Requires PyTorch 2.3.0
>>>>>>> 26f2fb51
<|MERGE_RESOLUTION|>--- conflicted
+++ resolved
@@ -5,12 +5,7 @@
 ray >= 2.9
 nvidia-ml-py # for pynvml package
 vllm-nccl-cu12>=2.18,<2.19  # for downloading nccl library
-<<<<<<< HEAD
-torch == 2.2.1
-xformers == 0.0.25  # Requires PyTorch 2.2.1
---extra-index-url https://flashinfer.ai/whl/cu121/torch2.2/
-flashinfer
-=======
 torch == 2.3.0
 xformers == 0.0.26.post1  # Requires PyTorch 2.3.0
->>>>>>> 26f2fb51
+--extra-index-url https://flashinfer.ai/whl/cu121/torch2.2/
+flashinfer