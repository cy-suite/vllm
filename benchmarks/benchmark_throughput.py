--- conflicted
+++ resolved
@@ -450,21 +450,11 @@
         'accuracy issues. FP8_E5M2 (without scaling) is only supported on '
         'cuda version greater than 11.8. On ROCm (AMD GPU), FP8_E4M3 is '
         'instead supported for common inference criteria.')
-<<<<<<< HEAD
-    parser.add_argument(
-        "--device",
-        type=str,
-        default="auto",
-        choices=["auto", "cuda", "cpu", "hpu", "openvino", "tpu", "xpu"],
-        help='device type for vLLM execution, supporting CUDA, HPU, '
-        'OpenVINO and CPU.')
-=======
     parser.add_argument("--device",
                         type=str,
                         default="auto",
                         choices=DEVICE_OPTIONS,
                         help='device type for vLLM execution')
->>>>>>> 260d40b5
     parser.add_argument(
         "--num-scheduler-steps",
         type=int,
