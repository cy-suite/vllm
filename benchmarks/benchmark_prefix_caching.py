"""
Benchmark the efficiency of prefix caching.

This script allows you to benchmark the performance of
a model with and without prefix caching using either fixed prompts
or prompts sampled from the ShareGPT dataset.

Fixed example usage:
    python benchmark_prefix_caching.py \
        --model meta-llama/Llama-2-7b-chat-hf \
        --enable-prefix-caching \
        --num-prompts 1 \
        --repeat-count 100

ShareGPT example usage:
    # This command samples 20 prompts with input lengths
    # between 128 and 256 tokens from the ShareGPT dataset,
    # then replicates each prompt 5 times.
    python benchmark_prefix_caching.py \
        --model meta-llama/Llama-2-7b-chat-hf \
        --dataset-path /path/to/ShareGPT_V3_unfiltered_cleaned_split.json \
        --enable-prefix-caching \
        --num-prompts 20 \
        --repeat-count 5 \
        --input-length-range 128:256
"""

import dataclasses
import json
import random
import time
from typing import List, Optional, Tuple

from transformers import PreTrainedTokenizerBase

from vllm import LLM, SamplingParams
from vllm.engine.arg_utils import EngineArgs
from vllm.utils import FlexibleArgumentParser

try:
    from vllm.transformers_utils.tokenizer import get_tokenizer
except ImportError:
    from backend_request_func import get_tokenizer

PROMPT = "You are a helpful assistant in recognizes the content of tables in markdown format. Here is a table as fellows. You need to answer my question about the table.\n# Table\n|Opening|Opening|Sl. No.|Film|Cast|Director|Music Director|Notes|\n|----|----|----|----|----|----|----|----|\n|J A N|9|1|Agni Pushpam|Jayabharathi, Kamalahasan|Jeassy|M. K. Arjunan||\n|J A N|16|2|Priyamvada|Mohan Sharma, Lakshmi, KPAC Lalitha|K. S. Sethumadhavan|V. Dakshinamoorthy||\n|J A N|23|3|Yakshagaanam|Madhu, Sheela|Sheela|M. S. Viswanathan||\n|J A N|30|4|Paalkkadal|Sheela, Sharada|T. K. Prasad|A. T. Ummer||\n|F E B|5|5|Amma|Madhu, Srividya|M. Krishnan Nair|M. K. Arjunan||\n|F E B|13|6|Appooppan|Thikkurissi Sukumaran Nair, Kamal Haasan|P. Bhaskaran|M. S. Baburaj||\n|F E B|20|7|Srishti|Chowalloor Krishnankutty, Ravi Alummoodu|K. T. Muhammad|M. S. Baburaj||\n|F E B|20|8|Vanadevatha|Prem Nazir, Madhubala|Yusufali Kechery|G. Devarajan||\n|F E B|27|9|Samasya|Madhu, Kamalahaasan|K. Thankappan|Shyam||\n|F E B|27|10|Yudhabhoomi|K. P. Ummer, Vidhubala|Crossbelt Mani|R. K. Shekhar||\n|M A R|5|11|Seemantha Puthran|Prem Nazir, Jayabharathi|A. B. Raj|M. K. Arjunan||\n|M A R|12|12|Swapnadanam|Rani Chandra, Dr. Mohandas|K. G. George|Bhaskar Chandavarkar||\n|M A R|19|13|Thulavarsham|Prem Nazir, sreedevi, Sudheer|N. Sankaran Nair|V. Dakshinamoorthy||\n|M A R|20|14|Aruthu|Kaviyoor Ponnamma, Kamalahasan|Ravi|G. Devarajan||\n|M A R|26|15|Swimming Pool|Kamal Haasan, M. G. Soman|J. Sasikumar|M. K. Arjunan||\n\n# Question\nWhat' s the content in the (1,1) cells\n"  # noqa: E501


def test_prefix(llm=None, sampling_params=None, prompts=None):
    start_time = time.time()

    llm.generate(prompts, sampling_params=sampling_params)

    end_time = time.time()
    print(f"cost time {end_time - start_time}")


def sample_requests(
    dataset_path: str,
    num_requests: int,
    tokenizer: PreTrainedTokenizerBase,
    input_length_range: Tuple[int, int],
    fixed_output_len: Optional[int],
) -> List[Tuple[str, int, int]]:
    if fixed_output_len is not None and fixed_output_len < 4:
        raise ValueError("output_len too small")

    # Load the dataset.
    with open(dataset_path) as f:
        dataset = json.load(f)
    # Filter out the conversations with less than 2 turns.
    dataset = [data for data in dataset if len(data["conversations"]) >= 2]
    # Only keep the first two turns of each conversation.
    dataset = [(data["conversations"][0]["value"],
                data["conversations"][1]["value"]) for data in dataset]

    # Shuffle the dataset.
    random.shuffle(dataset)

    min_len, max_len = input_length_range

    # Filter out sequences that are too long or too short
    filtered_dataset: List[Tuple[str, int, int]] = []
    for i in range(len(dataset)):
        if len(filtered_dataset) == num_requests:
            break

        # Tokenize the prompts and completions.
        prompt = dataset[i][0]
        prompt_token_ids = tokenizer(prompt).input_ids
        completion = dataset[i][1]
        completion_token_ids = tokenizer(completion).input_ids
        prompt_len = len(prompt_token_ids)
        output_len = len(completion_token_ids
                         ) if fixed_output_len is None else fixed_output_len
        if prompt_len < 4 or output_len < 4:
            # Prune too short sequences.
            continue
        if min_len <= prompt_len <= max_len:
            filtered_dataset.append((prompt, prompt_len, output_len))

    return filtered_dataset


def repeat_and_sort_requests(requests: List[Tuple[str, int, int]],
                             repeat_count: int,
                             sort: bool = False) -> List[str]:
    repeated_requests = requests * repeat_count
    if sort:
        repeated_requests.sort(key=lambda x: x[1])
    else:
        random.shuffle(repeated_requests)
    return [req[0] for req in repeated_requests]


def main(args):
    tokenizer = get_tokenizer(args.model, trust_remote_code=True)
    input_length_range = tuple(map(int, args.input_length_range.split(':')))
    random.seed(args.seed)
    if args.dataset_path is not None:
        print(
            f"Start to sample {args.num_prompts} prompts " f"from {args.dataset_path}"
        )
        filtered_datasets = sample_requests(
            dataset_path=args.dataset_path,
            num_requests=args.num_prompts,
            tokenizer=tokenizer,
            input_length_range=input_length_range,
            fixed_output_len=args.output_len,
        )
    else:
        prompt_len = len(tokenizer(PROMPT).input_ids)
        filtered_datasets = [(PROMPT, prompt_len, args.output_len)
                             ] * args.num_prompts

<<<<<<< HEAD
    llm = LLM(
        model=args.model,
        tokenizer_mode="auto",
        trust_remote_code=True,
        enforce_eager=True,
        use_v2_block_manager=args.use_v2_block_manager,
        tensor_parallel_size=args.tensor_parallel_size,
        enable_prefix_caching=args.enable_prefix_caching,
        disable_log_stats=False,
        max_num_batched_tokens=4096 * 2,
        enable_chunked_prefill=True,
    )
=======
    engine_args = EngineArgs.from_cli_args(args)

    llm = LLM(**dataclasses.asdict(engine_args))
>>>>>>> 5f8d8075

    sampling_params = SamplingParams(temperature=0, max_tokens=args.output_len)

    print("Testing filtered datasets")
    prompts = repeat_and_sort_requests(filtered_datasets,
                                       repeat_count=args.repeat_count,
                                       sort=args.sort)

    print("------warm up------")
    test_prefix(
        llm=llm,
        prompts=prompts,
        sampling_params=sampling_params,
    )

    print("------start generating------")
    test_prefix(
        llm=llm,
        prompts=prompts,
        sampling_params=sampling_params,
    )


if __name__ == "__main__":
    parser = FlexibleArgumentParser(
        description=
        'Benchmark the performance with or without automatic prefix caching.')
    parser.add_argument("--dataset-path",
                        type=str,
                        default=None,
                        help="Path to the dataset.")
    parser.add_argument('--output-len', type=int, default=10)
    parser.add_argument('--num-prompts',
                        type=int,
                        default=1,
                        help="Number of the prompts sampled from dataset")
    parser.add_argument('--repeat-count',
                        type=int,
                        default=100,
                        help='Number of times to repeat each prompt')
    parser.add_argument('--sort',
                        action='store_true',
                        help='Sort prompts by input length')
    parser.add_argument('--input-length-range',
                        type=str,
                        default='128:256',
                        help='Range of input lengths for sampling prompts,'
                        'specified as "min:max" (e.g., "128:256").')

    parser = EngineArgs.add_cli_args(parser)
    args = parser.parse_args()
    main(args)<|MERGE_RESOLUTION|>--- conflicted
+++ resolved
@@ -132,24 +132,21 @@
         filtered_datasets = [(PROMPT, prompt_len, args.output_len)
                              ] * args.num_prompts
 
-<<<<<<< HEAD
-    llm = LLM(
-        model=args.model,
-        tokenizer_mode="auto",
-        trust_remote_code=True,
-        enforce_eager=True,
-        use_v2_block_manager=args.use_v2_block_manager,
-        tensor_parallel_size=args.tensor_parallel_size,
-        enable_prefix_caching=args.enable_prefix_caching,
-        disable_log_stats=False,
-        max_num_batched_tokens=4096 * 2,
-        enable_chunked_prefill=True,
-    )
-=======
+    # llm = LLM(
+    #     model=args.model,
+    #     tokenizer_mode="auto",
+    #     trust_remote_code=True,
+    #     enforce_eager=True,
+    #     use_v2_block_manager=args.use_v2_block_manager,
+    #     tensor_parallel_size=args.tensor_parallel_size,
+    #     enable_prefix_caching=args.enable_prefix_caching,
+    #     disable_log_stats=False,
+    #     max_num_batched_tokens=4096 * 2,
+    #     enable_chunked_prefill=True,
+    # )
     engine_args = EngineArgs.from_cli_args(args)
 
     llm = LLM(**dataclasses.asdict(engine_args))
->>>>>>> 5f8d8075
 
     sampling_params = SamplingParams(temperature=0, max_tokens=args.output_len)
 
