--- conflicted
+++ resolved
@@ -24,12 +24,9 @@
     model: str
     best_of: int = 1
     use_beam_search: bool = False
-<<<<<<< HEAD
-    ignore_eos: bool = False
-=======
     logprobs: Optional[int] = None
     multi_modal_content: Optional[dict] = None
->>>>>>> d4a2ac83
+    ignore_eos: bool = False
 
 
 @dataclass
