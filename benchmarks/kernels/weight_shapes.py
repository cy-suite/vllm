# Weight Shapes are in the format
# ([K, N], TP_SPLIT_DIM)
# Example:
#  A shape of ([14336, 4096], 0) indicates the following GEMM shape,
#   - TP1 : K = 14336, N = 4096
#   - TP2 : K = 7168, N = 4096
#  A shape of ([4096, 6144], 1) indicates the following GEMM shape,
#   - TP1 : K = 4096, N = 6144
#   - TP4 : K = 4096, N = 1536

# TP1 shapes
WEIGHT_SHAPES = {
    "mistralai/Mistral-7B-v0.1": [
        ([4096, 6144], 1),
        ([4096, 4096], 0),
        ([4096, 28672], 1),
        ([14336, 4096], 0),
    ],
    "meta-llama/Llama-2-7b-hf": [
        ([4096, 12288], 1),
        ([4096, 4096], 0),
        ([4096, 22016], 1),
        ([11008, 4096], 0),
    ],
    "meta-llama/Llama-3-8b": [
        ([4096, 6144], 1),
        ([4096, 4096], 0),
        ([4096, 28672], 1),
        ([14336, 4096], 0),
    ],
    "meta-llama/Llama-2-13b-hf": [
        ([5120, 15360], 1),
        ([5120, 5120], 0),
        ([5120, 27648], 1),
        ([13824, 5120], 0),
    ],
    "meta-llama/Llama-2-70b-hf": [
        ([8192, 10240], 1),
        ([8192, 8192], 0),
        ([8192, 57344], 1),
        ([28672, 8192], 0),
    ],
<<<<<<< HEAD
    "meta-llama/Llama-2-70b-tp4-hf": [([8192, 2560], None), ([2048,
                                                              8192], None),
                                      ([8192, 14336], None),
                                      ([7168, 8192], None)],
    # The shape space is very big when benchmarking a large set of kernels.
    # For example: Let,
    #  - #kernels to benchmark be 1700
    #  - #models to benchmark be 4 (each model has 4 shapes)
    #  - #batch sizes be 6 (16, 32, 64, 128, 256, 512)
    # For 1 kernel, 1 shape and 1 batch-size, H100 takes 1 second (approx.)
    # to run, then the benchmark suite would take,
    # 1700 * (4 * 4) * 6 = 163200 seconds => 46 hrs.
    # Below, we exploit some observation on the benchmark shapes to create a
    # representative set.
    #
    # From previous benchmarking runs, we observe that perf if stratified as,
    # N - small, medium, large and K - small and large. We also observe that
    # in the model shapes, when K is small, we have small, medium and large Ns.
    # when K is large, we only have small Ns.
    #
    # models : ['meta-llama/Llama-2-7b-hf', 'meta-llama/Llama-3-8b',
    #  'meta-llama/Llama-2-13b-hf', 'meta-llama/Llama-2-70b-tp4-hf']
    # Ks : [2048, 4096, 5120, 7168, 8192, 11008, 13824, 14336]
    # Ns : [2560, 4096, 5120, 6144, 8192, 12288, 14336, 15360,
    #         22016, 27648, 28672]
    "llama-representative-set": [
        ([4096, 4096], None),  # small K, small N
        ([4096, 8192], None),  # small K, medium N
        ([4096, 22016], None),  # small K, large N
        ([14336, 4096], None),  # large K, small N
        ([8192, 14336], None),  # medium K, large N (from llama-2-70b-tp4-hf
=======
    "meta-llama/Llama-3.1-405b-hf": [
        ([16384, 18432], 1),
        ([16384, 16384], 0),
        ([16384, 106496], 1),
        ([53248, 16384], 0),
>>>>>>> dcdc3faf
    ],
}<|MERGE_RESOLUTION|>--- conflicted
+++ resolved
@@ -40,7 +40,6 @@
         ([8192, 57344], 1),
         ([28672, 8192], 0),
     ],
-<<<<<<< HEAD
     "meta-llama/Llama-2-70b-tp4-hf": [([8192, 2560], None), ([2048,
                                                               8192], None),
                                       ([8192, 14336], None),
@@ -72,12 +71,11 @@
         ([4096, 22016], None),  # small K, large N
         ([14336, 4096], None),  # large K, small N
         ([8192, 14336], None),  # medium K, large N (from llama-2-70b-tp4-hf
-=======
+    ],
     "meta-llama/Llama-3.1-405b-hf": [
         ([16384, 18432], 1),
         ([16384, 16384], 0),
         ([16384, 106496], 1),
         ([53248, 16384], 0),
->>>>>>> dcdc3faf
     ],
 }