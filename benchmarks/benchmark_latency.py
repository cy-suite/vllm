"""Benchmark the latency of processing a single batch of requests."""
import argparse
import json
import time
from pathlib import Path
from typing import List, Optional

import numpy as np
import torch
from tqdm import tqdm

from vllm import LLM, SamplingParams
from vllm.engine.arg_utils import EngineArgs
from vllm.inputs import PromptStrictInputs
from vllm.model_executor.layers.quantization import QUANTIZATION_METHODS
from vllm.utils import FlexibleArgumentParser


def main(args: argparse.Namespace):
    print(args)

    # NOTE(woosuk): If the request cannot be processed in a single batch,
    # the engine will automatically process the request in multiple batches.
    llm = LLM(
        model=args.model,
        speculative_model=args.speculative_model,
        num_speculative_tokens=args.num_speculative_tokens,
        speculative_draft_tensor_parallel_size=\
            args.speculative_draft_tensor_parallel_size,
        tokenizer=args.tokenizer,
        quantization=args.quantization,
        tensor_parallel_size=args.tensor_parallel_size,
        trust_remote_code=args.trust_remote_code,
        dtype=args.dtype,
        max_model_len=args.max_model_len,
        enforce_eager=args.enforce_eager,
        kv_cache_dtype=args.kv_cache_dtype,
        quantization_param_path=args.quantization_param_path,
        device=args.device,
        ray_workers_use_nsight=args.ray_workers_use_nsight,
        use_v2_block_manager=args.use_v2_block_manager,
        enable_chunked_prefill=args.enable_chunked_prefill,
        download_dir=args.download_dir,
        block_size=args.block_size,
        gpu_memory_utilization=args.gpu_memory_utilization,
        load_format=args.load_format,
        distributed_executor_backend=args.distributed_executor_backend,
        otlp_traces_endpoint=args.otlp_traces_endpoint,
    )

    sampling_params = SamplingParams(
        n=args.n,
        temperature=0.0 if args.use_beam_search else 1.0,
        top_p=1.0,
        use_beam_search=args.use_beam_search,
        ignore_eos=True,
        max_tokens=args.output_len,
    )
    print(sampling_params)
    dummy_prompt_token_ids = np.random.randint(10000,
                                               size=(args.batch_size,
                                                     args.input_len))
    dummy_inputs: List[PromptStrictInputs] = [{
        "prompt_token_ids": batch
    } for batch in dummy_prompt_token_ids.tolist()]

    def run_to_completion(profile_dir: Optional[str] = None):
        if profile_dir:
            with torch.profiler.profile(
                    activities=[
                        torch.profiler.ProfilerActivity.CPU,
                        torch.profiler.ProfilerActivity.CUDA,
                    ],
                    on_trace_ready=torch.profiler.tensorboard_trace_handler(
                        str(profile_dir))) as p:
                llm.generate(dummy_inputs,
                             sampling_params=sampling_params,
                             use_tqdm=False)
            print(p.key_averages())
        else:
            start_time = time.perf_counter()
            llm.generate(dummy_inputs,
                         sampling_params=sampling_params,
                         use_tqdm=False)
            end_time = time.perf_counter()
            latency = end_time - start_time
            return latency

    print("Warming up...")
    for _ in tqdm(range(args.num_iters_warmup), desc="Warmup iterations"):
        run_to_completion(profile_dir=None)

    if args.profile:
        profile_dir = args.profile_result_dir
        if not profile_dir:
            profile_dir = Path(
                "."
            ) / "vllm_benchmark_result" / f"latency_result_{time.time()}"
        print(f"Profiling (results will be saved to '{profile_dir}')...")
        run_to_completion(profile_dir=profile_dir)
        return

    # Benchmark.
    latencies = []
    for _ in tqdm(range(args.num_iters), desc="Profiling iterations"):
        latencies.append(run_to_completion(profile_dir=None))
    latencies = np.array(latencies)
    percentages = [10, 25, 50, 75, 90, 99]
    percentiles = np.percentile(latencies, percentages)
    print(f'Avg latency: {np.mean(latencies)} seconds')
    for percentage, percentile in zip(percentages, percentiles):
        print(f'{percentage}% percentile latency: {percentile} seconds')

    # Output JSON results if specified
    if args.output_json:
        results = {
            "avg_latency": np.mean(latencies),
            "latencies": latencies.tolist(),
            "percentiles": dict(zip(percentages, percentiles.tolist())),
        }
        with open(args.output_json, "w") as f:
            json.dump(results, f, indent=4)


if __name__ == '__main__':
    parser = FlexibleArgumentParser(
        description='Benchmark the latency of processing a single batch of '
        'requests till completion.')
    parser.add_argument('--model', type=str, default='facebook/opt-125m')
    parser.add_argument('--speculative-model', type=str, default=None)
    parser.add_argument('--num-speculative-tokens', type=int, default=None)
    parser.add_argument('--speculative-draft-tensor-parallel-size',
                        '-spec-draft-tp',
                        type=int,
                        default=None)
    parser.add_argument('--tokenizer', type=str, default=None)
    parser.add_argument('--quantization',
                        '-q',
                        choices=[*QUANTIZATION_METHODS, None],
                        default=None)
    parser.add_argument('--tensor-parallel-size', '-tp', type=int, default=1)
    parser.add_argument('--input-len', type=int, default=32)
    parser.add_argument('--output-len', type=int, default=128)
    parser.add_argument('--batch-size', type=int, default=8)
    parser.add_argument('--n',
                        type=int,
                        default=1,
                        help='Number of generated sequences per prompt.')
    parser.add_argument('--use-beam-search', action='store_true')
    parser.add_argument('--num-iters-warmup',
                        type=int,
                        default=10,
                        help='Number of iterations to run for warmup.')
    parser.add_argument('--num-iters',
                        type=int,
                        default=30,
                        help='Number of iterations to run.')
    parser.add_argument('--trust-remote-code',
                        action='store_true',
                        help='trust remote code from huggingface')
    parser.add_argument(
        '--max-model-len',
        type=int,
        default=None,
        help='Maximum length of a sequence (including prompt and output). '
        'If None, will be derived from the model.')
    parser.add_argument(
        '--dtype',
        type=str,
        default='auto',
        choices=['auto', 'half', 'float16', 'bfloat16', 'float', 'float32'],
        help='data type for model weights and activations. '
        'The "auto" option will use FP16 precision '
        'for FP32 and FP16 models, and BF16 precision '
        'for BF16 models.')
    parser.add_argument('--enforce-eager',
                        action='store_true',
                        help='enforce eager mode and disable CUDA graph')
    parser.add_argument(
        '--kv-cache-dtype',
        type=str,
        choices=['auto', 'fp8', 'fp8_e5m2', 'fp8_e4m3'],
        default="auto",
        help='Data type for kv cache storage. If "auto", will use model '
        'data type. CUDA 11.8+ supports fp8 (=fp8_e4m3) and fp8_e5m2. '
        'ROCm (AMD GPU) supports fp8 (=fp8_e4m3)')
    parser.add_argument(
        '--quantization-param-path',
        type=str,
        default=None,
        help='Path to the JSON file containing the KV cache scaling factors. '
        'This should generally be supplied, when KV cache dtype is FP8. '
        'Otherwise, KV cache scaling factors default to 1.0, which may cause '
        'accuracy issues. FP8_E5M2 (without scaling) is only supported on '
        'cuda version greater than 11.8. On ROCm (AMD GPU), FP8_E4M3 is '
        'instead supported for common inference criteria.')
    parser.add_argument(
        '--profile',
        action='store_true',
        help='profile the generation process of a single batch')
    parser.add_argument(
        '--profile-result-dir',
        type=str,
        default=None,
        help=('path to save the pytorch profiler output. Can be visualized '
              'with ui.perfetto.dev or Tensorboard.'))
    parser.add_argument(
        "--device",
        type=str,
<<<<<<< HEAD
        default="auto",
        choices=["auto", "cuda", "cpu", "openvino"],
        help='device type for vLLM execution, supporting CUDA, OpenVINO and '
        'CPU.')
=======
        default="cuda",
        choices=["cuda", "cpu", "tpu", "xpu"],
        help='device type for vLLM execution, supporting CUDA and CPU.')
>>>>>>> c18ebfdd
    parser.add_argument('--block-size',
                        type=int,
                        default=16,
                        help='block size of key/value cache')
    parser.add_argument(
        '--enable-chunked-prefill',
        action='store_true',
        help='If True, the prefill requests can be chunked based on the '
        'max_num_batched_tokens')
    parser.add_argument('--use-v2-block-manager', action='store_true')
    parser.add_argument(
        "--ray-workers-use-nsight",
        action='store_true',
        help="If specified, use nsight to profile ray workers",
    )
    parser.add_argument('--download-dir',
                        type=str,
                        default=None,
                        help='directory to download and load the weights, '
                        'default to the default cache dir of huggingface')
    parser.add_argument(
        '--output-json',
        type=str,
        default=None,
        help='Path to save the latency results in JSON format.')
    parser.add_argument('--gpu-memory-utilization',
                        type=float,
                        default=0.9,
                        help='the fraction of GPU memory to be used for '
                        'the model executor, which can range from 0 to 1.'
                        'If unspecified, will use the default value of 0.9.')
    parser.add_argument(
        '--load-format',
        type=str,
        default=EngineArgs.load_format,
        choices=[
            'auto', 'pt', 'safetensors', 'npcache', 'dummy', 'tensorizer',
            'bitsandbytes'
        ],
        help='The format of the model weights to load.\n\n'
        '* "auto" will try to load the weights in the safetensors format '
        'and fall back to the pytorch bin format if safetensors format '
        'is not available.\n'
        '* "pt" will load the weights in the pytorch bin format.\n'
        '* "safetensors" will load the weights in the safetensors format.\n'
        '* "npcache" will load the weights in pytorch format and store '
        'a numpy cache to speed up the loading.\n'
        '* "dummy" will initialize the weights with random values, '
        'which is mainly for profiling.\n'
        '* "tensorizer" will load the weights using tensorizer from '
        'CoreWeave. See the Tensorize vLLM Model script in the Examples'
        'section for more information.\n'
        '* "bitsandbytes" will load the weights using bitsandbytes '
        'quantization.\n')
    parser.add_argument(
        '--distributed-executor-backend',
        choices=['ray', 'mp'],
        default=None,
        help='Backend to use for distributed serving. When more than 1 GPU '
        'is used, will be automatically set to "ray" if installed '
        'or "mp" (multiprocessing) otherwise.')
    parser.add_argument(
        '--otlp-traces-endpoint',
        type=str,
        default=None,
        help='Target URL to which OpenTelemetry traces will be sent.')
    args = parser.parse_args()
    main(args)<|MERGE_RESOLUTION|>--- conflicted
+++ resolved
@@ -207,16 +207,10 @@
     parser.add_argument(
         "--device",
         type=str,
-<<<<<<< HEAD
         default="auto",
-        choices=["auto", "cuda", "cpu", "openvino"],
+        choices=["auto", "cuda", "cpu", "openvino", "tpu", "xpu"],
         help='device type for vLLM execution, supporting CUDA, OpenVINO and '
         'CPU.')
-=======
-        default="cuda",
-        choices=["cuda", "cpu", "tpu", "xpu"],
-        help='device type for vLLM execution, supporting CUDA and CPU.')
->>>>>>> c18ebfdd
     parser.add_argument('--block-size',
                         type=int,
                         default=16,
