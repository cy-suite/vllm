--- conflicted
+++ resolved
@@ -10,11 +10,7 @@
 from tqdm import tqdm
 
 from vllm import LLM, SamplingParams
-<<<<<<< HEAD
 from vllm.inputs import PromptInputs
-=======
-from vllm.inputs import PromptStrictInputs
->>>>>>> 616e600e
 from vllm.model_executor.layers.quantization import QUANTIZATION_METHODS
 
 
@@ -54,11 +50,7 @@
     dummy_prompt_token_ids = np.random.randint(10000,
                                                size=(args.batch_size,
                                                      args.input_len))
-<<<<<<< HEAD
     dummy_inputs: List[PromptInputs] = [{
-=======
-    dummy_inputs: List[PromptStrictInputs] = [{
->>>>>>> 616e600e
         "prompt_token_ids": batch
     } for batch in dummy_prompt_token_ids.tolist()]
 
