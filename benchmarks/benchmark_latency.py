"""Benchmark the latency of processing a single batch of requests."""
import argparse
import json
import time
from pathlib import Path
from typing import List, Optional

import numpy as np
import torch
from tqdm import tqdm

from vllm import LLM, SamplingParams
from vllm.engine.arg_utils import EngineArgs
from vllm.inputs import PromptStrictInputs
from vllm.model_executor.layers.quantization import QUANTIZATION_METHODS


def main(args: argparse.Namespace):
    print(args)

    # NOTE(woosuk): If the request cannot be processed in a single batch,
    # the engine will automatically process the request in multiple batches.
    llm = LLM(model=args.model,
              speculative_model=args.speculative_model,
              num_speculative_tokens=args.num_speculative_tokens,
              tokenizer=args.tokenizer,
              quantization=args.quantization,
              tensor_parallel_size=args.tensor_parallel_size,
              trust_remote_code=args.trust_remote_code,
              dtype=args.dtype,
              enforce_eager=args.enforce_eager,
              kv_cache_dtype=args.kv_cache_dtype,
              quantization_param_path=args.quantization_param_path,
              device=args.device,
              ray_workers_use_nsight=args.ray_workers_use_nsight,
              use_v2_block_manager=args.use_v2_block_manager,
              enable_chunked_prefill=args.enable_chunked_prefill,
              download_dir=args.download_dir,
              block_size=args.block_size,
              gpu_memory_utilization=args.gpu_memory_utilization,
<<<<<<< HEAD
              load_format=args.load_format)
=======
              distributed_executor_backend=args.distributed_executor_backend)
>>>>>>> 5d7e3d01

    sampling_params = SamplingParams(
        n=args.n,
        temperature=0.0 if args.use_beam_search else 1.0,
        top_p=1.0,
        use_beam_search=args.use_beam_search,
        ignore_eos=True,
        max_tokens=args.output_len,
    )
    print(sampling_params)
    dummy_prompt_token_ids = np.random.randint(10000,
                                               size=(args.batch_size,
                                                     args.input_len))
    dummy_inputs: List[PromptStrictInputs] = [{
        "prompt_token_ids": batch
    } for batch in dummy_prompt_token_ids.tolist()]

    def run_to_completion(profile_dir: Optional[str] = None):
        if profile_dir:
            with torch.profiler.profile(
                    activities=[
                        torch.profiler.ProfilerActivity.CPU,
                        torch.profiler.ProfilerActivity.CUDA,
                    ],
                    on_trace_ready=torch.profiler.tensorboard_trace_handler(
                        str(profile_dir))) as p:
                llm.generate(dummy_inputs,
                             sampling_params=sampling_params,
                             use_tqdm=False)
            print(p.key_averages())
        else:
            start_time = time.perf_counter()
            llm.generate(dummy_inputs,
                         sampling_params=sampling_params,
                         use_tqdm=False)
            end_time = time.perf_counter()
            latency = end_time - start_time
            return latency

    print("Warming up...")
    for _ in tqdm(range(args.num_iters_warmup), desc="Warmup iterations"):
        run_to_completion(profile_dir=None)

    if args.profile:
        profile_dir = args.profile_result_dir
        if not profile_dir:
            profile_dir = Path(
                "."
            ) / "vllm_benchmark_result" / f"latency_result_{time.time()}"
        print(f"Profiling (results will be saved to '{profile_dir}')...")
        run_to_completion(profile_dir=profile_dir)
        return

    # Benchmark.
    latencies = []
    for _ in tqdm(range(args.num_iters), desc="Profiling iterations"):
        latencies.append(run_to_completion(profile_dir=None))
    latencies = np.array(latencies)
    percentages = [10, 25, 50, 75, 90]
    percentiles = np.percentile(latencies, percentages)
    print(f'Avg latency: {np.mean(latencies)} seconds')
    for percentage, percentile in zip(percentages, percentiles):
        print(f'{percentage}% percentile latency: {percentile} seconds')

    # Output JSON results if specified
    if args.output_json:
        results = {
            "avg_latency": np.mean(latencies),
            "latencies": latencies.tolist(),
            "percentiles": dict(zip(percentages, percentiles.tolist())),
        }
        with open(args.output_json, "w") as f:
            json.dump(results, f, indent=4)


if __name__ == '__main__':
    parser = argparse.ArgumentParser(
        description='Benchmark the latency of processing a single batch of '
        'requests till completion.')
    parser.add_argument('--model', type=str, default='facebook/opt-125m')
    parser.add_argument('--speculative-model', type=str, default=None)
    parser.add_argument('--num-speculative-tokens', type=int, default=None)
    parser.add_argument('--tokenizer', type=str, default=None)
    parser.add_argument('--quantization',
                        '-q',
                        choices=[*QUANTIZATION_METHODS, None],
                        default=None)
    parser.add_argument('--tensor-parallel-size', '-tp', type=int, default=1)
    parser.add_argument('--input-len', type=int, default=32)
    parser.add_argument('--output-len', type=int, default=128)
    parser.add_argument('--batch-size', type=int, default=8)
    parser.add_argument('--n',
                        type=int,
                        default=1,
                        help='Number of generated sequences per prompt.')
    parser.add_argument('--use-beam-search', action='store_true')
    parser.add_argument('--num-iters-warmup',
                        type=int,
                        default=10,
                        help='Number of iterations to run for warmup.')
    parser.add_argument('--num-iters',
                        type=int,
                        default=30,
                        help='Number of iterations to run.')
    parser.add_argument('--trust-remote-code',
                        action='store_true',
                        help='trust remote code from huggingface')
    parser.add_argument(
        '--dtype',
        type=str,
        default='auto',
        choices=['auto', 'half', 'float16', 'bfloat16', 'float', 'float32'],
        help='data type for model weights and activations. '
        'The "auto" option will use FP16 precision '
        'for FP32 and FP16 models, and BF16 precision '
        'for BF16 models.')
    parser.add_argument('--enforce-eager',
                        action='store_true',
                        help='enforce eager mode and disable CUDA graph')
    parser.add_argument(
        '--kv-cache-dtype',
        type=str,
        choices=['auto', 'fp8', 'fp8_e5m2', 'fp8_e4m3'],
        default="auto",
        help='Data type for kv cache storage. If "auto", will use model '
        'data type. CUDA 11.8+ supports fp8 (=fp8_e4m3) and fp8_e5m2. '
        'ROCm (AMD GPU) supports fp8 (=fp8_e4m3)')
    parser.add_argument(
        '--quantization-param-path',
        type=str,
        default=None,
        help='Path to the JSON file containing the KV cache scaling factors. '
        'This should generally be supplied, when KV cache dtype is FP8. '
        'Otherwise, KV cache scaling factors default to 1.0, which may cause '
        'accuracy issues. FP8_E5M2 (without scaling) is only supported on '
        'cuda version greater than 11.8. On ROCm (AMD GPU), FP8_E4M3 is '
        'instead supported for common inference criteria.')
    parser.add_argument(
        '--profile',
        action='store_true',
        help='profile the generation process of a single batch')
    parser.add_argument(
        '--profile-result-dir',
        type=str,
        default=None,
        help=('path to save the pytorch profiler output. Can be visualized '
              'with ui.perfetto.dev or Tensorboard.'))
    parser.add_argument(
        "--device",
        type=str,
        default="cuda",
        choices=["cuda", "cpu"],
        help='device type for vLLM execution, supporting CUDA and CPU.')
    parser.add_argument('--block-size',
                        type=int,
                        default=16,
                        help='block size of key/value cache')
    parser.add_argument(
        '--enable-chunked-prefill',
        action='store_true',
        help='If True, the prefill requests can be chunked based on the '
        'max_num_batched_tokens')
    parser.add_argument('--use-v2-block-manager', action='store_true')
    parser.add_argument(
        "--ray-workers-use-nsight",
        action='store_true',
        help="If specified, use nsight to profile ray workers",
    )
    parser.add_argument('--download-dir',
                        type=str,
                        default=None,
                        help='directory to download and load the weights, '
                        'default to the default cache dir of huggingface')
    parser.add_argument(
        '--output-json',
        type=str,
        default=None,
        help='Path to save the latency results in JSON format.')
    parser.add_argument('--gpu-memory-utilization',
                        type=float,
                        default=0.9,
                        help='the fraction of GPU memory to be used for '
                        'the model executor, which can range from 0 to 1.'
                        'If unspecified, will use the default value of 0.9.')
    parser.add_argument(
<<<<<<< HEAD
        '--load-format',
        type=str,
        default=EngineArgs.load_format,
        choices=[
            'auto', 'pt', 'safetensors', 'npcache', 'dummy', 'tensorizer',
            'bitsandbytes'
        ],
        help='The format of the model weights to load.\n\n'
        '* "auto" will try to load the weights in the safetensors format '
        'and fall back to the pytorch bin format if safetensors format '
        'is not available.\n'
        '* "pt" will load the weights in the pytorch bin format.\n'
        '* "safetensors" will load the weights in the safetensors format.\n'
        '* "npcache" will load the weights in pytorch format and store '
        'a numpy cache to speed up the loading.\n'
        '* "dummy" will initialize the weights with random values, '
        'which is mainly for profiling.\n'
        '* "tensorizer" will load the weights using tensorizer from '
        'CoreWeave. See the Tensorize vLLM Model script in the Examples'
        'section for more information.\n'
        '* "bitsandbytes" will load the weights using bitsandbytes '
        'quantization.\n')
=======
        '--distributed-executor-backend',
        choices=['ray', 'mp'],
        default=None,
        help='Backend to use for distributed serving. When more than 1 GPU '
        'is used, will be automatically set to "ray" if installed '
        'or "mp" (multiprocessing) otherwise.')
>>>>>>> 5d7e3d01
    args = parser.parse_args()
    main(args)<|MERGE_RESOLUTION|>--- conflicted
+++ resolved
@@ -38,11 +38,8 @@
               download_dir=args.download_dir,
               block_size=args.block_size,
               gpu_memory_utilization=args.gpu_memory_utilization,
-<<<<<<< HEAD
-              load_format=args.load_format)
-=======
+              load_format=args.load_format,
               distributed_executor_backend=args.distributed_executor_backend)
->>>>>>> 5d7e3d01
 
     sampling_params = SamplingParams(
         n=args.n,
@@ -228,7 +225,6 @@
                         'the model executor, which can range from 0 to 1.'
                         'If unspecified, will use the default value of 0.9.')
     parser.add_argument(
-<<<<<<< HEAD
         '--load-format',
         type=str,
         default=EngineArgs.load_format,
@@ -251,13 +247,12 @@
         'section for more information.\n'
         '* "bitsandbytes" will load the weights using bitsandbytes '
         'quantization.\n')
-=======
+    parser.add_argument(
         '--distributed-executor-backend',
         choices=['ray', 'mp'],
         default=None,
         help='Backend to use for distributed serving. When more than 1 GPU '
         'is used, will be automatically set to "ray" if installed '
         'or "mp" (multiprocessing) otherwise.')
->>>>>>> 5d7e3d01
     args = parser.parse_args()
     main(args)