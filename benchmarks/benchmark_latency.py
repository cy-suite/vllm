"""Benchmark the latency of processing a single batch of requests."""
import argparse
import time
from pathlib import Path
from typing import Optional

import numpy as np
import torch
from tqdm import tqdm

from vllm import LLM, SamplingParams


def main(args: argparse.Namespace):
    print(args)

    # NOTE(woosuk): If the request cannot be processed in a single batch,
    # the engine will automatically process the request in multiple batches.
    llm = LLM(
        model=args.model,
        tokenizer=args.tokenizer,
        quantization=args.quantization,
        tensor_parallel_size=args.tensor_parallel_size,
        trust_remote_code=args.trust_remote_code,
        dtype=args.dtype,
        enforce_eager=args.enforce_eager,
        kv_cache_dtype=args.kv_cache_dtype,
<<<<<<< HEAD
        kv_cache_scales_path=args.kv_cache_scales_path,
        device=args.device,
        ray_workers_use_nsight=args.ray_workers_use_nsight,
=======
        scales_path=args.scales_path,
>>>>>>> 18c55d2a
    )

    sampling_params = SamplingParams(
        n=args.n,
        temperature=0.0 if args.use_beam_search else 1.0,
        top_p=1.0,
        use_beam_search=args.use_beam_search,
        ignore_eos=True,
        max_tokens=args.output_len,
    )
    print(sampling_params)
    dummy_prompt_token_ids = np.random.randint(10000,
                                               size=(args.batch_size,
                                                     args.input_len))
    dummy_prompt_token_ids = dummy_prompt_token_ids.tolist()

    def run_to_completion(profile_dir: Optional[str] = None):
        if profile_dir:
            with torch.profiler.profile(
                    activities=[
                        torch.profiler.ProfilerActivity.CPU,
                        torch.profiler.ProfilerActivity.CUDA,
                    ],
                    on_trace_ready=torch.profiler.tensorboard_trace_handler(
                        str(profile_dir))) as p:
                llm.generate(prompt_token_ids=dummy_prompt_token_ids,
                             sampling_params=sampling_params,
                             use_tqdm=False)
            print(p.key_averages())
        else:
            start_time = time.perf_counter()
            llm.generate(prompt_token_ids=dummy_prompt_token_ids,
                         sampling_params=sampling_params,
                         use_tqdm=False)
            end_time = time.perf_counter()
            latency = end_time - start_time
            return latency

    print("Warming up...")
    run_to_completion(profile_dir=None)

    if args.profile:
        profile_dir = args.profile_result_dir
        if not profile_dir:
            profile_dir = Path(
                "."
            ) / "vllm_benchmark_result" / f"latency_result_{time.time()}"
        print(f"Profiling (results will be saved to '{profile_dir}')...")
        run_to_completion(profile_dir=profile_dir)
        return

    # Benchmark.
    latencies = []
    for _ in tqdm(range(args.num_iters), desc="Profiling iterations"):
        latencies.append(run_to_completion(profile_dir=None))
    print(f'Avg latency: {np.mean(latencies)} seconds')


if __name__ == '__main__':
    parser = argparse.ArgumentParser(
        description='Benchmark the latency of processing a single batch of '
        'requests till completion.')
    parser.add_argument('--model', type=str, default='facebook/opt-125m')
    parser.add_argument('--tokenizer', type=str, default=None)
    parser.add_argument('--quantization',
                        '-q',
                        choices=['awq', 'gptq', 'squeezellm', None],
                        default=None)
    parser.add_argument('--tensor-parallel-size', '-tp', type=int, default=1)
    parser.add_argument('--input-len', type=int, default=32)
    parser.add_argument('--output-len', type=int, default=128)
    parser.add_argument('--batch-size', type=int, default=8)
    parser.add_argument('--n',
                        type=int,
                        default=1,
                        help='Number of generated sequences per prompt.')
    parser.add_argument('--use-beam-search', action='store_true')
    parser.add_argument('--num-iters',
                        type=int,
                        default=3,
                        help='Number of iterations to run.')
    parser.add_argument('--trust-remote-code',
                        action='store_true',
                        help='trust remote code from huggingface')
    parser.add_argument(
        '--dtype',
        type=str,
        default='auto',
        choices=['auto', 'half', 'float16', 'bfloat16', 'float', 'float32'],
        help='data type for model weights and activations. '
        'The "auto" option will use FP16 precision '
        'for FP32 and FP16 models, and BF16 precision '
        'for BF16 models.')
    parser.add_argument('--enforce-eager',
                        action='store_true',
                        help='enforce eager mode and disable CUDA graph')
    parser.add_argument(
        "--kv-cache-dtype",
        type=str,
        choices=['auto', 'fp8'],
        default='auto',
        help='Data type for kv cache storage. If "auto", will use model data type. '
        'FP8_E5M2 (without scaling) is only supported on cuda version greater than 11.8. '
        'On ROCm (AMD GPU), FP8_E4M3 is instead supported for common inference criteria.')
    parser.add_argument(
<<<<<<< HEAD
        '--kv-cache-scales-path',
        type=str,
        default=None,
        help='Path to the JSON files containing the KV cache scaling factors. '
=======
        '--scales-path',
        type=str,
        default=None,
        help='Path to the JSON file containing the KV cache scaling factors. '
>>>>>>> 18c55d2a
        'This should generally be supplied, when KV cache dtype is FP8. Otherwise, '
        'KV cache scaling factors default to 1.0, which may cause accuracy issues. '
        'FP8_E5M2 (without scaling) is only supported on cuda version greater than 11.8. '
        'On ROCm (AMD GPU), FP8_E4M3 is instead supported for common inference criteria.')
    parser.add_argument(
        '--profile',
        action='store_true',
        help='profile the generation process of a single batch')
    parser.add_argument(
        '--profile-result-dir',
        type=str,
        default=None,
        help=('path to save the pytorch profiler output. Can be visualized '
              'with ui.perfetto.dev or Tensorboard.'))
    parser.add_argument(
        "--device",
        type=str,
        default="cuda",
        choices=["cuda"],
        help='device type for vLLM execution, supporting CUDA only currently.')
    parser.add_argument(
        "--ray-workers-use-nsight",
        action='store_true',
        help="If specified, use nsight to profile ray workers",
    )
    args = parser.parse_args()
    main(args)<|MERGE_RESOLUTION|>--- conflicted
+++ resolved
@@ -25,13 +25,9 @@
         dtype=args.dtype,
         enforce_eager=args.enforce_eager,
         kv_cache_dtype=args.kv_cache_dtype,
-<<<<<<< HEAD
-        kv_cache_scales_path=args.kv_cache_scales_path,
+        scales_path=args.scales_path,
         device=args.device,
         ray_workers_use_nsight=args.ray_workers_use_nsight,
-=======
-        scales_path=args.scales_path,
->>>>>>> 18c55d2a
     )
 
     sampling_params = SamplingParams(
@@ -137,17 +133,10 @@
         'FP8_E5M2 (without scaling) is only supported on cuda version greater than 11.8. '
         'On ROCm (AMD GPU), FP8_E4M3 is instead supported for common inference criteria.')
     parser.add_argument(
-<<<<<<< HEAD
-        '--kv-cache-scales-path',
-        type=str,
-        default=None,
-        help='Path to the JSON files containing the KV cache scaling factors. '
-=======
         '--scales-path',
         type=str,
         default=None,
         help='Path to the JSON file containing the KV cache scaling factors. '
->>>>>>> 18c55d2a
         'This should generally be supplied, when KV cache dtype is FP8. Otherwise, '
         'KV cache scaling factors default to 1.0, which may cause accuracy issues. '
         'FP8_E5M2 (without scaling) is only supported on cuda version greater than 11.8. '
