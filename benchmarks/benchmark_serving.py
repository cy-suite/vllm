--- conflicted
+++ resolved
@@ -73,13 +73,6 @@
     mean_itl_ms: float
     median_itl_ms: float
     std_itl_ms: float
-<<<<<<< HEAD
-    p99_itl_ms: float
-    mean_latency_ms: float
-    median_latency_ms: float
-    std_latency_ms: float
-    p99_latency_ms: float
-=======
     percentiles_itl_ms: List[Tuple[float, float]]
     # E2EL stands for end-to-end latency per request.
     # It is the time taken on the client side from sending
@@ -88,7 +81,6 @@
     median_e2el_ms: float
     std_e2el_ms: float
     percentiles_e2el_ms: List[Tuple[float, float]]
->>>>>>> d4a2ac83
 
 
 def sample_sharegpt_requests(
@@ -378,17 +370,6 @@
                              for p in selected_percentiles],
         mean_itl_ms=np.mean(itls or 0) * 1000,
         std_itl_ms=np.std(itls or 0) * 1000,
-<<<<<<< HEAD
-        p99_itl_ms=np.percentile(itls or 0, 99) * 1000,
-        mean_latency_ms=np.mean([output.latency
-                                 for output in outputs] or 0) * 1000,
-        median_latency_ms=np.median([output.latency
-                                     for output in outputs] or 0) * 1000,
-        std_latency_ms=np.std([output.latency
-                               for output in outputs] or 0) * 1000,
-        p99_latency_ms=np.percentile([output.latency
-                                      for output in outputs] or 0, 99) * 1000,
-=======
         median_itl_ms=np.median(itls or 0) * 1000,
         percentiles_itl_ms=[(p, np.percentile(itls or 0, p) * 1000)
                             for p in selected_percentiles],
@@ -397,7 +378,6 @@
         median_e2el_ms=np.mean(e2els or 0) * 1000,
         percentiles_e2el_ms=[(p, np.percentile(e2els or 0, p) * 1000)
                              for p in selected_percentiles],
->>>>>>> d4a2ac83
     )
 
     return metrics, actual_output_lens
@@ -415,13 +395,10 @@
     use_beam_search: bool,
     request_rate: float,
     disable_tqdm: bool,
-<<<<<<< HEAD
-    ignore_eos: bool,
-=======
     profile: bool,
     selected_percentile_metrics: List[str],
     selected_percentiles: List[str],
->>>>>>> d4a2ac83
+    ignore_eos: bool,
 ):
     if backend in ASYNC_REQUEST_FUNCS:
         request_func = ASYNC_REQUEST_FUNCS[backend]
@@ -444,11 +421,8 @@
         logprobs=logprobs,
         best_of=best_of,
         use_beam_search=use_beam_search,
-<<<<<<< HEAD
+        multi_modal_content=test_mm_content,
         ignore_eos=ignore_eos,
-=======
-        multi_modal_content=test_mm_content,
->>>>>>> d4a2ac83
     )
     test_output = await request_func(request_func_input=test_input)
     if not test_output.success:
@@ -551,26 +525,7 @@
         "total_output_tokens": metrics.total_output,
         "request_throughput": metrics.request_throughput,
         "output_throughput": metrics.output_throughput,
-<<<<<<< HEAD
-        "mean_ttft_ms": metrics.mean_ttft_ms,
-        "median_ttft_ms": metrics.median_ttft_ms,
-        "std_ttft_ms": metrics.std_ttft_ms,
-        "p99_ttft_ms": metrics.p99_ttft_ms,
-        "mean_tpot_ms": metrics.mean_tpot_ms,
-        "median_tpot_ms": metrics.median_tpot_ms,
-        "std_tpot_ms": metrics.std_tpot_ms,
-        "p99_tpot_ms": metrics.p99_tpot_ms,
-        "mean_itl_ms": metrics.mean_itl_ms,
-        "median_itl_ms": metrics.median_itl_ms,
-        "std_itl_ms": metrics.std_itl_ms,
-        "p99_itl_ms": metrics.p99_itl_ms,
-        "mean_latency_ms": metrics.mean_latency_ms,
-        "median_latency_ms": metrics.median_latency_ms,
-        "std_latency_ms": metrics.std_latency_ms,
-        "p99_latency_ms": metrics.p99_latency_ms,
-=======
         "total_token_throughput": metrics.total_token_throughput,
->>>>>>> d4a2ac83
         "input_lens": [output.prompt_len for output in outputs],
         "output_lens": actual_output_lens,
         "ttfts": [output.ttft for output in outputs],
@@ -728,15 +683,12 @@
             use_beam_search=args.use_beam_search,
             request_rate=args.request_rate,
             disable_tqdm=args.disable_tqdm,
-<<<<<<< HEAD
-            ignore_eos=args.ignore_eos,
-=======
             profile=args.profile,
             selected_percentile_metrics=args.percentile_metrics.split(","),
             selected_percentiles=[
                 float(p) for p in args.metric_percentiles.split(",")
             ],
->>>>>>> d4a2ac83
+            ignore_eos=args.ignore_eos,
         ))
 
     # Save config and results to json
@@ -916,12 +868,11 @@
         " format.",
     )
     parser.add_argument(
-<<<<<<< HEAD
         "--ignore-eos",
         action="store_true",
         help="Set ignore_eos flag when sending the benchmark request."
         "Warning: ignore_eos is not supported in deepspeed_mii and tgi.")
-=======
+    parser.add_argument(
         "--percentile-metrics",
         type=str,
         default="ttft,tpot,itl",
@@ -1018,7 +969,6 @@
         help="Output length for each request. Overrides the output lengths "
         "from the sampled HF dataset.",
     )
->>>>>>> d4a2ac83
 
     args = parser.parse_args()
     main(args)