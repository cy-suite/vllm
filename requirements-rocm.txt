--- conflicted
+++ resolved
@@ -15,8 +15,5 @@
 pydantic >= 2.0  # Required for OpenAI server.
 prometheus_client >= 0.18.0
 outlines == 0.0.34
-<<<<<<< HEAD
 lm-format-enforcer == 0.9.3
-=======
-tiktoken == 0.6.0 # Required for DBRX tokenizer
->>>>>>> e0dd4d35
+tiktoken == 0.6.0 # Required for DBRX tokenizer