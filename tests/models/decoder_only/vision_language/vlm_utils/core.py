--- conflicted
+++ resolved
@@ -5,6 +5,8 @@
 from PIL.Image import Image
 from transformers import AutoTokenizer, BatchEncoding, PreTrainedTokenizerBase
 from transformers.models.auto.auto_factory import _BaseAutoModelClass
+
+from vllm.config import TaskOption
 
 from .....conftest import HfRunner, VllmRunner
 from .types import RunnerOutput
@@ -28,19 +30,15 @@
     use_tokenizer_eos: bool,
     postprocess_inputs: Callable[[BatchEncoding], BatchEncoding],
     comparator: Callable[..., None],
-<<<<<<< HEAD
     get_stop_token_ids: Optional[Callable[[PreTrainedTokenizerBase],
                                           List[int]]],
-=======
-    get_stop_token_ids: Optional[Callable[[AutoTokenizer], List[int]]],
     stop_str: Optional[List[str]],
     tokenizer_mode: str,
->>>>>>> f13cf9ad
     limit_mm_per_prompt: Dict[str, int],
     vllm_runner_kwargs: Optional[Dict[str, Any]],
     hf_model_kwargs: Optional[Dict[str, Any]],
     patch_hf_runner: Optional[Callable[[HfRunner], HfRunner]],
-    task: str = "auto",
+    task: TaskOption = "auto",
     runner_mm_key: str = "images",
     distributed_executor_backend: Optional[str] = None,
     tensor_parallel_size: int = 1,
