--- conflicted
+++ resolved
@@ -31,11 +31,7 @@
     """Sanitize vllm output to be comparable with hf output."""
     output_ids, output_str, out_logprobs = vllm_output
 
-<<<<<<< HEAD
-    tokenizer = AutoTokenizer.from_pretrained(model_id)
-=======
     tokenizer = AutoTokenizer.from_pretrained(model)
->>>>>>> d9e98f42
     eos_token_id = tokenizer.eos_token_id
 
     hf_output_ids = [
