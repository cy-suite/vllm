--- conflicted
+++ resolved
@@ -29,7 +29,7 @@
 # @pytest.mark.parametrize("enforce_eager", [False, True])
 @pytest.mark.parametrize("enforce_eager", [False])
 # @pytest.mark.parametrize("max_chunked_prefill_len", [-1, 100000000])
-@pytest.mark.parametrize("max_chunked_prefill_len", [16])
+@pytest.mark.parametrize("max_chunked_prefill_len", [-1])
 def test_models(
     hf_runner,
     vllm_runner,
@@ -44,14 +44,10 @@
     hf_outputs = hf_model.generate_greedy(example_prompts, max_tokens)
     del hf_model
 
-<<<<<<< HEAD
-    vllm_model = vllm_runner(model, dtype=dtype, enforce_eager=enforce_eager, max_chunked_prefill_len=max_chunked_prefill_len)
-=======
     import os
     os.environ["ENABLE"] = "1"
 
-    vllm_model = vllm_runner(model, dtype=dtype, enforce_eager=enforce_eager)
->>>>>>> 107b5a49
+    vllm_model = vllm_runner(model, dtype=dtype, enforce_eager=enforce_eager, max_chunked_prefill_len=max_chunked_prefill_len)
     vllm_outputs = vllm_model.generate_greedy(example_prompts, max_tokens)
     del vllm_model
 
