--- conflicted
+++ resolved
@@ -13,14 +13,23 @@
 SCALE = [0.1, 0.5, 0.8, 1.2, 2.1]
 
 
-def opcheck_int8_quant(output, input, scale=None):
-    if scale is not None:
+def opcheck_int8_quant_static(output, input, scale, azp=None):
+    if azp is None:
         opcheck(torch.ops._C.static_scaled_int8_quant, (output, input, scale))
     else:
-        scale = torch.empty((input.numel() // input.shape[-1], 1),
+        opcheck(torch.ops._C.static_scaled_int8_quant, (output, input, scale, azp))
+
+def opcheck_int8_quant_dynamic(output, input, symmetric=True):
+    scale = torch.empty((input.numel() // input.shape[-1], 1),
+                        device=input.device,
+                        dtype=torch.float32)
+    if symmetric:
+        opcheck(torch.ops._C.dynamic_scaled_int8_quant, (output, input, scale))
+    else:
+        azp = torch.empty((input.numel() // input.shape[-1], 1),
                             device=input.device,
-                            dtype=torch.float32)
-        opcheck(torch.ops._C.dynamic_scaled_int8_quant, (output, input, scale))
+                            dtype=torch.int32)
+        opcheck(torch.ops._C.dynamic_scaled_int8_quant, (output, input, scale, azp))
 
 
 @pytest.mark.parametrize("num_tokens", NUM_TOKENS)
@@ -43,6 +52,8 @@
     torch.testing.assert_close(ops_scales, ref_scales)
     # big atol to account for rounding errors
     torch.testing.assert_close(ops_out, ref_out, atol=1, rtol=0.0)
+
+    opcheck_int8_quant_dynamic(ops_out, x)
 
 
 @pytest.mark.parametrize("num_tokens", NUM_TOKENS)
@@ -83,8 +94,7 @@
     torch.testing.assert_close(azp_out, azps, atol=1, rtol=0.0)
     torch.testing.assert_close(ops_out, torch_out, atol=1, rtol=0.0)
 
-    opcheck_int8_quant(ops_out, x)
-
+    opcheck_int8_quant_dynamic(ops_out, x, False)
 
 @pytest.mark.parametrize("num_tokens", NUM_TOKENS)
 @pytest.mark.parametrize("hidden_size", HIDDEN_SIZES)
@@ -109,6 +119,7 @@
     # big atol to account for rounding errors
     torch.testing.assert_close(out1, out2, atol=1, rtol=0.0)
 
+    opcheck_int8_quant_static(out2, x, scale)
 
 @pytest.mark.parametrize("num_tokens", NUM_TOKENS)
 @pytest.mark.parametrize("hidden_size", HIDDEN_SIZES)
@@ -139,6 +150,8 @@
     # big atol to account for rounding errors
     torch.testing.assert_close(out1, out2, atol=1, rtol=0.0)
 
+    opcheck_int8_quant_static(out2, x, scale, azp)
+
 
 @pytest.mark.parametrize("is_max", [True, False])
 @torch.inference_mode()
@@ -167,14 +180,6 @@
     val_i8 = int8_traits.max if is_max else int8_traits.min
     expected = torch.full((1, 5), val_i8, dtype=torch.int8, device="cuda")
 
-<<<<<<< HEAD
     out = torch.empty_like(expected)
     torch.ops._C.static_scaled_int8_quant(out, x, scale, azp)
-    torch.testing.assert_close(expected, out, atol=0, rtol=0)
-=======
-    torch.testing.assert_close(
-        out1, out2, atol=1,
-        rtol=0.0)  # big atol to account for rounding errors
-
-    opcheck_int8_quant(out2, x, scale)
->>>>>>> 73202dbe
+    torch.testing.assert_close(expected, out, atol=0, rtol=0)