"""Kernel test utils"""

import itertools
import random
import unittest
from numbers import Number
from typing import (Any, Dict, List, NamedTuple, Optional, Sequence, Tuple,
                    Union)

import pytest
import torch
from torch._prims_common import TensorLikeType

from vllm.attention import AttentionBackend, AttentionMetadata, AttentionType
<<<<<<< HEAD
from vllm.utils import (STR_BACKEND_ENV_VAR, STR_ROCM_FLASH_ATTN_VAL,
                        STR_XFORMERS_ATTN_VAL, make_tensor_with_pad)
=======
from vllm.model_executor.layers.activation import SiluAndMul
from vllm.utils import (STR_BACKEND_ENV_VAR, STR_XFORMERS_ATTN_VAL,
                        make_tensor_with_pad)
>>>>>>> 151ef4ef

# For now, disable "test_aot_dispatch_dynamic" since there are some
# bugs related to this test in PyTorch 2.4.
DEFAULT_OPCHECK_TEST_UTILS: Tuple[str, ...] = (
    "test_schema",
    "test_autograd_registration",
    "test_faketensor",
)

ALL_OPCHECK_TEST_UTILS: Tuple[str, ...] = (
    "test_schema",
    "test_autograd_registration",
    "test_faketensor",
    "test_aot_dispatch_dynamic",
)


class QKVInputs(NamedTuple):
    '''
    Data structure for representing unpacked attention inputs, 
    query/key/values and their sequence lengths.

    Attributes:

        * {query,key,value}: unpacked (batch_size x padded_seq_len x 
                             num_heads x head_size) attention inputs
        * q_seq_lens: query sequence lengths list
        * kv_seq_lens: shared key/value sequence lengths list
    '''

    query: torch.Tensor
    key: torch.Tensor
    value: torch.Tensor
    q_seq_lens: List[int]
    kv_seq_lens: List[int]


class QKVO(NamedTuple):
    '''
    Data structure for representing unpacked attention inputs, 
    alongside unpacked known-correct attention output

    Attributes:

        * qkv: unpacked (batch_size x padded_seq_len x 
                             num_heads x head_size) attention inputs
        * ideal_output: unpacked (batch_size x padded_seq_len x 
                        num_heads x head_size) known-correct attention output
    '''

    qkv: QKVInputs
    ideal_output: torch.Tensor


class PackedQKVInputs(NamedTuple):
    '''
    Data structure for representing packed attention inputs

    Attributes:

        * {query,key,value}: packed (number_of_tokens x num_heads 
                             x head_size) attention inputs
        * q_start_loc_list: list of query start locations within packed tensor
        * kv_start_loc_list: shared list of key/value start locations within
                             packed tensor
        * q_seq_lens: query sequence lengths list
        * kv_seq_lens: shared key/value sequence lengths list
    '''

    query: torch.Tensor
    key: torch.Tensor
    value: torch.Tensor
    q_start_loc_list: Optional[List[int]]
    kv_start_loc_list: Optional[List[int]]
    q_seq_lens: Optional[List[int]]
    kv_seq_lens: Optional[List[int]]


class PackedQKVO(NamedTuple):
    '''
    Data structure for representing packed attention inputs, 
    alongside packed known-correct attention output

    Attributes:

        * packed_qkv: packed (number_of_tokens x num_heads 
                      x head_size) attention inputs
        * ideal_output: packed (number_of_tokens x num_heads 
                        x head_size) known-correct attention output
    '''

    packed_qkv: Optional[PackedQKVInputs]
    ideal_output: torch.Tensor


class KVMemoryMap(NamedTuple):
    '''
    Data structure for encapsulating KV cache memory mapping.

    Attributes:

        * block_tables: KV cache block tables
        * slot_mapping: mapping of sequence offset to physical address
    '''

    block_tables: torch.Tensor
    slot_mapping: torch.Tensor


class PhaseTestParameters(NamedTuple):
    '''
    Data structure for encapsulating the test parameters
    for a given test "phase" (prefill or decode phase) and attention
    scenario (encoder, decoder-self, encoder/decoder-cross)

    Attributes:

        * packed_qkvo: packed (number_of_tokens x num_heads 
                       x head_size) attention inputs & known-correct
                       output
        * kv_mmap: KV cache memory mapping, specific to this test phase &
                   attention scenario
    '''

    packed_qkvo: PackedQKVO
    kv_mmap: Optional[KVMemoryMap]


def maybe_make_int_tensor(
    _list: Optional[List[int]],
    device: Union[torch.device, str],
) -> torch.Tensor:
    '''
    Convert Python int list to a 1D int torch.Tensor on `device`

    Returns:

    * If _list is not None: 1D int torch.Tensor on `device`
    * None otherwise
    '''
    return None if _list is None else torch.tensor(
        _list, dtype=torch.int, device=device)


def maybe_make_long_tensor(
    _list: Optional[List[int]],
    device: Union[torch.device, str],
) -> torch.Tensor:
    '''
    Convert Python int list to a 1D long torch.Tensor on `device`

    Returns:

    * If _list is not None: 1D long torch.Tensor on `device`
    * None otherwise
    '''
    return None if _list is None else torch.tensor(
        _list, dtype=torch.long, device=device)


def maybe_max(_list: Optional[List]) -> Optional[Number]:
    '''
    Returns:

    * If _list is not None: max(_list)
    * None otherwise
    '''
    return None if _list is None else max(_list)


def make_causal_mask(
    q_max_seq_len: int,
    kv_max_seq_len: int,
) -> torch.Tensor:
    '''
    Create a q_max_seq_len x kv_max_seq_len causal mask

    Arguments:
    
    * q_max_seq_len: query max seq len
    * kv_max_seq_len: key/value max seq len

    Returns:

    * 2D tensor, q_max_seq_len x kv_max_seq_len
    '''

    # Create a matrix where entry (i, j) is True if i >= j
    mask = torch.triu(torch.ones(q_max_seq_len, kv_max_seq_len), diagonal=1)
    # Replace True with float('-inf') and False with 0
    mask = mask.masked_fill(mask == 1,
                            float('-inf')).masked_fill(mask == 0, 0.0)
    return mask


def override_backend_env_variable(mpatch: pytest.MonkeyPatch,
                                  backend_name: str) -> None:
    '''
    Override the environment variable indicating the vLLM backend temporarily,
    using pytest monkeypatch to ensure that the env vars get
    reset once the test context exits.

    Arguments:

    * mpatch: pytest monkeypatch instance
    * backend_name: attention backend name to force
    '''
    mpatch.setenv(STR_BACKEND_ENV_VAR, backend_name)


def ref_masked_attention(query: torch.Tensor,
                         key: torch.Tensor,
                         value: torch.Tensor,
                         scale: float,
                         custom_mask: Optional[torch.Tensor] = None,
                         q_seq_lens: Optional[List] = None,
                         kv_seq_lens: Optional[List] = None) -> torch.Tensor:
    '''
    "Golden" masked attention reference. Supports two types of masking:

    * Basic attention mask, utilizing {q,kv}_seq_lens args to mask out
      padding elements
    * Custom attention mask, which can force an arbitrary mask tensor, i.e.
      causal

    Arguments:

    * query: batch_size x q_padded_seq_len x num_heads x head_size
    * key: batch_size x kv_padded_seq_len x num_heads x head_size
    * value: batch_size x kv_padded_seq_len x num_heads x head_size
    * scale: Attention scale factor
    * custom_mask: custom attention mask; good place to inject a causal
      attention mask
    * q_seq_lens: list of unpadded query seq_lens for each batch index
    * kv_seq_lens: list of unpadded key/value seq_lens for each batch index

    Returns:

    * Attention result, batch_size x q_padded_seq_len x num_heads x head_size
    '''

    assert q_seq_lens is not None
    assert kv_seq_lens is not None

    batch_size = query.shape[0]
    assert (len(q_seq_lens) == batch_size)
    assert (len(kv_seq_lens) == batch_size)

    attn_weights = scale * torch.einsum("bqhd,bkhd->bhqk", query, key).float()

    # Basic attention mask, derived from seq lens
    if (q_seq_lens is not None) or (kv_seq_lens is not None):
        attn_mask = torch.zeros_like(attn_weights)
        if q_seq_lens is not None:
            for bdx, plen in enumerate(q_seq_lens):
                attn_mask[bdx, :, plen:, :] = -torch.inf
        if kv_seq_lens is not None:
            for bdx, plen in enumerate(kv_seq_lens):
                attn_mask[bdx, :, :, plen:] = -torch.inf

        attn_weights = attn_weights + attn_mask.float()

    # Custom attention mask
    if custom_mask is not None:
        attn_weights = attn_weights + custom_mask.float()

    attn_weights = torch.softmax(attn_weights, dim=-1).to(value.dtype)
    out = torch.einsum("bhqk,bkhd->bqhd", attn_weights, value)
    return out


def make_qkv(
    batch_size: int,
    max_q_seq_len: int,
    max_kv_seq_len: Optional[int],
    num_heads: int,
    head_size: int,
    device: Union[torch.device, str],
    force_kv_seq_lens: Optional[List[int]] = None,
    attn_type: AttentionType = AttentionType.ENCODER_DECODER,
    force_max_len: bool = False,
) -> Tuple[QKVInputs, QKVInputs, QKVInputs]:
    '''
    Construct QKV test tensors for self- and cross-attention.

    Generates three query/key/value triplets:

    * "Baseline" query/key/value (for input to reference attention function)
    * "Prefill" query/key/value (last sequence offset zero'd out, for use as
      input to prefill kernel)
    * "Decode" query/key/value (only the last sequence offset  from baseline,
      for use as input to decode kernel)

    Each Q/K/V triplet is associated with a list of q seqlens and a list of k/v
    seqlens

    Arguments:

    * batch_size
    * max_q_seq_len: max query seq len
    * max_kv_seq_len: max key/value seq len
    * num_heads
    * head_size
    * is_encoder_decoder_attn: if True, query seqlen may differ from 
      key/value seqlen (as is often the case for cross-attention); 
      o/w, query/key/value seqlens match at each batch index 
      (max_kv_seq_len is unused)
    * force_kv_seq_lens: if not None, overrides kv sequence lengths
    * attn_type: encoder, decoder self, or enc/dec cross attention
    * force_max_len: if True, all query seqlens are max_q_seq_len; o/w query
      seqlens are random in [2,max_q_seq_lens]. Same for key/value seqlens
      and max_kv_seq_len, unless forced by is_encoder_decoder_attn=False
    * device: CPU or CUDA device

    Returns:

    * Overall QKVInputs structure (containing full unpacked Q/K/V tensors)
    * Prefill QKVInputs structure (containing all but the last sequence offset)
    * Decode QKVInputs structure (containing all only the last sequence offset)
    '''

    if force_max_len:
        q_seq_lens = [max_q_seq_len for _ in range(batch_size)]
    else:
        q_seq_lens = [
            random.randint(2, max_q_seq_len) for _ in range(batch_size)
        ]
    kv_seq_lens = None
    if force_kv_seq_lens is not None:
        kv_seq_lens = force_kv_seq_lens
    elif attn_type != AttentionType.ENCODER_DECODER:
        # K,V seq lens match Q for self-attention
        kv_seq_lens = q_seq_lens
    else:
        # K,V seq lens are distinct from Q seq lens & random
        assert max_kv_seq_len is not None
        if force_max_len:
            kv_seq_lens = [max_kv_seq_len] * batch_size
        else:
            kv_seq_lens = [
                random.randint(2, max_kv_seq_len) for _ in range(batch_size)
            ]

    query = torch.rand(
        (batch_size, max_q_seq_len, num_heads, head_size)).to(device)
    key = torch.rand(
        (batch_size, max_kv_seq_len, num_heads, head_size)).to(device)
    value = torch.rand(
        (batch_size, max_kv_seq_len, num_heads, head_size)).to(device)

    prefill_query = torch.zeros(
        (batch_size, max_q_seq_len, num_heads, head_size)).to(device)
    prefill_key = torch.zeros(
        (batch_size, max_kv_seq_len, num_heads, head_size)).to(device)
    prefill_value = torch.zeros(
        (batch_size, max_kv_seq_len, num_heads, head_size)).to(device)

    decode_query = torch.zeros(
        (batch_size, 1, num_heads, head_size)).to(device)
    decode_key = torch.zeros((batch_size, 1, num_heads, head_size)).to(device)
    decode_value = torch.zeros(
        (batch_size, 1, num_heads, head_size)).to(device)

    for bdx, (q_seq_len, kv_seq_len) in enumerate(zip(q_seq_lens,
                                                      kv_seq_lens)):
        query[bdx, q_seq_len:, :, :] = 0
        key[bdx, kv_seq_len:, :, :] = 0
        value[bdx, kv_seq_len:, :, :] = 0

        prefill_query[bdx,
                      0:(q_seq_len - 1), :, :] = query[bdx,
                                                       0:(q_seq_len - 1), :, :]
        prefill_key[bdx,
                    0:(kv_seq_len - 1), :, :] = key[bdx,
                                                    0:(kv_seq_len - 1), :, :]
        prefill_value[bdx, 0:(kv_seq_len -
                              1), :, :] = value[bdx, 0:(kv_seq_len - 1), :, :]

        decode_query[bdx, :, :, :] = query[bdx,
                                           (q_seq_len - 1):q_seq_len, :, :]
        decode_key[bdx, :, :, :] = key[bdx, (kv_seq_len - 1):kv_seq_len, :, :]
        decode_value[bdx, :, :, :] = value[bdx,
                                           (kv_seq_len - 1):kv_seq_len, :, :]

    prefill_q_seq_lens = [plen - 1 for plen in q_seq_lens]
    prefill_kv_seq_lens = [plen - 1 for plen in kv_seq_lens]

    decode_q_seq_lens = [1 for _ in q_seq_lens]
    decode_kv_seq_lens = [1 for _ in kv_seq_lens]

    return (
        QKVInputs(
            query,  # Overall QKV inputs
            key,
            value,
            q_seq_lens,
            kv_seq_lens),
        QKVInputs(
            prefill_query,  # Prefill subset of QKV sequences
            prefill_key,
            prefill_value,
            prefill_q_seq_lens,
            prefill_kv_seq_lens),
        QKVInputs(
            decode_query,  # Decode subset of KV sequences
            decode_key,
            decode_value,
            decode_q_seq_lens,
            decode_kv_seq_lens))


def pack_tensor(
        unpacked_tensor: torch.Tensor, seq_lens: List[int],
        device: Union[torch.device, str]) -> Tuple[torch.Tensor, List[int]]:
    '''
    Pack a batch_size x padded_seq_len x num_heads x head_size tensor into an
    unpadded number_of_tokens x num_heads x head_size tensor, where
    number_of_tokens = sum(seq_lens)

    Arguments:

    * unpacked_tensor: batch_size x padded_seq_len x num_heads x head_size
    * seq_lens: list of token counts for each seq
    * device: CPU or CUDA device

    Returns

    * packed_tensor: number_of_tokens x num_heads x head_size
    * start_loc_list: start idx of each batch elt in packed_tensor; [0] +
      list(itertools.accumulate(seq_lens))
    '''

    num_tok = sum(seq_lens)
    num_heads = unpacked_tensor.shape[-2]
    head_size = unpacked_tensor.shape[-1]
    start_loc_list = [0] + list(itertools.accumulate(seq_lens))
    packed_tensor = torch.zeros((num_tok, num_heads, head_size), device=device)

    for bdx, (seq_len, start_loc) in enumerate(zip(seq_lens, start_loc_list)):

        packed_tensor[start_loc:(
            start_loc + seq_len), :, :] = unpacked_tensor[bdx, :seq_len, :, :]

    return packed_tensor, start_loc_list


def pack_qkv(qkv: QKVInputs, device: Union[torch.device,
                                           str]) -> PackedQKVInputs:
    '''
    Individually pack each of Q, K and V, each with dimensions batch_size x
    padded_seq_len x num_heads x head_size, into respective number_of_tokens x
    num_heads x head_size tensors.
    
    For Q, number_of_tokens = sum(q_seq_lens).

    For K and V, number_of_tokens = sum(kv_seq_lens)

    Arguments:

    * qkv: Unpacked (batch_size x padded_seq_len x num_heads x head_size)
           attention inputs
    * device: CPU or CUDA device

    Returns

    * Packed (number_of_tokens x num_heads x head_size) QKV inputs
      derived from unpacked inputs
    '''

    if qkv.query is None:
        packed_query = None
        q_start_loc_list = None
    else:
        packed_query, q_start_loc_list = pack_tensor(qkv.query,
                                                     qkv.q_seq_lens,
                                                     device=device)
    packed_key, kv_start_loc_list = pack_tensor(qkv.key,
                                                qkv.kv_seq_lens,
                                                device=device)
    packed_value, _ = pack_tensor(qkv.value, qkv.kv_seq_lens, device=device)
    return PackedQKVInputs(
        packed_query, packed_key, packed_value, q_start_loc_list,
        kv_start_loc_list,
        (None if q_start_loc_list is None else qkv.q_seq_lens),
        qkv.kv_seq_lens)


def make_backend(backend_name: str) -> AttentionBackend:
    '''
    Construct the backend instance determined by the backend_name string
    argument.

    "XFORMERS" -> construct xformers backend

    TODO: other backends

    Note: at time of writing the Attention wrapper automatically selects
    its own backend for Attention.forward(); so the backend instance which
    you generate with this function is not meant to be used for *running*
    inference, but rather for generating compatible metadata structures
    using backend.make_metadata()


    Returns:

    * Backend instance
    '''
    if backend_name == STR_XFORMERS_ATTN_VAL:
        # NOTE: xFormers backend cannot be imported for CPU and AMD GPUs.
        from vllm.attention.backends.xformers import XFormersBackend
        return XFormersBackend()

    if backend_name == STR_ROCM_FLASH_ATTN_VAL:
        from vllm.attention.backends.rocm_flash_attn import (  # noqa: F401
            ROCmFlashAttentionBackend)
        return ROCmFlashAttentionBackend

    raise AssertionError(
        f"Unrecognized backend_name {backend_name} for unit test")


def _make_metadata_tensors(
    seq_lens: Optional[List[int]], context_lens: Optional[List[int]],
    encoder_seq_lens: Optional[List[int]], device: Union[torch.device, str]
) -> Tuple[torch.Tensor, torch.Tensor, Any, Any, Optional[List[int]],
           torch.Tensor, Optional[int]]:
    '''
    Build scalar & tensor values required to build attention metadata structure.

    Arguments:

    * seq_lens: list of token-counts for each decoder input seq
    * context_lens: list of context length values for each seq
    * encoder_seq_lens: list of token-counts for each encoder input seq
    * device: CPU or CUDA device

    Returns:

    * seq_lens_tensor: decoder seq_lens list, as tensor
    * context_lens_tensor: context_lens list, as tensor
    * max_context_len: max(context_lens)
    * max_seq_len: max(seq_lens)
    * seq_start_loc: start idx of each sequence
    * max_encoder_seq_len: encoder seq_lens list, as tensor
    '''
    seq_lens_tensor = maybe_make_int_tensor(seq_lens, device)
    context_lens_tensor = maybe_make_int_tensor(context_lens, device)
    max_context_len = maybe_max(context_lens)
    max_seq_len = maybe_max(seq_lens)

    encoder_seq_lens_tensor = maybe_make_int_tensor(encoder_seq_lens, device)
    max_encoder_seq_len = (None if encoder_seq_lens is None else
                           max(encoder_seq_lens))

    seq_start_loc = None

    return (seq_lens_tensor, context_lens_tensor, max_context_len, max_seq_len,
            seq_start_loc, encoder_seq_lens_tensor, max_encoder_seq_len)


def make_kv_cache(num_blocks: int,
                  num_heads: int,
                  head_size: int,
                  block_size: int,
                  device: Union[torch.device, str],
                  default_val: float = 0.0) -> torch.Tensor:
    '''
    Create a fake KV cache.

    Arguments:

    * num_blocks: number of blocks in the KV cache
    * num_heads: number of attention heads
    * head_size: head dimension
    * block_size: number of offsets within a block
    * device: CPU or CUDA device
    * default_val: initialization value for KV cache elements

    Returns:

    * kv_cache: 2 x num_blocks x (block_size * num_heads * head_size)
    '''

    kv_cache = torch.rand(
        (2, num_blocks, block_size * num_heads * head_size)).to(device)
    if default_val is not None:
        kv_cache[:, :, :] = default_val
    return kv_cache


def _num_tokens_to_min_blocks(num_tokens: int, block_size: int) -> int:
    '''
    Compute the minimum number of blocks required to hold num_tokens tokens,
    given block_size
    '''
    return (num_tokens + block_size) // block_size


def make_empty_slot_mapping_tensor(device: Union[torch.device, str]):
    return maybe_make_long_tensor([], device)


def make_empty_block_tables_tensor(device: Union[torch.device, str]):
    return torch.tensor([], device=device)


def split_slot_mapping(slot_mapping_list: torch.Tensor, seq_lens: List[int],
                       device: Union[torch.device, str]):
    '''
    Split a slot mapping into valid prefill- and decode-phase slot mappings.

    Context:
    * Your goal is to test (1) prefill of N prompts, with prompt-lengths
      {K_i \\forall i \\in [0,N)}, followed by (2) decoding of a single token
      for all N prompts (N tokens total); the resultant sequence lengths 
      after decode would be {K_i + 1 for i \\in [0,N)}
    * The test you want to do requires (1) having the prefill slot mapping 
      for all tokens present during prefill, the number of which is 
      M = \\sum_i{K_i}, and (2) having the decode slot mapping for all N 
      decoded tokens
    
    This function consumes a single 1D slot mapping, which is the 
    concatenation of N slot mappings each of length K_i + 1 (corresponding
    to the  sequence lengths after decode), with a total length of
    P = \\sum_i{K_i + 1} = M + N

    The prefill-phase slot mapping results from excising the (K_i + 1)-th entry
    from each of the N subsequences in the slot mapping (i.e. omitting the 
    decoded token's mapping.)

    The N excised entries are appended to obtain the decode-phase slot mapping

    Arguments:

    * slot_mapping_list: Length-P 1D slot mapping (as List) reflecting all N
      post-decode sequences
    * seq_lens: List of N post-decode sequence lengths (K_i + 1 in the 
      description above)
    * device: cuda, cpu, etc.

    Returns:

    * prefill_slot_mapping: Length-M 1D slot mapping (as Tensor) 
      reflecting all N prefill prompts
    * decode_slot_mapping: Length-N 1D slot mapping (as Tensor) reflecting 
      all N decoded tokens
    '''

    prefill_slot_mapping = []
    decode_slot_mapping = []

    base_idx = 0
    for seq_len in seq_lens:
        prefill_slot_mapping.extend(slot_mapping_list[base_idx:(base_idx +
                                                                seq_len - 1)])
        decode_slot_mapping.append(slot_mapping_list[base_idx + seq_len - 1])
        base_idx += seq_len

    return (maybe_make_long_tensor(prefill_slot_mapping, device),
            maybe_make_long_tensor(decode_slot_mapping, device))


def make_block_tables_slot_mapping(
        block_size: int,
        seq_lens: List[int],
        device: Union[torch.device, str],
        block_base_addr: int = 0) -> Tuple[torch.Tensor, List[int], int]:
    '''
    Construct fake block tables & slot mappings.

    For a sequence with num_tokens tokens the minimum number
    of required KV cache blocks is

    num_blocks = (num_tokens + block_size) // block_size

    Then the minimum KV cache size in blocks is

    total_cache_blocks = sum(num_blocks for all seqs) 

    Then, the blocktable mapping counts downward from

    block_base_addr + total_cache_blocks

    to

    block_base_addr
    

    The constructed block-tables and slot-mapping are sized to the
    lengths of the sequences in their entirety (as reflected by seq_lens),
    i.e. the total of prefill prompt tokens + decoded tokens.

    Arguments:

    * block_size: number of offsets per block
    * seq_lens: list of token-counts for each sequence
    * block_base_addr: the block table base address
    * device: CPU or CUDA device

    Return:

    * block_tables_tensor: block table for sequence   
    * slot_mapping_list: slot mapping for sequence
    * max_block_idx: the highest block address within this block table
    '''

    # Provision minimum number of KV cache blocks
    num_blocks_list = [
        _num_tokens_to_min_blocks(num_tokens, block_size)
        for num_tokens in seq_lens
    ]
    max_block_table_len = max(num_blocks_list)
    block_table_pad_tokens = 10

    block_tables = []
    slot_mapping_list = []
    # Compute uppermost address of block table
    total_cache_blocks = sum(num_blocks_list)
    block_base_idx = block_base_addr + total_cache_blocks
    max_block_idx = block_base_idx
    for sdx, num_tokens in enumerate(seq_lens):
        num_blocks = num_blocks_list[sdx]
        block_table = list(
            range(block_base_idx, block_base_idx - num_blocks, -1))
        for idx in range(num_tokens):
            mapping_value = (
                idx % block_size) + block_table[idx // block_size] * block_size
            slot_mapping_list.append(mapping_value)

        block_base_idx -= num_blocks
        block_tables.append(block_table)

    block_tables_tensor = make_tensor_with_pad(
        block_tables,
        max_len=max_block_table_len + block_table_pad_tokens,
        pad=0,
        dtype=torch.int,
        device=device,
    )

    return (block_tables_tensor, slot_mapping_list, max_block_idx)


def make_test_metadata(
    attn_backend: AttentionBackend,
    is_prompt: bool,
    seq_lens: Optional[List[int]],
    decoder_test_params: Optional[PhaseTestParameters],
    device: Union[torch.device, str],
    encoder_test_params: Optional[PhaseTestParameters] = None,
    cross_test_params: Optional[PhaseTestParameters] = None
) -> AttentionMetadata:
    '''
    Construct fake attention metadata for a given test phase
    (prefill-phase or decode-phase).

    encoder_test_params and cross_test_params arguments allow encoder
    attention and enc/dec cross-attention (respectively) to use distinct
    metadata values from decoder self-attention (decoder_test_params.)
    
    if encoder_test_params and cross_test_params are None, the attention
    metadata will support decoder-only scenario.

    Assumptions:

    * No chunked prefill -> a batch is 100% prefill or 100% decode, never both

    Arguments:

    * attn_backend: Backend for sourcing attention kernels
    * is_prompt: prefill if True, o/w decode
    * seq_lens: list of token counts for each sequence
    * decoder_test_params: decoder self-attention test params; 
                           this function requires
                           kv_mmap (memory mapping) field
    * device: CPU or CUDA device
    * encoder_test_params: encoder attention test params;
                           this function requires encoder query
                           sequence lengths field. If None,
                           encoder query sequence lengths are
                           treated as None
    * cross_test_params: enc/dec cross-attention test params;
                         this function requires kv_mmap field.
                         If None, KV cache memory map data
                         structures are treated as None

    Return:

    * AttentionMetadata structure
    '''

    # Decoder self-attention memory mapping
    # decoder_test_params is None signals encoder-only
    # scenario, so kv_mmap is None
    kv_mmap = (None
               if decoder_test_params is None else decoder_test_params.kv_mmap)

    # This function constructs metadata assuming no chunked prefill,
    # i.e. 100% prefill tokens or 100% decode tokens
    #
    # - If is_prompt, num_prefills_or_decodes is the number of prefills
    #   and num_prefill_or_decode_tokens is the number of prefill tokens
    # - If not is_prompt, num_prefills_or_decodes is the number of decodes
    #   and num_prefill_or_decode_tokens is the number of decode tokens
    #
    # seq_lens is None signals encoder-only
    # scenario, in which case num_prefills_or_decodes and
    # num_prefill_or_decode_tokens are unused
    num_prefills_or_decodes = (None if seq_lens is None else len(seq_lens))

    num_prefill_or_decode_tokens = (None if seq_lens is None else (
        sum(seq_lens) if is_prompt else len(seq_lens)))

    # Seems for non-prefix-caching scenarios context_lens
    # is never needed
    context_lens = None

    if encoder_test_params is None:
        encoder_seq_lens = None
        num_encoder_tokens = None
    else:
        # Encoder/decoder or encoder-only models only:
        # * Extract encoder input sequence lengths
        assert encoder_test_params.packed_qkvo.packed_qkv is not None
        encoder_seq_lens = encoder_test_params.packed_qkvo.packed_qkv.q_seq_lens
        num_encoder_tokens = (None if encoder_seq_lens is None else
                              (sum(encoder_seq_lens)))

    if cross_test_params is None:
        cross_kv_mmap = None
    else:
        # Encoder/decoder or encoder-only models only:
        # * Extract *cross-attention* slot_mapping and block table
        #   (kv_mmap)
        cross_kv_mmap = cross_test_params.kv_mmap

    if is_prompt:
        # Prefill-phase scenario

        num_prefills = num_prefills_or_decodes
        num_prefill_tokens = num_prefill_or_decode_tokens
        num_decode_tokens = 0

        (
            seq_lens_tensor,
            context_lens_tensor,
            _,
            _,
            _,
            encoder_seq_lens_tensor,
            max_encoder_seq_len,
        ) = _make_metadata_tensors(seq_lens,
                                   context_lens,
                                   encoder_seq_lens,
                                   device=device)

        return attn_backend.make_metadata(
            num_prefills=num_prefills,
            slot_mapping=(None if kv_mmap is None else kv_mmap.slot_mapping),
            num_prefill_tokens=num_prefill_tokens,
            num_decode_tokens=num_decode_tokens,
            seq_lens=seq_lens,
            seq_lens_tensor=seq_lens_tensor,
            max_prefill_seq_len=None if seq_lens is None else max(seq_lens),
            max_decode_seq_len=0,
            context_lens_tensor=context_lens_tensor,
            block_tables=(None if kv_mmap is None else kv_mmap.block_tables),
            use_cuda_graph=False,
            num_encoder_tokens=num_encoder_tokens,
            encoder_seq_lens=encoder_seq_lens,
            encoder_seq_lens_tensor=encoder_seq_lens_tensor,
            max_encoder_seq_len=max_encoder_seq_len,
            cross_slot_mapping=(None if cross_kv_mmap is None else
                                cross_kv_mmap.slot_mapping),
            cross_block_tables=(None if cross_kv_mmap is None else
                                cross_kv_mmap.block_tables))

    else:  # not is_prompt
        # Decode-phase scenario

        assert kv_mmap is not None
        assert num_prefill_or_decode_tokens is not None
        assert seq_lens is not None

        num_prefills = 0
        num_prefill_tokens = 0
        num_decode_tokens = num_prefill_or_decode_tokens

        (
            seq_lens_tensor,
            context_lens_tensor,
            _,
            _,
            _,
            encoder_seq_lens_tensor,
            max_encoder_seq_len,
        ) = _make_metadata_tensors(seq_lens,
                                   context_lens,
                                   encoder_seq_lens,
                                   device=device)

        return attn_backend.make_metadata(
            num_prefills=num_prefills,
            slot_mapping=kv_mmap.slot_mapping,
            num_prefill_tokens=num_prefill_tokens,
            num_decode_tokens=num_decode_tokens,
            seq_lens=seq_lens,
            seq_lens_tensor=seq_lens_tensor,
            max_prefill_seq_len=0,
            max_decode_seq_len=max(seq_lens),
            context_lens_tensor=context_lens_tensor,
            block_tables=kv_mmap.block_tables,
            use_cuda_graph=False,
            num_encoder_tokens=num_encoder_tokens,
            encoder_seq_lens=encoder_seq_lens,
            encoder_seq_lens_tensor=encoder_seq_lens_tensor,
            max_encoder_seq_len=max_encoder_seq_len,
            cross_slot_mapping=(None if cross_kv_mmap is None else
                                cross_kv_mmap.slot_mapping),
            cross_block_tables=(None if cross_kv_mmap is None else
                                cross_kv_mmap.block_tables))


def assert_actual_matches_ideal(test_params: PhaseTestParameters,
                                output_under_test: torch.Tensor) -> None:
    '''
    Assert that observed output matches the ideal output
    contained in the test parameters data structure.

    Arguments:

    * test_params: Test parameters including packed ideal output
    * output_under_test: actually observed output value
    '''
    ideal_output = test_params.packed_qkvo.ideal_output
    torch.testing.assert_close(ideal_output,
                               output_under_test.view_as(ideal_output))


# Copied/modified from torch._refs.__init__.py
def fp8_allclose(
    a: TensorLikeType,
    b: TensorLikeType,
    rtol: float = 1e-05,
    atol: float = 1e-08,
    equal_nan: bool = False,
) -> bool:
    """
    Reference implementation of torch.allclose
    """
    torch._refs._check_close_args(name="torch.allclose",
                                  a=a,
                                  b=b,
                                  rtol=rtol,
                                  atol=atol)

    return bool(
        torch.all(
            torch.isclose(a.double(),
                          b.double(),
                          rtol=rtol,
                          atol=atol,
                          equal_nan=equal_nan)).item())


# Marlin MoE test utils


def stack_and_dev(tensors: List[torch.Tensor]):
    dev = tensors[0].device
    return torch.stack(tensors, dim=0).to(dev)


def compute_max_diff(output, output_ref):
    return torch.mean(torch.abs(output - output_ref)) / torch.mean(
        torch.abs(output_ref))


def torch_moe(a, w1, w2, score, topk):
    B, D = a.shape
    a = a.view(B, -1, D).repeat(1, topk, 1).reshape(-1, D)
    out = torch.zeros(B * topk, w2.shape[1], dtype=a.dtype, device=a.device)
    score = torch.softmax(score, dim=-1, dtype=torch.float32)
    topk_weight, topk_ids = torch.topk(score, topk)
    topk_weight = topk_weight.view(-1)
    topk_ids = topk_ids.view(-1)
    for i in range(w1.shape[0]):
        mask = topk_ids == i
        if mask.sum():
            out[mask] = SiluAndMul()(
                a[mask] @ w1[i].transpose(0, 1)) @ w2[i].transpose(0, 1)
    return (out.view(B, -1, w2.shape[1]) *
            topk_weight.view(B, -1, 1).to(out.dtype)).sum(dim=1)


def torch_moe_single(a, w, score, topk):
    B, D = a.shape
    a = a.view(B, -1, D).repeat(1, topk, 1).reshape(-1, D)
    out = torch.zeros(B * topk, w.shape[1], dtype=a.dtype, device=a.device)
    score = torch.softmax(score, dim=-1, dtype=torch.float32)
    _, topk_ids = torch.topk(score, topk)
    topk_ids = topk_ids.view(-1)
    for i in range(w.shape[0]):
        mask = topk_ids == i
        if mask.sum():
            out[mask] = a[mask] @ w[i].transpose(0, 1)
    return (out.view(B, -1, w.shape[1])).sum(dim=1)


# A special version of op check that has a restricted default set of test_utils
# and a patched version of allclose that supports fp8 types.
def opcheck(op: Union[torch._ops.OpOverload, torch._ops.OpOverloadPacket,
                      torch._library.custom_ops.CustomOpDef],
            args: Tuple[Any, ...],
            kwargs: Optional[Dict[str, Any]] = None,
            *,
            test_utils: Union[str, Sequence[str]] = ALL_OPCHECK_TEST_UTILS,
            raise_exception: bool = True,
            cond: bool = True) -> Dict[str, str]:
    with unittest.mock.patch('torch.allclose', new=fp8_allclose):
        return torch.library.opcheck(
            op,
            args,
            kwargs,
            test_utils=test_utils,
            raise_exception=raise_exception) if cond else {}<|MERGE_RESOLUTION|>--- conflicted
+++ resolved
@@ -12,14 +12,9 @@
 from torch._prims_common import TensorLikeType
 
 from vllm.attention import AttentionBackend, AttentionMetadata, AttentionType
-<<<<<<< HEAD
+from vllm.model_executor.layers.activation import SiluAndMul
 from vllm.utils import (STR_BACKEND_ENV_VAR, STR_ROCM_FLASH_ATTN_VAL,
                         STR_XFORMERS_ATTN_VAL, make_tensor_with_pad)
-=======
-from vllm.model_executor.layers.activation import SiluAndMul
-from vllm.utils import (STR_BACKEND_ENV_VAR, STR_XFORMERS_ATTN_VAL,
-                        make_tensor_with_pad)
->>>>>>> 151ef4ef
 
 # For now, disable "test_aot_dispatch_dynamic" since there are some
 # bugs related to this test in PyTorch 2.4.
