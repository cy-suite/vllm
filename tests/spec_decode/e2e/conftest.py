import asyncio
import time
from itertools import cycle
from typing import Dict, List, Optional, Tuple, Union

import pytest
import ray
import torch
from pynvml import (nvmlDeviceGetHandleByIndex, nvmlDeviceGetMemoryInfo,
                    nvmlInit)

from tests.conftest import cleanup
from vllm import LLM
from vllm.engine.arg_utils import AsyncEngineArgs
from vllm.engine.async_llm_engine import AsyncLLMEngine
from vllm.lora.request import LoRARequest
from vllm.model_executor.utils import set_random_seed
from vllm.multimodal import MultiModalData
from vllm.outputs import RequestOutput
from vllm.sampling_params import SamplingParams
<<<<<<< HEAD
=======
from vllm.sequence import Logprob, MultiModalData
>>>>>>> bc8ad684
from vllm.usage.usage_lib import UsageContext
from vllm.utils import Counter, random_uuid


class AsyncLLM:
    """AsyncLLM

    Note: Current LLM class in vllm don't support async mode, for test purpose,
    we implement async one in here. Maybe we could move to
    vllm/entrypoints/llm.py in future.

    Below AsyncLLM is directly borrow from vllm/entrypoints/llm.py with changes
    to make to work in async mode.
    """

    def __init__(
        self,
        model: str,
        tokenizer: Optional[str] = None,
        tokenizer_mode: str = "auto",
        skip_tokenizer_init: bool = False,
        trust_remote_code: bool = False,
        tensor_parallel_size: int = 1,
        dtype: str = "auto",
        quantization: Optional[str] = None,
        revision: Optional[str] = None,
        tokenizer_revision: Optional[str] = None,
        seed: int = 0,
        gpu_memory_utilization: float = 0.9,
        swap_space: int = 4,
        enforce_eager: bool = False,
        max_seq_len_to_capture: int = 8192,
        disable_custom_all_reduce: bool = False,
        **kwargs,
    ) -> None:
        if "disable_log_stats" not in kwargs:
            kwargs["disable_log_stats"] = True
        self.engine_args = AsyncEngineArgs(
            model=model,
            tokenizer=tokenizer,
            tokenizer_mode=tokenizer_mode,
            skip_tokenizer_init=skip_tokenizer_init,
            trust_remote_code=trust_remote_code,
            tensor_parallel_size=tensor_parallel_size,
            dtype=dtype,
            quantization=quantization,
            revision=revision,
            tokenizer_revision=tokenizer_revision,
            seed=seed,
            gpu_memory_utilization=gpu_memory_utilization,
            swap_space=swap_space,
            enforce_eager=enforce_eager,
            max_seq_len_to_capture=max_seq_len_to_capture,
            engine_use_ray=True,
            disable_custom_all_reduce=disable_custom_all_reduce,
            **kwargs,
        )
        self.request_counter = Counter()

    def generate(
        self,
        prompts: Optional[Union[str, List[str]]] = None,
        sampling_params: Optional[Union[SamplingParams,
                                        List[SamplingParams]]] = None,
        prompt_token_ids: Optional[List[List[int]]] = None,
        use_tqdm: bool = True,
        lora_request: Optional[LoRARequest] = None,
        multi_modal_data: Optional[MultiModalData] = None,
    ) -> List[RequestOutput]:

        llm_engine = AsyncLLMEngine.from_engine_args(
            self.engine_args, usage_context=UsageContext.LLM_CLASS)

        if prompts is None:
            raise ValueError("prompts must be provided.")
        if isinstance(prompts, str):
            # Convert a single prompt to a list.
            prompts = [prompts]

        if prompts is not None:
            num_requests = len(prompts)

        if sampling_params is None:
            # Use default sampling params.
            sampling_params = SamplingParams()

        elif isinstance(sampling_params,
                        list) and len(sampling_params) != num_requests:
            raise ValueError("The lengths of prompts and "
                             "sampling_params must be the same.")

        async def get_output(prompt, sampling_param) -> str:
            request_id = random_uuid()
            results_generator = llm_engine.generate(prompt, sampling_param,
                                                    request_id)
            final_output = None
            async for request_output in results_generator:
                final_output = request_output
            return final_output

        outputs = []
        try:
            for i in range(num_requests):
                prompt = prompts[i] if prompts is not None else None
                res = asyncio.run(get_output(prompt, sampling_params))
                outputs.append(res)
        finally:
            ray.shutdown()
        return outputs


@pytest.fixture
def baseline_llm_generator(request, common_llm_kwargs,
                           per_test_common_llm_kwargs, baseline_llm_kwargs,
                           seed):
    return create_llm_generator("baseline", request, common_llm_kwargs,
                                per_test_common_llm_kwargs,
                                baseline_llm_kwargs, seed)


@pytest.fixture
def test_llm_generator(request, common_llm_kwargs, per_test_common_llm_kwargs,
                       test_llm_kwargs, seed):
    return create_llm_generator("test", request, common_llm_kwargs,
                                per_test_common_llm_kwargs, test_llm_kwargs,
                                seed)


def create_llm_generator(baseline_or_test, request, common_llm_kwargs,
                         per_test_common_llm_kwargs, distinct_llm_kwargs,
                         seed):
    kwargs = {
        **common_llm_kwargs,
        **per_test_common_llm_kwargs,
        **distinct_llm_kwargs,
    }
    test_name = request.node.name

    def generator_inner():

        wait_for_gpu_memory_to_clear(
            devices=list(range(torch.cuda.device_count())),
            threshold_bytes=2 * 2**30,
            timeout_s=60,
        )

        use_async = False
        if "use_async" in kwargs:
            use_async = kwargs.pop("use_async")
        print(f'{use_async=}')

        print(f'Creating {baseline_or_test=} LLM for {test_name=}. {kwargs=}')
        llm = AsyncLLM(**kwargs) if use_async else LLM(**kwargs)
        set_random_seed(seed)

        yield llm
        del llm
        cleanup()

    def generator_outer():
        for llm in generator_inner():
            yield llm
            del llm

    return generator_outer


def get_output_from_llm_generator(
        llm_generator, prompts,
        sampling_params) -> Tuple[List[str], List[List[int]]]:
    tokens = []
    token_ids = []
    for llm in llm_generator():
        outputs = llm.generate(prompts, sampling_params, use_tqdm=True)
        token_ids = [output.outputs[0].token_ids for output in outputs]
        tokens = [output.outputs[0].text for output in outputs]
        del llm

    return tokens, token_ids


def get_logprobs_from_llm_generator(
        llm_generator, prompts,
        sampling_params) -> List[List[Dict[int, Logprob]]]:
    """Returns a dict of (token_id: Logprob) for each generated position, for
    each sequence in the batch.
    """
    for llm in llm_generator():
        outputs = llm.generate(prompts, sampling_params, use_tqdm=True)
        logprobs = [output.outputs[0].logprobs[:] for output in outputs]
        del llm

    return logprobs


def run_greedy_equality_correctness_test(baseline_llm_generator,
                                         test_llm_generator,
                                         batch_size,
                                         max_output_len,
                                         force_output_len: bool,
                                         print_tokens: bool = False):
    """Helper method that compares the outputs of both the baseline LLM and
    the test LLM. It asserts greedy equality, e.g. that the outputs are exactly
    the same when temperature is zero.
    """
    temperature = 0.0

    prompts = [
        "Hello, my name is",
        "The president of the United States is",
        "The capital of France is",
        "The future of AI is",
        "San Francisco is know for its",
        "Facebook was created in 2004 by",
        "Curious George is a",
        "Python 3.11 brings improvements to its",
    ]

    prompts = [prompt for prompt, _ in zip(cycle(prompts), range(batch_size))]

    # If the test requires that we generated max_output_len tokens, then set the
    # sampling params to ignore eos token.
    ignore_eos = force_output_len

    sampling_params = SamplingParams(
        max_tokens=max_output_len,
        ignore_eos=ignore_eos,
        temperature=temperature,
    )

    spec_batch_tokens, spec_batch_token_ids = get_output_from_llm_generator(
        test_llm_generator, prompts, sampling_params)

    (baseline_batch_tokens,
     baseline_batch_token_ids) = get_output_from_llm_generator(
         baseline_llm_generator, prompts, sampling_params)

    assert len(baseline_batch_token_ids) == len(prompts)
    assert len(spec_batch_token_ids) == len(prompts)

    for i, (baseline_token_ids, baseline_tokens, spec_token_ids,
            spec_tokens) in enumerate(
                zip(baseline_batch_token_ids, baseline_batch_tokens,
                    spec_batch_token_ids, spec_batch_tokens)):
        if print_tokens:
            print(f'{i=} {baseline_tokens=}')
            print(f'{i=}     {spec_tokens=}')
        print(f'{i=} {baseline_token_ids=}')
        print(f'{i=}     {spec_token_ids=}')
        assert baseline_token_ids == spec_token_ids


def wait_for_gpu_memory_to_clear(devices: List[int],
                                 threshold_bytes: int,
                                 timeout_s: float = 120) -> None:
    # Use nvml instead of pytorch to reduce measurement error from torch cuda
    # context.
    nvmlInit()
    start_time = time.time()
    while True:
        output = {}
        output_raw = {}
        for device in devices:
            dev_handle = nvmlDeviceGetHandleByIndex(device)
            mem_info = nvmlDeviceGetMemoryInfo(dev_handle)
            gb_used = mem_info.used / 2**30
            output_raw[device] = gb_used
            output[device] = f'{gb_used:.02f}'

        print('gpu memory used (GB): ', end='')
        for k, v in output.items():
            print(f'{k}={v}; ', end='')
        print('')

        dur_s = time.time() - start_time
        if all(v <= (threshold_bytes / 2**30) for v in output_raw.values()):
            print(f'Done waiting for free GPU memory on devices {devices=} '
                  f'({threshold_bytes/2**30=}) {dur_s=:.02f}')
            break

        if dur_s >= timeout_s:
            raise ValueError(f'Memory of devices {devices=} not free after '
                             f'{dur_s=:.02f} ({threshold_bytes/2**30=})')

        time.sleep(5)<|MERGE_RESOLUTION|>--- conflicted
+++ resolved
@@ -18,10 +18,7 @@
 from vllm.multimodal import MultiModalData
 from vllm.outputs import RequestOutput
 from vllm.sampling_params import SamplingParams
-<<<<<<< HEAD
-=======
-from vllm.sequence import Logprob, MultiModalData
->>>>>>> bc8ad684
+from vllm.sequence import Logprob
 from vllm.usage.usage_lib import UsageContext
 from vllm.utils import Counter, random_uuid
 
