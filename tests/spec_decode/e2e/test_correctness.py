--- conflicted
+++ resolved
@@ -46,24 +46,12 @@
         #    #"num_speculative_tokens": 1,
         #},
         {
-<<<<<<< HEAD
             "speculative_model": "JackFram/llama-68m",
             "num_speculative_tokens": 5,
         },
         {
             # No spec decode.
         },
-=======
-            #"enable_chunked_prefill": True,
-            #"max_num_batched_tokens": 2,
-            #"max_num_seqs": 2,
-            "speculative_model": "JackFram/llama-68m",
-            "num_speculative_tokens": 1,
-        },
-        #{
-        #    # No spec decode.
-        #},
->>>>>>> a9ad5ed3
     ])
 @pytest.mark.parametrize("test_llm_kwargs", [{}])
 @pytest.mark.parametrize("batch_size", [1, 32])
