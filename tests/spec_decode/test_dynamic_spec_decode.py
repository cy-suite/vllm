from unittest.mock import MagicMock, patch

import pytest
import torch

from vllm.sequence import ExecuteModelRequest
from vllm.spec_decode.metrics import AsyncMetricsCollector
from vllm.spec_decode.multi_step_worker import MultiStepWorker
from vllm.spec_decode.spec_decode_worker import SpecDecodeWorker
from vllm.spec_decode.top1_proposer import Top1Proposer

from .test_utils import mock_spec_decode_sampler
from .utils import create_batch, mock_worker


@pytest.mark.parametrize('queue_size', [4])
@pytest.mark.parametrize('batch_size', [1])
@pytest.mark.parametrize('k', [1])
@pytest.mark.parametrize("acceptance_sampler_method",
                         ["rejection_sampler", "typical_acceptance_sampler"])
@torch.inference_mode()
def test_disable_spec_tokens(queue_size: int, batch_size: int, k: int,
                             acceptance_sampler_method: str):
    """Verify that speculative tokens are disabled when the batch size
    exceeds the threshold.
    """
    disable_by_batch_size = 3
    draft_worker = mock_worker(cls=MultiStepWorker)
    target_worker = mock_worker()
    metrics_collector = MagicMock(spec=AsyncMetricsCollector)
    worker = SpecDecodeWorker(proposer_worker=draft_worker,
                              scorer_worker=target_worker,
<<<<<<< HEAD
                              rejection_sampler=rejection_sampler,
                              disable_bonus_tokens_in_kv_cache=True,
=======
                              spec_decode_sampler=mock_spec_decode_sampler(
                                  acceptance_sampler_method),
>>>>>>> 3476ed08
                              metrics_collector=metrics_collector,
                              disable_by_batch_size=disable_by_batch_size)

    exception_secret = 'artificial stop'
    draft_worker.get_spec_proposals.side_effect = ValueError(exception_secret)

    seq_group_metadata_list, _, _ = create_batch(batch_size, k)
    execute_model_req = ExecuteModelRequest(
        seq_group_metadata_list=seq_group_metadata_list,
        num_lookahead_slots=k,
        running_queue_size=queue_size)

    if queue_size > disable_by_batch_size:
        with patch.object(worker,
                          '_run_no_spec',
                          side_effect=ValueError(exception_secret)), \
            pytest.raises(ValueError, match=exception_secret):
            worker.execute_model(execute_model_req=execute_model_req)

    # When the batch size is larger than the threshold,
    # we expect no speculative tokens (0).
    expected_num_spec_tokens = None if queue_size < disable_by_batch_size else 0
    assert seq_group_metadata_list[
        0].num_speculative_tokens == expected_num_spec_tokens

    draft_worker.sampler_output.side_effect = ValueError(exception_secret)

    proposer = Top1Proposer(
        worker=draft_worker,
        device='cpu',  # not used
        vocab_size=100,  # not used
        # Must be long enough to avoid being skipped due to length.
        max_proposal_len=1024,
    )

    if queue_size < disable_by_batch_size:
        # Should raise exception when executing the mocked draft model.
        with pytest.raises(ValueError, match=exception_secret):
            proposer.get_spec_proposals(execute_model_req=ExecuteModelRequest(
                seq_group_metadata_list=seq_group_metadata_list,
                num_lookahead_slots=k), seq_ids_with_bonus_token_in_last_step=set())
    else:
        # Should not execute the draft model because spec decode is disabled
        # for all requests. Accordingly, the proposal length should be 0.
        proposals = proposer.get_spec_proposals(
            execute_model_req=ExecuteModelRequest(
                seq_group_metadata_list=seq_group_metadata_list,
                num_lookahead_slots=k), seq_ids_with_bonus_token_in_last_step=set())
        assert proposals.proposal_lens.tolist() == [0] * batch_size<|MERGE_RESOLUTION|>--- conflicted
+++ resolved
@@ -30,13 +30,10 @@
     metrics_collector = MagicMock(spec=AsyncMetricsCollector)
     worker = SpecDecodeWorker(proposer_worker=draft_worker,
                               scorer_worker=target_worker,
-<<<<<<< HEAD
                               rejection_sampler=rejection_sampler,
                               disable_bonus_tokens_in_kv_cache=True,
-=======
                               spec_decode_sampler=mock_spec_decode_sampler(
                                   acceptance_sampler_method),
->>>>>>> 3476ed08
                               metrics_collector=metrics_collector,
                               disable_by_batch_size=disable_by_batch_size)
 
