--- conflicted
+++ resolved
@@ -360,18 +360,14 @@
         time.sleep(5)
 
 
-<<<<<<< HEAD
 _P = ParamSpec("_P")
 
 
 def fork_new_process_for_each_test(
         f: Callable[_P, None]) -> Callable[_P, None]:
-=======
-def fork_new_process_for_each_test(f):
     """Decorator to fork a new process for each test function.
     See https://github.com/vllm-project/vllm/issues/7053 for more details.
     """
->>>>>>> 9fadc7b7
 
     @functools.wraps(f)
     def wrapper(*args: _P.args, **kwargs: _P.kwargs) -> None:
