--- conflicted
+++ resolved
@@ -51,16 +51,7 @@
 
 def test_load_chat_template():
     # Testing chatml template
-<<<<<<< HEAD
-    template_content = OpenAIServingChat._load_chat_template(
-        chat_template=chatml_jinja_path)
-=======
-    tokenizer = MockTokenizer()
-    mock_serving_chat = MockServingChat(tokenizer)
-    load_chat_template(mock_serving_chat, chat_template=chatml_jinja_path)
-
-    template_content = tokenizer.chat_template
->>>>>>> 94162beb
+    template_content = load_chat_template(chat_template=chatml_jinja_path)
 
     # Test assertions
     assert template_content is not None
@@ -74,25 +65,14 @@
     template = "../../examples/does_not_exist"
 
     with pytest.raises(ValueError, match="looks like a file path"):
-<<<<<<< HEAD
-        OpenAIServingChat._load_chat_template(chat_template=template)
-=======
-        load_chat_template(mock_serving_chat, chat_template=template)
->>>>>>> 94162beb
+        load_chat_template(chat_template=template)
 
 
 def test_no_load_chat_template_literallike():
     # Testing chatml template
     template = "{{ messages }}"
 
-<<<<<<< HEAD
-    template_content = OpenAIServingChat._load_chat_template(
-        chat_template=template)
-=======
-    mock_serving_chat = MockServingChat(tokenizer)
-    load_chat_template(mock_serving_chat, chat_template=template)
-    template_content = tokenizer.chat_template
->>>>>>> 94162beb
+    template_content = load_chat_template(chat_template=template)
 
     assert template_content == template
 
@@ -104,13 +84,7 @@
                         expected_output):
     # Initialize the tokenizer
     tokenizer = get_tokenizer(tokenizer_name=model)
-<<<<<<< HEAD
-    template_content = OpenAIServingChat._load_chat_template(
-        chat_template=template)
-=======
-    mock_serving_chat = MockServingChat(tokenizer)
-    load_chat_template(mock_serving_chat, chat_template=template)
->>>>>>> 94162beb
+    template_content = load_chat_template(chat_template=template)
 
     # Create a mock request object using keyword arguments
     mock_request = ChatCompletionRequest(
