--- conflicted
+++ resolved
@@ -866,9 +866,6 @@
                 seed=seed)
 
         assert ("greater_than_equal" in exc_info.value.message
-<<<<<<< HEAD
-                or "less_than_equal" in exc_info.value.message)
-=======
                 or "less_than_equal" in exc_info.value.message)
 
 
@@ -947,5 +944,4 @@
 
 
 if __name__ == "__main__":
-    pytest.main([__file__])
->>>>>>> e7c46b95
+    pytest.main([__file__])