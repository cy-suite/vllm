--- conflicted
+++ resolved
@@ -94,70 +94,6 @@
         # Use a small model for a fast test.
         "model": "facebook/opt-125m",
 
-<<<<<<< HEAD
-        # skip cuda graph creation for fast test.
-        "enforce_eager": True,
-
-        # Use a large block size to trigger more copy-on-writes.
-        "block_size": 32,
-    }])
-@pytest.mark.parametrize("per_test_common_llm_kwargs", [{}])
-@pytest.mark.parametrize("baseline_llm_kwargs", [{}])
-@pytest.mark.parametrize("test_llm_kwargs", [{
-    "preemption_mode": "swap"
-}, {
-    "preemption_mode": "recompute"
-}])
-@pytest.mark.parametrize("batch_size", [10])
-@pytest.mark.parametrize("seed", [1])
-def test_v1_v2_greedy_equality_with_cow(baseline_llm_generator,
-                                        test_llm_generator, batch_size):
-    """Verify beam search equality with block manager v1 and v2.
-
-    This requires copy-on-writes; if the v1 and v2 output is the same, then
-    we have some confidence cow is working.
-    """
-    output_len = 128
-    temperature = 0.0
-
-    prompts = [
-        "Hello, my name is",
-        "The president of the United States is",
-        "The capital of France is",
-        "The future of AI is",
-    ]
-
-    prompts = [prompt for prompt, _ in zip(cycle(prompts), range(batch_size))]
-
-    sampling_params = SamplingParams(
-        max_tokens=output_len,
-        ignore_eos=True,
-        temperature=temperature,
-    )
-
-    print('Getting token ids from block manager v1')
-    baseline_token_ids = get_token_ids_from_llm_generator(
-        baseline_llm_generator, prompts, sampling_params)
-
-    print('Getting token ids from block manager v2')
-    test_token_ids = get_token_ids_from_llm_generator(test_llm_generator,
-                                                      prompts, sampling_params)
-
-    for expected_token_ids, actual_token_ids in zip(baseline_token_ids,
-                                                    test_token_ids):
-        assert expected_token_ids == actual_token_ids
-
-    assert baseline_token_ids == test_token_ids
-
-
-@pytest.mark.parametrize(
-    "common_llm_kwargs",
-    [{
-        # Use a small model for a fast test.
-        "model": "facebook/opt-125m",
-
-=======
->>>>>>> 717a5f82
         # Our prompts will generate 128 tokens; since the prompts themselves are
         # small, we don't need much KV space beyond 128.
         "max_model_len": 160,
