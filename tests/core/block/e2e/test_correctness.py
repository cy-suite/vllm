from itertools import cycle

import pytest

from vllm import SamplingParams


@pytest.mark.parametrize(
    "common_llm_kwargs",
    [{
        # Use a small model for a fast test.
        "model": "facebook/opt-125m",

        # skip cuda graph creation for fast test.
        "enforce_eager": True,

        # Allow only 5 sequences of ~1024 tokens in worst case.
        "block_size": 16,
        "num_gpu_blocks_override": 5 * (64 + 1),
    }])
@pytest.mark.parametrize("per_test_common_llm_kwargs", [{}])
@pytest.mark.parametrize("baseline_llm_kwargs", [{
    "use_v2_block_manager": False
}])
@pytest.mark.parametrize("test_llm_kwargs", [{"use_v2_block_manager": True}])
@pytest.mark.parametrize("batch_size", [10])
@pytest.mark.parametrize("seed", [1])
def test_v1_v2_greedy_equality_with_preemption(baseline_llm_generator,
                                               test_llm_generator, batch_size):
    """Verify block manager v2 produces same outputs as block manager v1, even
    when there is preemption.

    This constructs two LLM, each with limited number of GPU blocks. The limit
    is decided such that as the sequences in the batch grow, sequences must be
    preempted and removed from cache.

    If the output token ids are equivalent, then we have confidence that the KV
    cache is not corrupted in the v2 block manager.

    NOTE: We want a significant number of generated tokens so that any incorrect
    KV mapping has time to build up error.
    """
    output_len = 1024
    temperature = 0.0

    # We want to ensure equality even with preemption.
    # We force the total block size to be 1 + cdiv(output_len, block_size)
    # so that only one sequence can fit at a time (once the sequences grow).

    prompts = [
        "Hello, my name is",
        "The president of the United States is",
        "The capital of France is",
        "The future of AI is",
    ]

    prompts = [prompt for prompt, _ in zip(cycle(prompts), range(batch_size))]

    sampling_params = SamplingParams(
        max_tokens=output_len,
        ignore_eos=True,
        temperature=temperature,
    )

    print('Getting token ids from block manager v1')
    baseline_token_ids = get_token_ids_from_llm_generator(
        baseline_llm_generator, prompts, sampling_params)

    print('Getting token ids from block manager v2')
    test_token_ids = get_token_ids_from_llm_generator(test_llm_generator,
                                                      prompts, sampling_params)

    for expected_token_ids, actual_token_ids in zip(baseline_token_ids,
                                                    test_token_ids):
        assert expected_token_ids == actual_token_ids

    assert baseline_token_ids == test_token_ids


@pytest.mark.parametrize(
    "common_llm_kwargs",
    [{
        # Use a small model for a fast test.
        "model": "facebook/opt-125m",

        # skip cuda graph creation for fast test.
        "enforce_eager": True,

        # Use a large block size to trigger more copy-on-writes.
        "block_size": 32,
    }])
@pytest.mark.parametrize("per_test_common_llm_kwargs", [{}])
@pytest.mark.parametrize("baseline_llm_kwargs", [{
    "use_v2_block_manager": False
}])
@pytest.mark.parametrize("test_llm_kwargs", [{"use_v2_block_manager": True}])
@pytest.mark.parametrize("batch_size", [10])
@pytest.mark.parametrize("seed", [1])
def test_v1_v2_greedy_equality_with_cow(baseline_llm_generator,
                                        test_llm_generator, batch_size):
    """Verify beam search equality with block manager v1 and v2.

    This requires copy-on-writes; if the v1 and v2 output is the same, then
    we have some confidence cow is working.
    """
    output_len = 128
    temperature = 0.0

    prompts = [
        "Hello, my name is",
        "The president of the United States is",
        "The capital of France is",
        "The future of AI is",
    ]

    prompts = [prompt for prompt, _ in zip(cycle(prompts), range(batch_size))]

    sampling_params = SamplingParams(
        max_tokens=output_len,
        ignore_eos=True,
        temperature=temperature,
        use_beam_search=True,
        best_of=2,
    )

    print('Getting token ids from block manager v1')
    baseline_token_ids = get_token_ids_from_llm_generator(
        baseline_llm_generator, prompts, sampling_params)

    print('Getting token ids from block manager v2')
    test_token_ids = get_token_ids_from_llm_generator(test_llm_generator,
                                                      prompts, sampling_params)

    for expected_token_ids, actual_token_ids in zip(baseline_token_ids,
                                                    test_token_ids):
        assert expected_token_ids == actual_token_ids

    assert baseline_token_ids == test_token_ids


@pytest.mark.parametrize(
    "common_llm_kwargs",
    [{
        # Use a small model for a fast test.
        "model": "facebook/opt-125m",

        # Our prompts will generate 128 tokens; since the prompts themselves are
        # small, we don't need much KV space beyond 128.
        "max_model_len": 160,

        # skip cuda graph creation for fast test.
        "enforce_eager": True,

        # Lookahead scheduling only supported in v2 block manager.
        "use_v2_block_manager": True,
    }])
@pytest.mark.parametrize(
    "per_test_common_llm_kwargs",
    [
        {
            "block_size": 16,

            # Allow only 2 sequences of ~128 tokens in worst case.
            # Note 8 = 128/block_size
            "num_gpu_blocks_override": 2 * (8 + 1),
        },
        {
            "block_size": 8,

            # Allow only 2 sequences of ~128 tokens in worst case.
            # Note 16 = 128/block_size
            "num_gpu_blocks_override": 2 * (16 + 1),
        }
    ])
@pytest.mark.parametrize("baseline_llm_kwargs", [{
    "num_lookahead_slots": 0,
}])
@pytest.mark.parametrize(
    "test_llm_kwargs",
    [{
        # We run one test with block_size < lookahead_slots, one test with
        # block_size > lookahead_slots
        "num_lookahead_slots": 10,
    }])
@pytest.mark.parametrize("batch_size", [4])
@pytest.mark.parametrize("seed", [1])
def test_lookahead_greedy_equality_with_preemption(baseline_llm_generator,
                                                   test_llm_generator,
                                                   batch_size):
    """Verify vLLM produces the same output with greedy sampling, when lookahead
    scheduling is used vs. not.

    Lookahead scheduling is not expected to modify the output, as it simply
    allocates empty slots ahead of the known token ids in a sliding fashion.

    This test constrains the total number of blocks to force preemption. It also
    varies the block size so that the lookahead size is less than and greater
    than the block size.
    """
    output_len = 128
    temperature = 0.0

    prompts = [
        "Hello, my name is",
        "The president of the United States is",
        "The capital of France is",
        "The future of AI is",
    ]

    prompts = [prompt for prompt, _ in zip(cycle(prompts), range(batch_size))]

    sampling_params = SamplingParams(
        max_tokens=output_len,
        ignore_eos=True,
        temperature=temperature,
    )

    print('Getting token ids without lookahead scheduling')
    baseline_token_ids = get_token_ids_from_llm_generator(
        baseline_llm_generator, prompts, sampling_params)

    print('Getting token ids with lookahead scheduling')
    test_token_ids = get_token_ids_from_llm_generator(test_llm_generator,
                                                      prompts, sampling_params)

    for expected_token_ids, actual_token_ids in zip(baseline_token_ids,
                                                    test_token_ids):
        assert expected_token_ids == actual_token_ids

    assert baseline_token_ids == test_token_ids

@pytest.mark.parametrize("common_llm_kwargs", [
    {
        # Use a small model for a fast test.
        "model": "facebook/opt-125m",

        # skip cuda graph creation for fast test.
        "enforce_eager": True,

        "enable_chunked_prefill": True,
        "max_num_batched_tokens": 2,
        "max_num_seqs": 2,
    },
])
@pytest.mark.parametrize("per_test_common_llm_kwargs",[{}])
@pytest.mark.parametrize("baseline_llm_kwargs", [
    {
        "use_v2_block_manager": False,
    },
])
@pytest.mark.parametrize(
    "test_llm_kwargs", [
    {
        "use_v2_block_manager": True,
        "num_lookahead_slots": 0,
    },
    {
        "use_v2_block_manager": True,
        "num_lookahead_slots": 5,
    },
])
<<<<<<< HEAD
@pytest.mark.parametrize("batch_size", [1])
=======
@pytest.mark.parametrize("batch_size", [4])
>>>>>>> bf0c37cb
@pytest.mark.parametrize("seed", [1])
def test_chunked_prefill_block_manager_v2(baseline_llm_generator, test_llm_generator, batch_size):
    output_len = 32
    temperature = 0.0

    prompts = [
        "Hello, my name is",
        "The president of the United States is",
        "The capital of France is",
        "The future of AI is",
    ]

    prompts = [prompt for prompt, _ in zip(cycle(prompts), range(batch_size))]

    sampling_params = SamplingParams(
        max_tokens=output_len,
        ignore_eos=True,
        temperature=temperature,
    )

    print('Getting token ids with BlockManagerV1')
    baseline_token_ids = get_token_ids_from_llm_generator(
        baseline_llm_generator, prompts, sampling_params)

    print('Getting token ids with BlockManagerV2')
    test_token_ids = get_token_ids_from_llm_generator(test_llm_generator,
                                                      prompts, sampling_params)

    for expected_token_ids, actual_token_ids in zip(baseline_token_ids,
                                                    test_token_ids):
        assert expected_token_ids == actual_token_ids

    assert baseline_token_ids == test_token_ids


def get_token_ids_from_llm_generator(llm_generator, prompts, sampling_params):
    for llm in llm_generator:
        outputs = llm.generate(prompts, sampling_params, use_tqdm=True)
        token_ids = [output.outputs[0].token_ids for output in outputs]
        del llm

    return token_ids<|MERGE_RESOLUTION|>--- conflicted
+++ resolved
@@ -259,11 +259,7 @@
         "num_lookahead_slots": 5,
     },
 ])
-<<<<<<< HEAD
-@pytest.mark.parametrize("batch_size", [1])
-=======
 @pytest.mark.parametrize("batch_size", [4])
->>>>>>> bf0c37cb
 @pytest.mark.parametrize("seed", [1])
 def test_chunked_prefill_block_manager_v2(baseline_llm_generator, test_llm_generator, batch_size):
     output_len = 32
