import time
from typing import List

import pytest

from vllm import SamplingParams
from vllm.block import PhysicalTokenBlock
<<<<<<< HEAD
from vllm.core.interfaces import AllocStatus
from vllm.core.block_manager_v1 import (
    UncachedBlockAllocator,
    BlockSpaceManager,
)
=======
from vllm.core.block_manager import (AllocStatus, BlockSpaceManager,
                                     UncachedBlockAllocator)
from vllm.sequence import Logprob, Sequence, SequenceGroup, SequenceStatus
>>>>>>> 8af890a8
from vllm.utils import Device

from .utils import create_dummy_prompt


def test_block_allocator_allocate():
    block_size = 4
    num_cpu_blocks = 4
    cpu_allocator = UncachedBlockAllocator(Device.CPU, block_size,
                                           num_cpu_blocks)

    # Allocate all available cpu blocks.
    num_free = num_cpu_blocks
    assert cpu_allocator.get_num_free_blocks() == num_free
    for _ in range(num_cpu_blocks):
        block = cpu_allocator.allocate()
        num_free -= 1

        assert block not in cpu_allocator.free_blocks
        assert cpu_allocator.get_num_free_blocks() == num_free

    with pytest.raises(ValueError):
        cpu_allocator.allocate()


def test_block_allocator_free():
    block_size = 4
    num_cpu_blocks = 4
    cpu_allocator = UncachedBlockAllocator(Device.CPU, block_size,
                                           num_cpu_blocks)

    # Allocate all available cpu blocks.
    blocks: List[PhysicalTokenBlock] = []
    for _ in range(num_cpu_blocks):
        block = cpu_allocator.allocate()
        blocks.append(block)
        assert block not in cpu_allocator.free_blocks

    # Free all allocated cpu blocks.
    num_free = 0
    assert cpu_allocator.get_num_free_blocks() == num_free
    for block in blocks:
        cpu_allocator.free(block)
        num_free += 1
        assert block in cpu_allocator.free_blocks
        assert cpu_allocator.get_num_free_blocks() == num_free

        with pytest.raises(ValueError):
            cpu_allocator.free(block)


def test_allocate():
    block_size = 4
    num_cpu_blocks = 4
    num_gpu_blocks = 4
    block_manager = BlockSpaceManager(block_size,
                                      num_cpu_blocks,
                                      num_gpu_blocks,
                                      watermark=0)

    # Allocate same sequence group to all available gpu blocks.
    for i in range(num_gpu_blocks):
        _, seq_group = create_dummy_prompt(str(i), block_size)
        assert block_manager.can_allocate(seq_group)
        block_manager.allocate(seq_group)
    assert block_manager.can_allocate(seq_group) != AllocStatus.OK

    # Allocate same sequence group to all available gpu blocks.
    # Use watermark to reserve one gpu block.
    block_manager = BlockSpaceManager(block_size,
                                      num_cpu_blocks,
                                      num_gpu_blocks,
                                      watermark=1 / num_gpu_blocks)
    for i in range(num_gpu_blocks - 1):
        _, seq_group = create_dummy_prompt(str(i), block_size)
        assert block_manager.can_allocate(seq_group)
        block_manager.allocate(seq_group)
    assert block_manager.can_allocate(seq_group) != AllocStatus.OK


def test_append_slot_single_seq():
    block_size = 4
    num_cpu_blocks = 4
    num_gpu_blocks = 4
    block_manager = BlockSpaceManager(block_size,
                                      num_cpu_blocks,
                                      num_gpu_blocks,
                                      watermark=0)

    # Allocate single seq to gpu block.
    prompt, seq_group = create_dummy_prompt("1", block_size)
    block_manager.allocate(seq_group)

    # Nothing to append. Sequence has no new logical blocks.
    assert block_manager.can_append_slot(seq_group)
    before_blocks = block_manager.get_num_free_gpu_blocks()
    assert not block_manager.append_slot(prompt)
    after_blocks = block_manager.get_num_free_gpu_blocks()
    assert before_blocks == after_blocks

    # Add block_size number of new tokens and append slot.
    for i in range(block_size):
        token_id = i + 5
        prompt.append_token_id(token_id, {token_id: Logprob(0.0)})

    assert block_manager.can_append_slot(seq_group)
    before_blocks = block_manager.get_num_free_gpu_blocks()
    assert not block_manager.append_slot(prompt)
    after_blocks = block_manager.get_num_free_gpu_blocks()
    assert before_blocks - after_blocks == 1


@pytest.mark.skip("Bug in prefix caching hash if prompt size < block size")
def test_append_slot_cow():
    block_size = 4
    num_cpu_blocks = 4
    num_gpu_blocks = 4
    block_manager = BlockSpaceManager(block_size=block_size,
                                      num_cpu_blocks=num_cpu_blocks,
                                      num_gpu_blocks=num_gpu_blocks,
                                      watermark=0)

    # Allocate prompt to gpu block. There is one slot left in the block.
    prompt = Sequence(seq_id=1,
                      prompt="one two three",
                      prompt_token_ids=[1, 2, 3],
                      block_size=block_size)

    # Fork the sequence, such that a COW will be required when we append a new
    # token id.
    child = prompt.fork(new_seq_id=2)

    # Allocate space for the sequence group.
    seq_group = SequenceGroup("1", [prompt, child], SamplingParams(),
                              time.time(), time.perf_counter)
    block_manager.allocate(seq_group)

    # Fork and append a new token id. We expect a COW to be scheduled.
    token_id = 4
    child.append_token_id(token_id, {token_id: Logprob(0.0)})
    block_manager.fork(prompt, child)

    assert block_manager.can_append_slot(seq_group)
    before_blocks = block_manager.get_num_free_gpu_blocks()

    maybe_src_dst_block = block_manager.append_slot(child)
    assert maybe_src_dst_block is not None
    src_block, dst_block = maybe_src_dst_block
    assert src_block != dst_block

    after_blocks = block_manager.get_num_free_gpu_blocks()
    assert before_blocks - after_blocks == 1


@pytest.mark.skip("Bug in prefix caching hash if prompt size < block size")
def test_fork():
    block_size = 4
    num_cpu_blocks = 4
    num_gpu_blocks = 4
    block_manager = BlockSpaceManager(block_size,
                                      num_cpu_blocks,
                                      num_gpu_blocks,
                                      watermark=0)

    prompt, seq_group = create_dummy_prompt("1",
                                            block_size - 1,
                                            block_size=block_size)
    block_manager.allocate(seq_group)

    # Fork prompt and copy block tables.
    child = prompt.fork(2)
    block_manager.fork(prompt, child)
    assert block_manager.get_block_table(
        prompt) == block_manager.get_block_table(child)
    token_id = 4
    # Append token to child. Block is shared so copy on write occurs.
    child.append_token_id(token_id, {token_id: Logprob(0.0)})
    block_manager.append_slot(child)
    assert block_manager.get_block_table(
        prompt) != block_manager.get_block_table(child)


def test_swap():
    block_size = 4
    num_cpu_blocks = 4
    num_gpu_blocks = 4
    block_manager = BlockSpaceManager(block_size,
                                      num_cpu_blocks,
                                      num_gpu_blocks,
                                      watermark=0)

    prompt, seq_group = create_dummy_prompt("1", prompt_length=block_size - 1)
    prompt.status = SequenceStatus.WAITING
    block_manager.allocate(seq_group)

    # Emulate a forward pass by appending a single token.
    # The block manager then knows how many unprocessed
    # tokens will be written in the next forward pass.
    token_id = 0
    prompt.status = SequenceStatus.RUNNING
    prompt.append_token_id(token_id, {token_id: Logprob(0.0)})

    # Swap seq group from GPU -> CPU.
    gpu_blocks = block_manager.get_block_table(prompt)
    assert block_manager.can_swap_out(seq_group)
    before_cpu_blocks = block_manager.get_num_free_cpu_blocks()
    before_gpu_blocks = block_manager.get_num_free_gpu_blocks()
    mapping = block_manager.swap_out(seq_group)
    assert list(mapping.keys()) == gpu_blocks
    after_cpu_blocks = block_manager.get_num_free_cpu_blocks()
    after_gpu_blocks = block_manager.get_num_free_gpu_blocks()
    assert before_cpu_blocks == after_cpu_blocks + len(gpu_blocks)
    assert before_gpu_blocks + len(gpu_blocks) == after_gpu_blocks
    prompt.status = SequenceStatus.SWAPPED

    # Swap seq group from CPU -> GPU.
    cpu_blocks = block_manager.get_block_table(prompt)
    assert block_manager.can_swap_in(seq_group)
    before_cpu_blocks = block_manager.get_num_free_cpu_blocks()
    before_gpu_blocks = block_manager.get_num_free_gpu_blocks()
    mapping = block_manager.swap_in(seq_group)
    assert list(mapping.keys()) == cpu_blocks
    after_cpu_blocks = block_manager.get_num_free_cpu_blocks()
    after_gpu_blocks = block_manager.get_num_free_gpu_blocks()
    assert before_cpu_blocks + len(cpu_blocks) == after_cpu_blocks
    assert before_gpu_blocks == after_gpu_blocks + len(cpu_blocks)


def test_free():
    block_size = 4
    num_cpu_blocks = 4
    num_gpu_blocks = 4
    block_manager = BlockSpaceManager(block_size,
                                      num_cpu_blocks,
                                      num_gpu_blocks,
                                      watermark=0)

    prompt, seq_group = create_dummy_prompt("1", block_size)
    block_manager.allocate(seq_group)

    # Free allocated seq.
    prompt_blocks = len(block_manager.get_block_table(prompt))
    before_blocks = block_manager.get_num_free_gpu_blocks()
    block_manager.free(prompt)
    after_blocks = block_manager.get_num_free_gpu_blocks()
    assert after_blocks == before_blocks + prompt_blocks

    # Block table for freed seq is deleted.
    with pytest.raises(KeyError):
        block_manager.get_block_table(prompt)


def test_reset():
    block_size = 4
    num_cpu_blocks = 4
    num_gpu_blocks = 4
    block_manager = BlockSpaceManager(block_size,
                                      num_cpu_blocks,
                                      num_gpu_blocks,
                                      watermark=0)

    # Allocate same seq group on all available gpu blocks.
    original_blocks = block_manager.get_num_free_gpu_blocks()
    for i in range(num_gpu_blocks):
        _, seq_group = create_dummy_prompt(str(i), block_size)
        block_manager.allocate(seq_group)
    assert block_manager.get_num_free_gpu_blocks() == 0

    # Resetting block manager frees all allocated blocks.
    block_manager.reset()
    assert block_manager.get_num_free_gpu_blocks() == original_blocks


def test_sliding_window_multi_seq():
    """
    Tests that memory allocation and deallocation is handled
    correctly with multiple sequences that exceed the sliding
    window's capacity.
    """
    block_size = 1
    num_cpu_blocks = 8
    num_gpu_blocks = 8
    sliding_window = 2
    block_manager = BlockSpaceManager(block_size,
                                      num_cpu_blocks,
                                      num_gpu_blocks,
                                      sliding_window=sliding_window,
                                      watermark=0)

    assert block_manager.get_num_free_gpu_blocks() == num_gpu_blocks

    parent = Sequence(1, "one two three", [0, 1, 2], block_size)
    seq_group = SequenceGroup("1", [parent], SamplingParams(), time.time(),
                              None)
    block_manager.allocate(seq_group)

    # assert the number of blocks allocated is correct
    # the parent seq has len 3, but since sliding_window is 2,
    # we will use at most 2 blocks
    assert block_manager.get_num_free_gpu_blocks(
    ) == num_gpu_blocks - sliding_window

    # Fork prompt and copy block tables.
    child = parent.fork(2)
    block_manager.fork(parent, child)

    # assert the number of blocks allocated is correct
    # forking does not increase memory consumption
    assert block_manager.get_num_free_gpu_blocks(
    ) == num_gpu_blocks - sliding_window

    # assert both parent and child share all blocks
    assert block_manager.get_block_table(
        parent) == block_manager.get_block_table(child)

    token_id = 4
    # Append token to child. Block is shared so copy on write occurs.
    child.append_token_id(token_id, {token_id: Logprob(0.0)})
    block_manager.append_slot(child)

    # assert the number of blocks allocated is correct
    # we will use now one block more. Each seq will use 2 blocks,
    # but only one can be shared
    assert block_manager.get_num_free_gpu_blocks(
    ) == num_gpu_blocks - sliding_window - 1

    token_id = 5
    parent.append_token_id(token_id, {token_id: Logprob(0.0)})
    block_manager.append_slot(parent)

    # assert the number of blocks allocated is correct
    # no change, because both sequences are still just sharing one block
    assert block_manager.get_num_free_gpu_blocks(
    ) == num_gpu_blocks - sliding_window - 1

    block_table_parent = block_manager.get_block_table(parent)
    block_table_child = block_manager.get_block_table(child)

    assert block_table_parent != block_table_child

    # assert both blocks are sharing the second-last block
    assert block_table_parent[-2] == block_table_child[-2]

    # now let's clean up...
    block_manager.free(parent)

    # assert the number of blocks allocated is correct
    # We have freed one seq, reducing the ref count of two blocks by one.
    # One of the two was only used by the parent seq, so this is now free.
    # The child seq still consumes sliding_window blocks
    assert block_manager.get_num_free_gpu_blocks(
    ) == num_gpu_blocks - sliding_window

    # free all blocks
    block_manager.free(child)

    # assert all blocks are free now
    assert block_manager.get_num_free_gpu_blocks() == num_gpu_blocks<|MERGE_RESOLUTION|>--- conflicted
+++ resolved
@@ -5,17 +5,12 @@
 
 from vllm import SamplingParams
 from vllm.block import PhysicalTokenBlock
-<<<<<<< HEAD
 from vllm.core.interfaces import AllocStatus
 from vllm.core.block_manager_v1 import (
     UncachedBlockAllocator,
     BlockSpaceManager,
 )
-=======
-from vllm.core.block_manager import (AllocStatus, BlockSpaceManager,
-                                     UncachedBlockAllocator)
 from vllm.sequence import Logprob, Sequence, SequenceGroup, SequenceStatus
->>>>>>> 8af890a8
 from vllm.utils import Device
 
 from .utils import create_dummy_prompt
