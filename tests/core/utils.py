import time
from typing import Iterable, Optional, Tuple

from vllm import SamplingParams
from vllm.lora.request import LoRARequest
from vllm.sequence import Logprob, Sequence, SequenceGroup


def create_dummy_prompt(
    request_id: str,
    prompt_length: int,
    block_size: Optional[int] = None,
    lora_request: Optional[LoRARequest] = None,
    use_beam_search: bool = False,
    best_of: int = 1,
) -> Tuple[Sequence, SequenceGroup]:
    if not block_size:
        block_size = prompt_length

    # Create dummy prompt sequence with tokens 0...block_size-1
    # and prompt "0 ... block_size".
    prompt_tokens = list(range(prompt_length))
    prompt_str = " ".join([str(t) for t in prompt_tokens])
<<<<<<< HEAD
    prompt = Sequence(int(request_id),
                      inputs={
                          "prompt": prompt_str,
                          "prompt_token_ids": prompt_tokens,
                          "multi_modal_data": None,
                      },
                      block_size=block_size)
    seq_group = SequenceGroup(
        request_id, [prompt],
        SamplingParams(use_beam_search=use_beam_search, best_of=best_of),
        time.time(), lora_request)
=======
    prompt = Sequence(int(request_id), prompt_str, prompt_tokens, block_size)
    seq_group = SequenceGroup(request_id=request_id,
                              seqs=[prompt],
                              arrival_time=time.time(),
                              sampling_params=SamplingParams(
                                  use_beam_search=use_beam_search,
                                  best_of=best_of),
                              lora_request=lora_request)
>>>>>>> e7c46b95

    return prompt, seq_group


def create_seq_group(
        seq_prompt_len: int = 1024,
        seq_output_lens: Iterable[int] = (128, ),
        request_id: str = '0',
        seq_id_start: int = 0,
        sampling_params: Optional[SamplingParams] = None) -> SequenceGroup:

    assert len(seq_output_lens) > 0

    if sampling_params is None:
        sampling_params = SamplingParams()

    prompt_token_ids = [0] * seq_prompt_len

    seqs = []
    for seq_id_offset, output_len in enumerate(seq_output_lens):
        seq = Sequence(
            seq_id=seq_id_start + seq_id_offset,
            inputs={
                "prompt": "",
                "prompt_token_ids": prompt_token_ids,
                "multi_modal_data": None,
            },
            block_size=16,
        )

        for i in range(output_len):
            seq.append_token_id(
                token_id=i,
                logprobs={i: Logprob(0.0)},
            )
        seqs.append(seq)

    seq_group = SequenceGroup(
        request_id=request_id,
        seqs=seqs,
        sampling_params=sampling_params,
        arrival_time=time.time(),
    )

    return seq_group


def round_up_to_next_block(seq_len: int, block_size: int) -> int:
    return (seq_len + block_size - 1) // block_size<|MERGE_RESOLUTION|>--- conflicted
+++ resolved
@@ -21,7 +21,6 @@
     # and prompt "0 ... block_size".
     prompt_tokens = list(range(prompt_length))
     prompt_str = " ".join([str(t) for t in prompt_tokens])
-<<<<<<< HEAD
     prompt = Sequence(int(request_id),
                       inputs={
                           "prompt": prompt_str,
@@ -29,12 +28,6 @@
                           "multi_modal_data": None,
                       },
                       block_size=block_size)
-    seq_group = SequenceGroup(
-        request_id, [prompt],
-        SamplingParams(use_beam_search=use_beam_search, best_of=best_of),
-        time.time(), lora_request)
-=======
-    prompt = Sequence(int(request_id), prompt_str, prompt_tokens, block_size)
     seq_group = SequenceGroup(request_id=request_id,
                               seqs=[prompt],
                               arrival_time=time.time(),
@@ -42,7 +35,6 @@
                                   use_beam_search=use_beam_search,
                                   best_of=best_of),
                               lora_request=lora_request)
->>>>>>> e7c46b95
 
     return prompt, seq_group
 
