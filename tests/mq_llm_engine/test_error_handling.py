--- conflicted
+++ resolved
@@ -160,13 +160,8 @@
         # with reference to the original KeyError("foo")
         with pytest.raises(MQEngineDeadError) as execinfo:
             async for _ in client.generate(
-<<<<<<< HEAD
-                    prompt="Hello my name is",
+                    inputs="Hello my name is",
                     sampling_params=SamplingParams(max_tokens=10),
-=======
-                    inputs="Hello my name is",
-                    sampling_params=SamplingParams(max_tokens=2000),
->>>>>>> 2467b642
                     request_id=uuid.uuid4()):
                 pass
         assert "KeyError" in repr(execinfo.value)
