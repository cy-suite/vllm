--- conflicted
+++ resolved
@@ -61,7 +61,7 @@
 
         # Throws an error in first forward pass.
         with pytest.raises(RAISED_ERROR):
-            async for _ in client.generate(inputs="Hello my name is",
+            async for _ in client.generate(prompt="Hello my name is",
                                            sampling_params=SamplingParams(),
                                            request_id=uuid.uuid4()):
                 pass
@@ -69,7 +69,7 @@
 
         # Engine is errored, should get ENGINE_DEAD_ERROR.
         with pytest.raises(MQEngineDeadError):
-            async for _ in client.generate(inputs="Hello my name is",
+            async for _ in client.generate(prompt="Hello my name is",
                                            sampling_params=SamplingParams(),
                                            request_id=uuid.uuid4()):
                 pass
@@ -118,7 +118,7 @@
 
         # Generate call should throw ENGINE_DEAD_ERROR
         with pytest.raises(MQEngineDeadError):
-            async for _ in client.generate(inputs="Hello my name is",
+            async for _ in client.generate(prompt="Hello my name is",
                                            sampling_params=SamplingParams(),
                                            request_id=uuid.uuid4()):
                 pass
@@ -160,13 +160,8 @@
         # with reference to the original KeyError("foo")
         with pytest.raises(MQEngineDeadError) as execinfo:
             async for _ in client.generate(
-<<<<<<< HEAD
-                    inputs="Hello my name is",
-                    sampling_params=SamplingParams(max_tokens=2000),
-=======
                     prompt="Hello my name is",
                     sampling_params=SamplingParams(max_tokens=10),
->>>>>>> 38e60f40
                     request_id=uuid.uuid4()):
                 pass
         assert "KeyError" in repr(execinfo.value)
@@ -188,7 +183,7 @@
 
         # Invalid request should fail, but not crash the server.
         with pytest.raises(ValueError):
-            async for _ in client.generate(inputs="Hello my name is",
+            async for _ in client.generate(prompt="Hello my name is",
                                            sampling_params=SamplingParams(),
                                            request_id="abcd-1",
                                            lora_request=LoRARequest(
@@ -197,7 +192,7 @@
                 pass
 
         # This request should be okay.
-        async for _ in client.generate(inputs="Hello my name is",
+        async for _ in client.generate(prompt="Hello my name is",
                                        sampling_params=SamplingParams(),
                                        request_id="abcd-2"):
             pass
