--- conflicted
+++ resolved
@@ -43,16 +43,10 @@
 
 
 @pytest.mark.asyncio
-<<<<<<< HEAD
-@pytest.mark.parametrize("backend",
-                         ["outlines", "lm-format-enforcer", "xgrammar"])
-async def test_guided_logits_processor_black_box(backend: str, sample_regex,
-=======
 @pytest.mark.parametrize("backend", GUIDED_DECODING_BACKENDS)
 @pytest.mark.parametrize("is_local", [True, False])
 async def test_guided_logits_processor_black_box(backend: str, is_local: bool,
                                                  sample_regex,
->>>>>>> 98356735
                                                  sample_json_schema):
 
     config = ModelConfig(
