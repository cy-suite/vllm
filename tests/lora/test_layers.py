import random
from copy import deepcopy
from dataclasses import dataclass
from typing import Dict, List, Optional, Tuple

import pytest
import torch
import torch.nn.functional as F

<<<<<<< HEAD
from vllm.lora.layers import (
    ColumnParallelLinearWithLoRA,
    MergedColumnParallelLinearWithLoRA,
    QKVParallelLinearWithLora,
    MergedQKVParallelLinearWithLora,
    VocabParallelEmbeddingWithLoRA,
    RowParallelLinearWithLoRA,
    SamplerWithLoRA,
    LoRAMapping,
    BaseLayerWithLoRA,
)
from vllm.lora.models import (LoRALayerWeights, convert_mapping,
                              PackedLoRALayerWeights)
=======
>>>>>>> f408d05c
from vllm.config import LoRAConfig
from vllm.lora.layers import (BaseLayerWithLoRA, ColumnParallelLinearWithLoRA,
                              LogitsProcessorWithLoRA, LoRAMapping,
                              MergedColumnParallelLinearWithLoRA,
                              QKVParallelLinearWithLora,
                              RowParallelLinearWithLoRA,
                              VocabParallelEmbeddingWithLoRA)
from vllm.lora.models import (LoRALayerWeights, PackedLoRALayerWeights,
                              convert_mapping)
from vllm.model_executor.layers.linear import (ColumnParallelLinear,
                                               MergedColumnParallelLinear,
                                               QKVParallelLinear,
                                               RowParallelLinear)
from vllm.model_executor.layers.logits_processor import LogitsProcessor
from vllm.model_executor.layers.vocab_parallel_embedding import (
    ParallelLMHead, VocabParallelEmbedding)
from vllm.model_executor.utils import set_random_seed

from .utils import DummyLoRAManager

TOLERANCES = {
    torch.float16: (5e-3, 5e-3),
    torch.float32: (5e-3, 5e-3),
    torch.bfloat16: (3e-2, 2e-2),
}
CUDA_DEVICES = [
    f"cuda:{i}" for i in range(1 if torch.cuda.device_count() == 1 else 2)
]


def get_random_id_to_index(num_loras: int,
                           num_slots: int,
                           log: bool = True) -> List[Optional[int]]:
    """Creates a random lora_id_to_index mapping.

    Args:
        num_loras: The number of active loras in the mapping.
        num_slots: The number of slots in the mapping. Must be larger
            than num_loras.
        log: Whether to log the output.
    """

    if num_loras > num_slots:
        raise ValueError(
            f"num_loras is higher than num_slots: {num_loras} > {num_slots}. "
            "num_loras must be less than or equal to num_slots.")

    slots: List[Optional[int]] = [None] * num_slots
    random_slot_selections = (torch.randperm(num_slots)[:num_loras]).tolist()
    for lora_id, slot_idx in enumerate(random_slot_selections, start=1):
        slots[slot_idx] = lora_id

    if log:
        print(f"Created lora_id_to_index mapping: {slots}.")

    return slots


def populate_loras(
    id_to_index: List[Optional[int]],
    layer: BaseLayerWithLoRA,
    layer_weights: torch.Tensor,
    generate_embeddings_tensor: int = 0,
    repeats: int = 1,
) -> Tuple[Dict[int, LoRALayerWeights], Dict[int, List[LoRALayerWeights]]]:
    """This method populates the lora layers with lora weights.

    Args:
        id_to_index: a list of lora ids. The index of the lora id
            represents which memory slot the lora matrices are
            stored in. A None value indicates a free slot.
        layer: the LoRAlayer to populate.
        layer_weights: the PyTorch tensor containing the layer's
            weights.
        generate_embeddings_tensor: whether to generate an
            embeddings tensor for each LoRA.
        repeats: must only be set for column parallel packed
            layers. Indicates the number of loras to compose
            together to create a single lora layer.
    """

    # Dictionary that maps the lora ID to the
    # corresponding lora weights.
    lora_dict: Dict[int, LoRALayerWeights] = dict()

    # Dictionary that maps the lora ID to the
    # corresponding subloras.
    sublora_dict: Dict[int, List[LoRALayerWeights]] = dict()

    for slot_idx, lora_id in enumerate(id_to_index):
        if lora_id is not None:
            subloras = []
            sublora_len = layer_weights.shape[0] // repeats
            for i in range(repeats):
                sublora = DummyLoRAManager().init_random_lora(
                    module_name=f"fake_{i}",
                    weight=layer_weights,
                    generate_embeddings_tensor=generate_embeddings_tensor,
                )
                sublora.lora_b = sublora.lora_b[:, (sublora_len *
                                                    i):(sublora_len * (i + 1))]
                sublora.optimize()
                subloras.append(sublora)

            lora = PackedLoRALayerWeights.pack(
                subloras) if repeats > 1 else subloras[0]

            layer.set_lora(
                slot_idx,
                lora_a=lora.lora_a,
                lora_b=lora.lora_b,
                embeddings_tensor=lora.embeddings_tensor,
            )

            lora_dict[lora_id] = lora
            sublora_dict[lora_id] = subloras

    return lora_dict, sublora_dict


def create_random_inputs(
    active_lora_ids: List[int],
    num_inputs: int,
    input_size: Tuple[int, ...],
    input_range: Tuple[float, float],
    input_type: torch.dtype = torch.int,
) -> Tuple[List[torch.Tensor], List[int], List[int]]:
    """Creates random inputs.

    Args:
        active_lora_ids: lora IDs of active lora weights.
        num_inputs: the number of inputs to create.
        input_size: the size of each individual input.
        input_range: the range of values to include in the input.
            input_range[0] <= possible input values < input_range[1]
        input_type: the type of values in the input.
    """

    low, high = input_range

    inputs, index_mapping, prompt_mapping = [], [], []
    for _ in range(num_inputs):
        if input_type == torch.int:
            inputs.append(
                torch.randint(low=int(low), high=int(high), size=input_size))
        else:
            inputs.append(
                torch.rand(size=input_size, dtype=input_type) * high + low)

        lora_id = random.choice(active_lora_ids)
        index_mapping += [lora_id] * input_size[0]
        prompt_mapping += [lora_id]

    return inputs, index_mapping, prompt_mapping


@torch.inference_mode()
@pytest.mark.parametrize("num_loras", [1, 2, 4, 8])
@pytest.mark.parametrize("device", CUDA_DEVICES)
def test_embeddings(dist_init, num_loras, device) -> None:

    torch.set_default_device(device)
    max_loras = 8
    lora_config = LoRAConfig(max_loras=max_loras,
                             max_lora_rank=8,
                             lora_dtype=torch.float16)

    def create_random_embedding_layer():
        embedding = VocabParallelEmbedding(512, 256)
        embedding.weight.data = torch.rand_like(embedding.weight.data)
        embedding.weight.data[512:, :] = 0
        lora_embedding = VocabParallelEmbeddingWithLoRA(embedding)
        lora_embedding.create_lora_weights(max_loras, lora_config)

        return embedding, lora_embedding

    for i in range(10):
        set_random_seed(i)

        id_to_index = get_random_id_to_index(num_loras, max_loras)
        embedding, lora_embedding = create_random_embedding_layer()

        lora_dict, _ = populate_loras(
            id_to_index,
            layer=lora_embedding,
            layer_weights=embedding.weight.T,
        )

        inputs, index_mapping, prompt_mapping = create_random_inputs(
            active_lora_ids=list(lora_dict.keys()),
            num_inputs=num_loras * 3,
            input_size=(200, ),
            input_range=(1, 512),
        )
        lora_mapping = LoRAMapping(index_mapping, prompt_mapping)

        mapping_info = convert_mapping(lora_mapping, id_to_index, max_loras,
                                       512, lora_config.lora_extra_vocab_size)
        lora_embedding.set_mapping(*mapping_info)

        lora_result = lora_embedding(torch.cat(inputs))

        expected_results = []
        for input_, lora_id in zip(inputs, prompt_mapping):
            lora = lora_dict[lora_id]
            result = embedding(input_)
            after_a = F.embedding(
                input_,
                lora.lora_a,
            )
            result += (after_a @ lora.lora_b)
            expected_results.append(result)
        expected_result = torch.cat(expected_results)

        rtol, atol = TOLERANCES[lora_result.dtype]
        assert torch.allclose(lora_result,
                              expected_result,
                              rtol=rtol,
                              atol=atol)

        # Check that resetting the lora weights succeeds

        for slot_idx in range(max_loras):
            lora_embedding.reset_lora(slot_idx)

        inputs, index_mapping, prompt_mapping = create_random_inputs(
            active_lora_ids=[0],
            num_inputs=num_loras * 3,
            input_size=(200, ),
            input_range=(1, 512),
        )
        lora_mapping = LoRAMapping(index_mapping, prompt_mapping)

        mapping_info = convert_mapping(lora_mapping, id_to_index, max_loras,
                                       512, lora_config.lora_extra_vocab_size)
        lora_embedding.set_mapping(*mapping_info, )

        lora_result = lora_embedding(torch.cat(inputs))
        expected_result = embedding(torch.cat(inputs))

        rtol, atol = TOLERANCES[lora_result.dtype]
        assert torch.allclose(lora_result,
                              expected_result,
                              rtol=rtol,
                              atol=atol)


@torch.inference_mode()
# @pytest.mark.skip(
#     reason="Fails when loras are in any slot other than the first.")
@pytest.mark.parametrize("num_loras", [1, 2, 4, 8])
@pytest.mark.parametrize("device", CUDA_DEVICES)
def test_embeddings_with_new_embeddings(dist_init, num_loras, device) -> None:

    torch.set_default_device(device)
    max_loras = 8
    lora_config = LoRAConfig(max_loras=max_loras,
                             max_lora_rank=8,
                             lora_dtype=torch.float16)

    def create_random_embedding_layer():
        embedding = VocabParallelEmbedding(512, 256)
        embedding_data = torch.rand_like(embedding.weight.data)
        embedding.weight.data = embedding_data
        embedding.weight.data[512:, :] = 0
        expanded_embedding = VocabParallelEmbedding(
            512 + lora_config.lora_extra_vocab_size * max_loras,
            256,
            org_num_embeddings=512)
        expanded_embedding.weight.data[:512, :] = embedding_data
        # We need to deepcopy the embedding as it will be modified
        # in place
        lora_embedding = VocabParallelEmbeddingWithLoRA(
            deepcopy(expanded_embedding))
        lora_embedding.create_lora_weights(max_loras, lora_config)

        return expanded_embedding, lora_embedding

    for i in range(10):
        set_random_seed(i)

        id_to_index = get_random_id_to_index(num_loras, max_loras)
        expanded_embedding, lora_embedding = create_random_embedding_layer()
        lora_dict, _ = populate_loras(
            id_to_index,
            layer=lora_embedding,
            layer_weights=torch.zeros(
                (256, 512 + lora_config.lora_extra_vocab_size)),
            generate_embeddings_tensor=256,
        )

        # All embeddings tensors have the same shape.
        embeddings_tensors = [
            lora_dict[id].embeddings_tensor for id in sorted(lora_dict.keys())
        ]
        embeddings_tensor_len = embeddings_tensors[0].shape[0]

        # Add empty embeddings_tensors for unoccupied lora slots.
        for _ in range(max_loras - len(embeddings_tensors)):
            embeddings_tensors.append(torch.zeros(embeddings_tensors[0].shape))

        inputs, index_mapping, prompt_mapping = create_random_inputs(
            active_lora_ids=list(lora_dict.keys()),
            num_inputs=num_loras * 3,
            input_size=(200, ),
            input_range=(1, 512),
        )
        lora_mapping = LoRAMapping(index_mapping, prompt_mapping)

        original_inputs = deepcopy(inputs)

        # Force some of the inputs to be in the extended embeddings range
        # to guarantee that their behavior is tested.
        for input_, original_input_, lora_id in zip(inputs, original_inputs,
                                                    prompt_mapping):
            embedding_id = lora_id - 1
            input_[-1] = 512 + (embedding_id * embeddings_tensor_len)
            original_input_[-1] = 512
            input_[-2] = 512 + ((embedding_id + 1) * embeddings_tensor_len - 1)
            original_input_[-2] = 512 + embeddings_tensor_len - 1

        mapping_info = convert_mapping(lora_mapping, id_to_index, max_loras,
                                       512, lora_config.lora_extra_vocab_size)
        lora_embedding.set_mapping(*mapping_info, )

        expanded_embedding.weight[512:512 +
                                  (embeddings_tensor_len *
                                   max_loras)] = torch.cat(embeddings_tensors)

        lora_result = lora_embedding(torch.cat(original_inputs))

        expected_results = []
        for input_, original_input_, lora_id in zip(inputs, original_inputs,
                                                    prompt_mapping):
            lora = lora_dict[lora_id]
            result = expanded_embedding(input_)
            after_a = F.embedding(
                original_input_,
                lora.lora_a,
            )
            result += (after_a @ lora.lora_b)
            expected_results.append(result)
        expected_result = torch.cat(expected_results)

        rtol, atol = TOLERANCES[lora_result.dtype]
        assert torch.allclose(lora_result,
                              expected_result,
                              rtol=rtol,
                              atol=atol)

        # Check that resetting the lora weights succeeds

        for slot_idx in range(max_loras):
            lora_embedding.reset_lora(slot_idx)

        inputs, index_mapping, prompt_mapping = create_random_inputs(
            active_lora_ids=[0],
            num_inputs=num_loras * 3,
            input_size=(200, ),
            input_range=(1, 512),
        )
        lora_mapping = LoRAMapping(index_mapping, prompt_mapping)

        original_inputs = deepcopy(inputs)

        mapping_info = convert_mapping(lora_mapping, id_to_index, max_loras,
                                       512, lora_config.lora_extra_vocab_size)
        lora_embedding.set_mapping(*mapping_info, )

        lora_result = lora_embedding(torch.cat(original_inputs))
        expected_result = expanded_embedding(torch.cat(inputs))

        rtol, atol = TOLERANCES[lora_result.dtype]
        assert torch.allclose(lora_result,
                              expected_result,
                              rtol=rtol,
                              atol=atol)


@torch.inference_mode()
@pytest.mark.parametrize("num_loras", [1, 2, 4, 8])
@pytest.mark.parametrize("device", CUDA_DEVICES)
def test_lm_head_logits_processor(dist_init, num_loras, device) -> None:

    torch.set_default_device(device)
    max_loras = 8
    lora_config = LoRAConfig(max_loras=max_loras,
                             max_lora_rank=8,
                             lora_dtype=torch.float16)

    def _pretest():
        linear = ParallelLMHead(32000 + lora_config.lora_extra_vocab_size,
                                1024, 32000)
        linear.weight.data = torch.rand_like(linear.weight.data)
        linear.weight.data[:, 32000:] = 0
        logits_processor = LogitsProcessor(
            32000 + lora_config.lora_extra_vocab_size, 32000)
        lora_logits_processor = LogitsProcessorWithLoRA(
            logits_processor, 1024, linear.weight.dtype, linear.weight.device)
        lora_logits_processor.create_lora_weights(max_loras, lora_config)

        return linear, logits_processor, lora_logits_processor

    for i in range(10):
        set_random_seed(i)

        id_to_index = get_random_id_to_index(num_loras, max_loras)
        linear, logits_processor, lora_logits_processor = _pretest()

        # NOTE: all the generated loras share the same embeddings tensor.
        lora_dict, _ = populate_loras(
            id_to_index,
            layer=lora_logits_processor,
            layer_weights=linear.weight,
            generate_embeddings_tensor=1024,
        )
        embeddings_tensor = list(lora_dict.values())[0].embeddings_tensor
        embeddings_tensor_len = embeddings_tensor.shape[0]

        inputs, index_mapping, prompt_mapping = create_random_inputs(
            active_lora_ids=list(lora_dict.keys()),
            num_inputs=8 * num_loras,  # * 3,
            input_size=(1, 1024),
            input_range=(0, 1),
            input_type=torch.float32,
        )
        lora_mapping = LoRAMapping(index_mapping, prompt_mapping)

        input_ = torch.rand(20, 1024)
        mapping_info = convert_mapping(
            lora_mapping,
            id_to_index,
            max_loras,
            32000,
            lora_config.lora_extra_vocab_size,
        )
        lora_logits_processor.set_mapping(*mapping_info, )

        lora_result = lora_logits_processor._get_logits(
            hidden_states=torch.cat(inputs),
            embedding=linear.weight,
            embedding_bias=None)

        original_weight = linear.weight.clone()

        linear.weight[logits_processor.
                      org_vocab_size:logits_processor.org_vocab_size +
                      embeddings_tensor_len] = embeddings_tensor

        logits_processor.org_vocab_size = (32000 +
                                           lora_config.lora_extra_vocab_size)
        expected_results = []
        for input_, lora_id in zip(inputs, prompt_mapping):
            lora = lora_dict[lora_id]
            result = logits_processor._get_logits(hidden_states=input_,
                                                  embedding=linear.weight,
                                                  embedding_bias=None)
            result[:, 32000 + embeddings_tensor_len:] = float("-inf")
            result += input_ @ lora.lora_a @ lora.lora_b * lora.scaling
            expected_results.append(result)
        expected_result = torch.cat(expected_results)
        logits_processor.org_vocab_size = 32000

        # Check that resetting the lora weights succeeds

        for slot_idx in range(max_loras):
            lora_logits_processor.reset_lora(slot_idx)

        inputs, index_mapping, prompt_mapping = create_random_inputs(
            active_lora_ids=[0],
            num_inputs=8 * num_loras * 3,
            input_size=(1, 1024),
            input_range=(0, 1),
            input_type=torch.float32,
        )
        lora_mapping = LoRAMapping(index_mapping, prompt_mapping)

        mapping_info = convert_mapping(lora_mapping, id_to_index, max_loras,
                                       32000,
                                       lora_config.lora_extra_vocab_size)
        lora_logits_processor.set_mapping(*mapping_info, )

        lora_result = lora_logits_processor._get_logits(
            hidden_states=torch.cat(inputs),
            embedding=original_weight,
            embedding_bias=None)[:, :32000]
        expected_result = logits_processor._get_logits(
            hidden_states=torch.cat(inputs),
            embedding=original_weight,
            embedding_bias=None)

        rtol, atol = TOLERANCES[lora_result.dtype]
        assert torch.allclose(lora_result,
                              expected_result,
                              rtol=rtol,
                              atol=atol)


@torch.inference_mode()
@pytest.mark.parametrize("num_loras", [1, 2, 4, 8])
@pytest.mark.parametrize("orientation", ["row", "column"])
@pytest.mark.parametrize("device", CUDA_DEVICES)
def test_linear_parallel(dist_init, num_loras, orientation, device) -> None:

    torch.set_default_device(device)
    max_loras = 8
    lora_config = LoRAConfig(max_loras=max_loras,
                             max_lora_rank=8,
                             lora_dtype=torch.float16)

    def create_random_linear_parallel_layer():
        if orientation == "row":
            linear = RowParallelLinear(4096, 4096, bias=False)
            linear.weight.data = torch.rand_like(linear.weight.data)
            lora_linear = RowParallelLinearWithLoRA(linear)
        else:
            linear = ColumnParallelLinear(4096, 4096, bias=False)
            linear.weight.data = torch.rand_like(linear.weight.data)
            lora_linear = ColumnParallelLinearWithLoRA(linear)
        lora_linear.create_lora_weights(max_loras, lora_config)

        return linear, lora_linear

    for i in range(10):
        set_random_seed(i)

        id_to_index = get_random_id_to_index(num_loras, max_loras)
        linear, lora_linear = create_random_linear_parallel_layer()

        lora_dict, _ = populate_loras(
            id_to_index,
            layer=lora_linear,
            layer_weights=linear.weight,
        )

        inputs, index_mapping, prompt_mapping = create_random_inputs(
            active_lora_ids=list(lora_dict.keys()),
            num_inputs=32 * num_loras,
            input_size=(1, 4096),
            input_range=(0, 1),
            input_type=torch.float32,
        )
        lora_mapping = LoRAMapping(index_mapping, prompt_mapping)

        mapping_info = convert_mapping(
            lora_mapping,
            id_to_index,
            max_loras,
            512,
            lora_config.lora_extra_vocab_size,
        )
        lora_linear.set_mapping(*mapping_info, )

        lora_result = lora_linear(torch.cat(inputs))[0]

        expected_results = []
        for input_, lora_id in zip(inputs, prompt_mapping):
            lora = lora_dict[lora_id]
            result = linear(input_)[0]
            result += input_ @ lora.lora_a @ lora.lora_b * lora.scaling
            expected_results.append(result)
        expected_result = torch.cat(expected_results)

        rtol, atol = TOLERANCES[lora_result.dtype]
        assert torch.allclose(lora_result,
                              expected_result,
                              rtol=rtol,
                              atol=atol)

        # Check that resetting the lora weights succeeds

        for slot_idx in range(max_loras):
            lora_linear.reset_lora(slot_idx)

        inputs, index_mapping, prompt_mapping = create_random_inputs(
            active_lora_ids=[0],
            num_inputs=32 * num_loras,
            input_size=(1, 4096),
            input_range=(0, 1),
            input_type=torch.float32,
        )
        lora_mapping = LoRAMapping(index_mapping, prompt_mapping)

        mapping_info = convert_mapping(lora_mapping, id_to_index, max_loras,
                                       512, lora_config.lora_extra_vocab_size)
        lora_linear.set_mapping(*mapping_info, )

        lora_result = lora_linear(torch.cat(inputs))[0]
        expected_result = linear(torch.cat(inputs))[0]

        rtol, atol = TOLERANCES[lora_result.dtype]
        assert torch.allclose(lora_result,
                              expected_result,
                              rtol=rtol,
                              atol=atol)


@torch.inference_mode()
@pytest.mark.parametrize("num_loras", [1, 2, 4, 8])
@pytest.mark.parametrize("repeats", [1, 2, 3])
@pytest.mark.parametrize("device", CUDA_DEVICES)
def test_column_parallel_packed(dist_init, num_loras, repeats, device) -> None:

    torch.set_default_device(device)
    max_loras = 8
    lora_config = LoRAConfig(max_loras=max_loras,
                             max_lora_rank=8,
                             lora_dtype=torch.float16)

    def create_column_parallel_packed_layer():
        if repeats == 2:
            linear = MergedColumnParallelLinear(4096, [4096] * repeats,
                                                bias=False)
            linear.weight.data = torch.rand_like(linear.weight.data)
            lora_linear = MergedColumnParallelLinearWithLoRA(linear)
        elif repeats == 3:
            linear = QKVParallelLinear(4096, 64, 32, bias=False)
            linear.weight.data = torch.rand_like(linear.weight.data)
            lora_linear = MergedQKVParallelLinearWithLora(linear)
        else:
            linear = QKVParallelLinear(4096, 64, 32, bias=False)
            linear.weight.data = torch.rand_like(linear.weight.data)
            lora_linear = QKVParallelLinearWithLora(linear)

        @dataclass
        class FakeConfig:
            hidden_size = 4096
            num_key_value_heads = 32
            num_attention_heads = 32

        lora_linear.create_lora_weights(max_loras,
                                        lora_config,
                                        model_config=FakeConfig())

        return linear, lora_linear

    for i in range(10):
        set_random_seed(i)

        id_to_index = get_random_id_to_index(num_loras, max_loras)

        linear, lora_linear = create_column_parallel_packed_layer()

        lora_dict, sublora_dict = populate_loras(
            id_to_index,
            layer=lora_linear,
            layer_weights=linear.weight,
            repeats=repeats,
        )

        inputs, index_mapping, prompt_mapping = create_random_inputs(
            active_lora_ids=list(lora_dict.keys()),
            num_inputs=32 * num_loras,
            input_size=(1, 4096),
            input_range=(0, 1),
            input_type=torch.float32,
        )
        lora_mapping = LoRAMapping(index_mapping, prompt_mapping)

        mapping_info = convert_mapping(
            lora_mapping,
            id_to_index,
            max_loras,
            512,
            lora_config.lora_extra_vocab_size,
        )
        lora_linear.set_mapping(*mapping_info)

        lora_result = lora_linear(torch.cat(inputs))[0]

        expected_results = []
        for input_, lora_id in zip(inputs, prompt_mapping):
            result = linear(input_)[0]
            subloras = sublora_dict[lora_id]
            for i, sublora in enumerate(subloras):
                result[:, sublora.lora_b.shape[1] * i:sublora.lora_b.shape[1] *
                       (i + 1)] += (input_ @ sublora.lora_a @ sublora.lora_b *
                                    sublora.scaling)
            expected_results.append(result)
        expected_result = torch.cat(expected_results)

        rtol, atol = TOLERANCES[lora_result.dtype]
        assert torch.allclose(lora_result,
                              expected_result,
                              rtol=rtol,
                              atol=atol)

        for slot_idx in range(max_loras):
            lora_linear.reset_lora(slot_idx)

        inputs, index_mapping, prompt_mapping = create_random_inputs(
            active_lora_ids=[0],
            num_inputs=32 * num_loras,
            input_size=(1, 4096),
            input_range=(0, 1),
            input_type=torch.float32,
        )
        lora_mapping = LoRAMapping(index_mapping, prompt_mapping)

        mapping_info = convert_mapping(
            lora_mapping,
            id_to_index,
            max_loras,
            512,
            lora_config.lora_extra_vocab_size,
        )
        lora_linear.set_mapping(*mapping_info)

        lora_result = lora_linear(torch.cat(inputs))[0]
        expected_result = linear(torch.cat(inputs))[0]

        rtol, atol = TOLERANCES[lora_result.dtype]
        assert torch.allclose(lora_result,
                              expected_result,
                              rtol=rtol,
                              atol=atol)<|MERGE_RESOLUTION|>--- conflicted
+++ resolved
@@ -7,7 +7,7 @@
 import torch
 import torch.nn.functional as F
 
-<<<<<<< HEAD
+from vllm.config import LoRAConfig
 from vllm.lora.layers import (
     ColumnParallelLinearWithLoRA,
     MergedColumnParallelLinearWithLoRA,
@@ -15,21 +15,10 @@
     MergedQKVParallelLinearWithLora,
     VocabParallelEmbeddingWithLoRA,
     RowParallelLinearWithLoRA,
-    SamplerWithLoRA,
+    LogitsProcessorWithLoRA,
     LoRAMapping,
     BaseLayerWithLoRA,
 )
-from vllm.lora.models import (LoRALayerWeights, convert_mapping,
-                              PackedLoRALayerWeights)
-=======
->>>>>>> f408d05c
-from vllm.config import LoRAConfig
-from vllm.lora.layers import (BaseLayerWithLoRA, ColumnParallelLinearWithLoRA,
-                              LogitsProcessorWithLoRA, LoRAMapping,
-                              MergedColumnParallelLinearWithLoRA,
-                              QKVParallelLinearWithLora,
-                              RowParallelLinearWithLoRA,
-                              VocabParallelEmbeddingWithLoRA)
 from vllm.lora.models import (LoRALayerWeights, PackedLoRALayerWeights,
                               convert_mapping)
 from vllm.model_executor.layers.linear import (ColumnParallelLinear,
