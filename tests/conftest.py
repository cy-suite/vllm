import contextlib
import gc
import os
import subprocess
import sys
from typing import Any, Dict, List, Optional, Tuple, TypeVar

import pytest
import torch
import torch.nn as nn
import torch.nn.functional as F
from PIL import Image
from transformers import (AutoModelForCausalLM, AutoModelForVision2Seq,
                          AutoProcessor, AutoTokenizer, BatchEncoding)

from vllm import LLM, SamplingParams
from vllm.config import TokenizerPoolConfig, VisionLanguageConfig
from vllm.distributed import destroy_model_parallel
from vllm.inputs import TextPrompt
from vllm.logger import init_logger
from vllm.multimodal import MultiModalData
from vllm.multimodal.image import ImageFeatureData, ImagePixelData
from vllm.sequence import SampleLogprobs
from vllm.utils import is_cpu

logger = init_logger(__name__)

_TEST_DIR = os.path.dirname(__file__)
_TEST_PROMPTS = [os.path.join(_TEST_DIR, "prompts", "example.txt")]
_LONG_PROMPTS = [os.path.join(_TEST_DIR, "prompts", "summary.txt")]

# Multi modal related
# You can use `.buildkite/download-images.sh` to download the assets
PIXEL_VALUES_FILES = [
    os.path.join(_TEST_DIR, "images", filename) for filename in
    ["stop_sign_pixel_values.pt", "cherry_blossom_pixel_values.pt"]
]
IMAGE_FEATURES_FILES = [
    os.path.join(_TEST_DIR, "images", filename) for filename in
    ["stop_sign_image_features.pt", "cherry_blossom_image_features.pt"]
]
IMAGE_FILES = [
    os.path.join(_TEST_DIR, "images", filename)
    for filename in ["stop_sign.jpg", "cherry_blossom.jpg"]
]
assert len(PIXEL_VALUES_FILES) == len(IMAGE_FEATURES_FILES) == len(IMAGE_FILES)


def _read_prompts(filename: str) -> List[str]:
    with open(filename, "r") as f:
        prompts = f.readlines()
        return prompts


def cleanup():
    destroy_model_parallel()
    with contextlib.suppress(AssertionError):
        torch.distributed.destroy_process_group()
    gc.collect()
    if not is_cpu():
        torch.cuda.empty_cache()


@pytest.fixture()
def should_do_global_cleanup_after_test(request) -> bool:
    """Allow subdirectories to skip global cleanup by overriding this fixture.
    This can provide a ~10x speedup for non-GPU unit tests since they don't need
    to initialize torch.
    """

    if request.node.get_closest_marker("skip_global_cleanup"):
        return False

    return True


@pytest.fixture(autouse=True)
def cleanup_fixture(should_do_global_cleanup_after_test: bool):
    yield
    if should_do_global_cleanup_after_test:
        cleanup()


@pytest.fixture(scope="session")
def hf_images() -> List[Image.Image]:
    return [Image.open(filename) for filename in IMAGE_FILES]


@pytest.fixture()
def vllm_images(request) -> List[MultiModalData]:
    vision_language_config = request.getfixturevalue("model_and_config")[1]
    if vision_language_config.image_input_type == (
            VisionLanguageConfig.ImageInputType.IMAGE_FEATURES):
        return [
            ImageFeatureData(torch.load(filename))
            for filename in IMAGE_FEATURES_FILES
        ]
    else:
        return [
            ImagePixelData(Image.open(filename)) for filename in IMAGE_FILES
        ]


@pytest.fixture()
def vllm_image_tensors(request) -> List[torch.Tensor]:
<<<<<<< HEAD
    return [torch.load(filename) for filename in _PIXEL_VALUES_FILES]
=======
    return [torch.load(filename) for filename in PIXEL_VALUES_FILES]
>>>>>>> b134dfc8


@pytest.fixture
def example_prompts() -> List[str]:
    prompts = []
    for filename in _TEST_PROMPTS:
        prompts += _read_prompts(filename)
    return prompts


@pytest.fixture
def example_long_prompts() -> List[str]:
    prompts = []
    for filename in _LONG_PROMPTS:
        prompts += _read_prompts(filename)
    return prompts


_STR_DTYPE_TO_TORCH_DTYPE = {
    "half": torch.half,
    "bfloat16": torch.bfloat16,
    "float": torch.float,
}

_T = TypeVar("_T", nn.Module, torch.Tensor, BatchEncoding)


class HfRunner:

    def wrap_device(self, input: _T) -> _T:
        if not is_cpu():
            return input.to("cuda")
        else:
            return input.to("cpu")

    def __init__(
        self,
        model_name: str,
        dtype: str = "half",
        *,
        is_embedding_model: bool = False,
        is_vision_model: bool = False,
    ) -> None:
        assert dtype in _STR_DTYPE_TO_TORCH_DTYPE
        torch_dtype = _STR_DTYPE_TO_TORCH_DTYPE[dtype]

        self.model_name = model_name

        if is_embedding_model:
            # Lazy init required for AMD CI
            from sentence_transformers import SentenceTransformer
            self.model = self.wrap_device(
                SentenceTransformer(
                    model_name,
                    device="cpu",
                ).to(dtype=torch_dtype))
        else:
            if is_vision_model:
                auto_cls = AutoModelForVision2Seq
            else:
                auto_cls = AutoModelForCausalLM

            self.model = self.wrap_device(
                auto_cls.from_pretrained(
                    model_name,
                    torch_dtype=torch_dtype,
                    trust_remote_code=True,
                ))

        self.tokenizer = AutoTokenizer.from_pretrained(
            model_name,
            torch_dtype=torch_dtype,
            trust_remote_code=True,
        )

        try:
            self.processor = AutoProcessor.from_pretrained(
                model_name,
                torch_dtype=torch_dtype,
                trust_remote_code=True,
            )
        except Exception:
            logger.warning(
                "Unable to auto-load processor from HuggingFace for "
                "model %s. Using tokenizer instead.", model_name)
            self.processor = self.tokenizer

    def generate(
        self,
        prompts: List[str],
        images: Optional[List[Image.Image]] = None,
        **kwargs,
    ) -> List[Tuple[List[List[int]], List[str]]]:
        if images:
            assert len(prompts) == len(images)

        outputs: List[Tuple[List[List[int]], List[str]]] = []
        for i, prompt in enumerate(prompts):
            processor_kwargs: Dict[str, Any] = {
                "text": prompt,
                "return_tensors": "pt",
            }
            if images is not None and images[i] is not None:
                processor_kwargs["images"] = images[i]

            inputs = self.processor(**processor_kwargs)

            output_ids = self.model.generate(
                **self.wrap_device(inputs),
                use_cache=True,
                **kwargs,
            )
            output_str = self.processor.batch_decode(
                output_ids,
                skip_special_tokens=True,
                clean_up_tokenization_spaces=False,
            )
            output_ids = output_ids.cpu().tolist()
            outputs.append((output_ids, output_str))
        return outputs

    def generate_greedy(
        self,
        prompts: List[str],
        max_tokens: int,
        images: Optional[List[Image.Image]] = None,
    ) -> List[Tuple[List[int], str]]:
        outputs = self.generate(prompts,
                                do_sample=False,
                                max_new_tokens=max_tokens,
                                images=images)

        return [(output_ids[0], output_str[0])
                for output_ids, output_str in outputs]

    def generate_beam_search(
        self,
        prompts: List[str],
        beam_width: int,
        max_tokens: int,
    ) -> List[Tuple[List[List[int]], List[str]]]:
        outputs = self.generate(prompts,
                                do_sample=False,
                                max_new_tokens=max_tokens,
                                num_beams=beam_width,
                                num_return_sequences=beam_width)
        for i in range(len(outputs)):
            output_ids, output_str = outputs[i]
            for j in range(len(output_ids)):
                output_ids[j] = [
                    x for x in output_ids[j]
                    if x != self.tokenizer.pad_token_id
                ]
            outputs[i] = (output_ids, output_str)
        return outputs

    def generate_greedy_logprobs(
        self,
        prompts: List[str],
        max_tokens: int,
    ) -> List[List[torch.Tensor]]:
        all_logprobs = []
        for prompt in prompts:
            input_ids = self.tokenizer(prompt, return_tensors="pt").input_ids
            output = self.model.generate(
                self.wrap_device(input_ids),
                use_cache=True,
                do_sample=False,
                max_new_tokens=max_tokens,
                output_hidden_states=True,
                return_dict_in_generate=True,
            )
            seq_logprobs = []
            for hidden_states in output.hidden_states:
                last_hidden_states = hidden_states[-1][0]
                logits = torch.matmul(
                    last_hidden_states,
                    self.model.get_output_embeddings().weight.t(),
                )
                if self.model.get_output_embeddings().bias is not None:
                    logits += self.model.get_output_embeddings(
                    ).bias.unsqueeze(0)
                logprobs = F.log_softmax(logits, dim=-1, dtype=torch.float32)
                seq_logprobs.append(logprobs)
            all_logprobs.append(seq_logprobs)
        return all_logprobs

    def generate_greedy_logprobs_limit(
        self,
        prompts: List[str],
        max_tokens: int,
        num_logprobs: int,
    ) -> List[Tuple[List[int], str, List[Dict[int, float]]]]:
        all_logprobs: List[List[Dict[int, float]]] = []
        all_output_ids: List[List[int]] = []
        all_output_strs: List[str] = []

        for prompt in prompts:
            input_ids = self.tokenizer(prompt, return_tensors="pt").input_ids
            output = self.model.generate(
                self.wrap_device(input_ids),
                use_cache=True,
                do_sample=False,
                max_new_tokens=max_tokens,
                output_hidden_states=True,
                return_dict_in_generate=True,
            )

            seq_logprobs: List[torch.Tensor] = []
            for _, hidden_states in enumerate(output.hidden_states):
                last_hidden_states = hidden_states[-1][0]
                logits = torch.matmul(
                    last_hidden_states,
                    self.model.get_output_embeddings().weight.t(),
                )
                if getattr(self.model.get_output_embeddings(), "bias",
                           None) is not None:
                    logits += self.model.get_output_embeddings(
                    ).bias.unsqueeze(0)
                logprobs = F.log_softmax(logits, dim=-1, dtype=torch.float32)
                seq_logprobs.append(logprobs)

            # convert to dict
            seq_logprobs_lst: List[Dict[int, float]] = []
            for tok_idx, tok_logprobs in enumerate(seq_logprobs):
                # drop prompt logprobs
                if tok_idx == 0:
                    tok_logprobs = tok_logprobs[-1, :].reshape(1, -1)
                topk = tok_logprobs.topk(num_logprobs)

                tok_logprobs_dct = {}
                for token_id, logprob in zip(topk.indices[0], topk.values[0]):
                    tok_logprobs_dct[token_id.item()] = logprob.item()

                seq_logprobs_lst.append(tok_logprobs_dct)

            all_logprobs.append(seq_logprobs_lst)
            seq_ids = output.sequences[0]
            output_len = seq_ids.shape[0] - input_ids.shape[1]
            output_ids = seq_ids[-output_len:]
            all_output_ids.append(output_ids.tolist())
            all_output_strs.append(self.tokenizer.decode(output_ids))

        outputs = zip(all_output_ids, all_output_strs, all_logprobs)
        return [(output_ids, output_str, output_logprobs)
                for output_ids, output_str, output_logprobs in outputs]

    def encode(self, prompts: List[str]) -> List[List[torch.Tensor]]:
        return self.model.encode(prompts)

    def __enter__(self):
        return self

    def __exit__(self, exc_type, exc_value, traceback):
        del self.model
        cleanup()


@pytest.fixture
def hf_runner():
    return HfRunner


class VllmRunner:

    def __init__(
        self,
        model_name: str,
        tokenizer_name: Optional[str] = None,
        # Use smaller max model length, otherwise bigger model cannot run due
        # to kv cache size limit.
        max_model_len: int = 1024,
        dtype: str = "half",
        disable_log_stats: bool = True,
        tensor_parallel_size: int = 1,
        block_size: int = 16,
        enable_chunked_prefill: bool = False,
        swap_space: int = 4,
        **kwargs,
    ) -> None:
        self.model = LLM(
            model=model_name,
            tokenizer=tokenizer_name,
            trust_remote_code=True,
            dtype=dtype,
            swap_space=swap_space,
            disable_log_stats=disable_log_stats,
            tensor_parallel_size=tensor_parallel_size,
            max_model_len=max_model_len,
            block_size=block_size,
            enable_chunked_prefill=enable_chunked_prefill,
            **kwargs,
        )

    def generate(
        self,
        prompts: List[str],
        sampling_params: SamplingParams,
        images: Optional[List[MultiModalData]] = None,
    ) -> List[Tuple[List[List[int]], List[str]]]:
        if images is not None:
            assert len(prompts) == len(images)

        inputs = [TextPrompt(prompt=prompt) for prompt in prompts]
        if images is not None:
            for i, image in enumerate(images):
                inputs[i]["multi_modal_data"] = image

        req_outputs = self.model.generate(inputs,
                                          sampling_params=sampling_params)

        outputs: List[Tuple[List[List[int]], List[str]]] = []
        for req_output in req_outputs:
            prompt_str = req_output.prompt
            prompt_ids = req_output.prompt_token_ids
            req_sample_output_ids: List[List[int]] = []
            req_sample_output_strs: List[str] = []
            for sample in req_output.outputs:
                output_str = sample.text
                output_ids = sample.token_ids
                req_sample_output_ids.append(prompt_ids + output_ids)
                req_sample_output_strs.append(prompt_str + output_str)
            outputs.append((req_sample_output_ids, req_sample_output_strs))
        return outputs

    def generate_w_logprobs(
        self,
        prompts: List[str],
        sampling_params: SamplingParams,
    ) -> List[Tuple[List[int], str, Optional[SampleLogprobs]]]:
        assert sampling_params.logprobs is not None

        req_outputs = self.model.generate(prompts,
                                          sampling_params=sampling_params)
        outputs: List[Tuple[List[int], str, Optional[SampleLogprobs]]] = []
        for req_output in req_outputs:
            for sample in req_output.outputs:
                output_str = sample.text
                output_ids = sample.token_ids
                output_logprobs = sample.logprobs
            outputs.append((output_ids, output_str, output_logprobs))
        return outputs

    def generate_greedy(
        self,
        prompts: List[str],
        max_tokens: int,
        images: Optional[List[MultiModalData]] = None,
    ) -> List[Tuple[List[int], str]]:
        greedy_params = SamplingParams(temperature=0.0, max_tokens=max_tokens)
        outputs = self.generate(prompts, greedy_params, images=images)
        return [(output_ids[0], output_str[0])
                for output_ids, output_str in outputs]

    def generate_greedy_logprobs(
        self,
        prompts: List[str],
        max_tokens: int,
        num_logprobs: int,
    ) -> List[Tuple[List[int], str, Optional[SampleLogprobs]]]:
        greedy_logprobs_params = SamplingParams(temperature=0.0,
                                                max_tokens=max_tokens,
                                                logprobs=num_logprobs)
        outputs = self.generate_w_logprobs(prompts, greedy_logprobs_params)

        return [(output_ids, output_str, output_logprobs)
                for output_ids, output_str, output_logprobs in outputs]

    def generate_beam_search(
        self,
        prompts: List[str],
        beam_width: int,
        max_tokens: int,
    ) -> List[Tuple[List[List[int]], List[str]]]:
        beam_search_params = SamplingParams(n=beam_width,
                                            use_beam_search=True,
                                            temperature=0.0,
                                            max_tokens=max_tokens)
        outputs = self.generate(prompts, beam_search_params)
        return outputs

    def encode(self, prompts: List[str]) -> List[List[float]]:
        req_outputs = self.model.encode(prompts)
        outputs = []
        for req_output in req_outputs:
            embedding = req_output.outputs.embedding
            outputs.append(embedding)
        return outputs

    def __enter__(self):
        return self

    def __exit__(self, exc_type, exc_value, traceback):
        del self.model
        cleanup()


@pytest.fixture(scope="session")
def vllm_runner():
    return VllmRunner


def get_tokenizer_pool_config(tokenizer_group_type):
    if tokenizer_group_type is None:
        return None
    if tokenizer_group_type == "ray":
        return TokenizerPoolConfig(pool_size=1,
                                   pool_type="ray",
                                   extra_config={})
    raise ValueError(f"Unknown tokenizer_group_type: {tokenizer_group_type}")


@pytest.fixture()
def temporary_enable_log_propagate():
    import logging
    logger = logging.getLogger("vllm")
    logger.propagate = True
    yield
    logger.propagate = False


@pytest.fixture()
def caplog_vllm(temporary_enable_log_propagate, caplog):
    # To capture vllm log, we should enable propagate=True temporarily
    # because caplog depends on logs propagated to the root logger.
    yield caplog


@pytest.fixture(scope="session")
def num_gpus_available():
    """Get number of GPUs without initializing the CUDA context
    in current process."""

    try:
        out = subprocess.run([
            sys.executable, "-c",
            "import torch; print(torch.cuda.device_count())"
        ],
                             capture_output=True,
                             check=True,
                             text=True)
    except subprocess.CalledProcessError as e:
        logger.warning("Failed to get number of GPUs.", exc_info=e)
        return 0
    return int(out.stdout.strip())<|MERGE_RESOLUTION|>--- conflicted
+++ resolved
@@ -103,11 +103,7 @@
 
 @pytest.fixture()
 def vllm_image_tensors(request) -> List[torch.Tensor]:
-<<<<<<< HEAD
-    return [torch.load(filename) for filename in _PIXEL_VALUES_FILES]
-=======
     return [torch.load(filename) for filename in PIXEL_VALUES_FILES]
->>>>>>> b134dfc8
 
 
 @pytest.fixture
