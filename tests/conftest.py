import contextlib
import gc
import json
import os
import sys
import tempfile
from collections import UserList
from enum import Enum
from typing import (Any, Callable, Dict, List, Optional, Tuple, TypedDict,
                    TypeVar, Union)

import numpy as np
import pytest
import torch
import torch.nn as nn
import torch.nn.functional as F
from huggingface_hub import snapshot_download
from PIL import Image
from transformers import (AutoModelForCausalLM, AutoTokenizer, BatchEncoding,
                          BatchFeature)
from peft import PeftModel

from vllm import LLM, SamplingParams
from vllm.assets.image import ImageAsset
from vllm.assets.video import VideoAsset
from vllm.config import TokenizerPoolConfig
from vllm.connections import global_http_connection
from vllm.distributed import (destroy_distributed_environment,
                              destroy_model_parallel,
                              init_distributed_environment,
                              initialize_model_parallel)
from vllm.inputs import (ExplicitEncoderDecoderPrompt, TextPrompt,
                         to_enc_dec_tuple_list, zip_enc_dec_prompts)
from vllm.logger import init_logger
from vllm.outputs import RequestOutput
from vllm.sequence import SampleLogprobs
from vllm.utils import (STR_DTYPE_TO_TORCH_DTYPE, cuda_device_count_stateless,
                        identity, is_cpu)
from vllm.lora.request import LoRARequest

logger = init_logger(__name__)

_TEST_DIR = os.path.dirname(__file__)
_TEST_PROMPTS = [os.path.join(_TEST_DIR, "prompts", "example.txt")]
_LONG_PROMPTS = [os.path.join(_TEST_DIR, "prompts", "summary.txt")]

PromptImageInput = Union[List[Image.Image], List[List[Image.Image]]]
PromptAudioInput = Union[List[Tuple[np.ndarray, int]],
                         List[List[Tuple[np.ndarray, int]]]]
PromptVideoInput = Union[List[np.ndarray], List[List[np.ndarray]]]


def _read_prompts(filename: str) -> List[str]:
    with open(filename, "r") as f:
        prompts = f.readlines()
        return prompts


class _ImageAssetPrompts(TypedDict):
    stop_sign: str
    cherry_blossom: str


if sys.version_info < (3, 9):
    # UserList cannot be subscripted
    class _ImageAssetsBase(UserList):
        pass
else:

    class _ImageAssetsBase(UserList[ImageAsset]):
        pass


class _ImageAssets(_ImageAssetsBase):

    def __init__(self) -> None:
        super().__init__([
            ImageAsset("stop_sign"),
            ImageAsset("cherry_blossom"),
        ])

    def prompts(self, prompts: _ImageAssetPrompts) -> List[str]:
        """
        Convenience method to define the prompt for each test image.

        The order of the returned prompts matches the order of the
        assets when iterating through this object.
        """
        return [prompts["stop_sign"], prompts["cherry_blossom"]]


class _VideoAssetPrompts(TypedDict):
    sample_demo_1: str


if sys.version_info < (3, 9):
    # UserList cannot be subscripted
    class _VideoAssetsBase(UserList):
        pass
else:

    class _VideoAssetsBase(UserList[VideoAsset]):
        pass


class _VideoAssets(_VideoAssetsBase):

    def __init__(self) -> None:
        super().__init__([
            VideoAsset("sample_demo_1.mp4"),
        ])

    def prompts(self, prompts: _VideoAssetPrompts) -> List[str]:
        return [prompts["sample_demo_1"]]


IMAGE_ASSETS = _ImageAssets()
"""Singleton instance of :class:`_ImageAssets`."""
VIDEO_ASSETS = _VideoAssets()
"""Singleton instance of :class:`_VideoAssets`."""


@pytest.fixture(autouse=True)
def init_test_http_connection():
    # pytest_asyncio may use a different event loop per test
    # so we need to make sure the async client is created anew
    global_http_connection.reuse_client = False


@pytest.fixture
def dist_init():
    temp_file = tempfile.mkstemp()[1]
    init_distributed_environment(
        world_size=1,
        rank=0,
        distributed_init_method=f"file://{temp_file}",
        local_rank=0,
        backend="nccl",
    )
    initialize_model_parallel(1, 1)
    yield
    cleanup()


def cleanup():
    destroy_model_parallel()
    destroy_distributed_environment()
    with contextlib.suppress(AssertionError):
        torch.distributed.destroy_process_group()
    gc.collect()
    if not is_cpu():
        torch.cuda.empty_cache()


@pytest.fixture()
def should_do_global_cleanup_after_test(request) -> bool:
    """Allow subdirectories to skip global cleanup by overriding this fixture.
    This can provide a ~10x speedup for non-GPU unit tests since they don't need
    to initialize torch.
    """

    if request.node.get_closest_marker("skip_global_cleanup"):
        return False

    return True


@pytest.fixture(autouse=True)
def cleanup_fixture(should_do_global_cleanup_after_test: bool):
    yield
    if should_do_global_cleanup_after_test:
        cleanup()


@pytest.fixture
def example_prompts() -> List[str]:
    prompts = []
    for filename in _TEST_PROMPTS:
        prompts += _read_prompts(filename)
    return prompts


class DecoderPromptType(Enum):
    """For encoder/decoder models only."""
    CUSTOM = 1
    NONE = 2
    EMPTY_STR = 3


@pytest.fixture
def example_encoder_decoder_prompts(
) -> Dict[DecoderPromptType, List[ExplicitEncoderDecoderPrompt]]:
    '''
    Returns an encoder prompt list and a decoder prompt list, wherein each pair
    of same-index entries in both lists corresponds to an (encoder prompt,
    decoder prompt) tuple.

    Returns:

    * Encoder prompt list
    * Decoder prompt list (reverse of encoder prompt list)
    '''

    encoder_prompts = []
    for filename in _TEST_PROMPTS:
        encoder_prompts += _read_prompts(filename)

    custom_decoder_prompts = encoder_prompts[::-1]
    empty_str_decoder_prompts = [""] * len(encoder_prompts)
    none_decoder_prompts = [None] * len(encoder_prompts)

    # NONE decoder prompt type
    return {
        DecoderPromptType.NONE:
        zip_enc_dec_prompts(encoder_prompts, none_decoder_prompts),
        DecoderPromptType.EMPTY_STR:
        zip_enc_dec_prompts(encoder_prompts, empty_str_decoder_prompts),
        DecoderPromptType.CUSTOM:
        zip_enc_dec_prompts(encoder_prompts, custom_decoder_prompts),
    }


@pytest.fixture
def example_long_prompts() -> List[str]:
    prompts = []
    for filename in _LONG_PROMPTS:
        prompts += _read_prompts(filename)
    return prompts


@pytest.fixture(scope="session")
def image_assets() -> _ImageAssets:
    return IMAGE_ASSETS


@pytest.fixture(scope="session")
def video_assets() -> _VideoAssets:
    return VIDEO_ASSETS


_T = TypeVar("_T", nn.Module, torch.Tensor, BatchEncoding, BatchFeature)
        
class HfRunner:

    def wrap_device(self, input: _T) -> _T:
        if not is_cpu():
            # Check if the input is already on the GPU
            if hasattr(input, 'device') and input.device.type == "cuda":
                return input  # Already on GPU, no need to move
            return input.to("cuda")
        else:
            # Check if the input is already on the CPU
            if hasattr(input, 'device') and input.device.type == "cpu":
                return input  # Already on CPU, no need to move
            return input.to("cpu")

    def __init__(
        self,
        model_name: str,
        dtype: str = "half",
        *,
        model_kwargs: Optional[Dict[str, Any]] = None,
        is_embedding_model: bool = False,
        auto_cls=AutoModelForCausalLM,
        postprocess_inputs: Callable[[BatchEncoding],
                                     BatchEncoding] = identity,
    ) -> None:
        torch_dtype = STR_DTYPE_TO_TORCH_DTYPE[dtype]

        self.model_name = model_name

        if is_embedding_model:
            # Lazy init required for AMD CI
            from sentence_transformers import SentenceTransformer
            self.model = self.wrap_device(
                SentenceTransformer(
                    model_name,
                    device="cpu",
                ).to(dtype=torch_dtype))
        else:
            model_kwargs = model_kwargs if model_kwargs is not None else {}
            self.model = self.wrap_device(
                auto_cls.from_pretrained(
                    model_name,
                    torch_dtype=torch_dtype,
                    trust_remote_code=True,
                    **model_kwargs,
                ))

        self.tokenizer = AutoTokenizer.from_pretrained(
            model_name,
            torch_dtype=torch_dtype,
            trust_remote_code=True,
        )

        try:
            # don't put this import at the top level
            # it will call torch.cuda.device_count()
            from transformers import AutoProcessor  # noqa: F401
            self.processor = AutoProcessor.from_pretrained(
                model_name,
                torch_dtype=torch_dtype,
                trust_remote_code=True,
            )
        except Exception as exc:
            logger.warning(
                "Unable to auto-load HuggingFace processor for model (%s). "
                "Using tokenizer instead. Reason: %s", model_name, exc)
            self.processor = self.tokenizer

        self.postprocess_inputs = postprocess_inputs

    def generate(
        self,
        prompts: List[str],
        images: Optional[PromptImageInput] = None,
        videos: Optional[List[np.ndarray]] = None,
        **kwargs: Any,
    ) -> List[Tuple[List[List[int]], List[str]]]:
        if images:
            assert len(prompts) == len(images)

        outputs: List[Tuple[List[List[int]], List[str]]] = []
        for i, prompt in enumerate(prompts):
            processor_kwargs: Dict[str, Any] = {
                "text": prompt,
                "return_tensors": "pt",
            }
            if images is not None and images[i] is not None:
                processor_kwargs["images"] = images[i]
            if videos is not None and videos[i] is not None:
                processor_kwargs["videos"] = videos[i]

            inputs = self.processor(**processor_kwargs)
            inputs = self.postprocess_inputs(inputs)

            output_ids = self.model.generate(
                **self.wrap_device(inputs),
                use_cache=True,
                **kwargs,
            )
            output_str = self.processor.batch_decode(
                output_ids,
                skip_special_tokens=True,
                clean_up_tokenization_spaces=False,
            )
            output_ids = output_ids.cpu().tolist()
            outputs.append((output_ids, output_str))
        return outputs

    def generate_greedy(
        self,
        prompts: List[str],
        max_tokens: int,
        images: Optional[PromptImageInput] = None,
        **kwargs: Any,
    ) -> List[Tuple[List[int], str]]:
        outputs = self.generate(prompts,
                                do_sample=False,
                                max_new_tokens=max_tokens,
                                images=images,
                                **kwargs)

        return [(output_ids[0], output_str[0])
                for output_ids, output_str in outputs]

    def generate_beam_search(
        self,
        prompts: List[str],
        beam_width: int,
        max_tokens: int,
    ) -> List[Tuple[List[List[int]], List[str]]]:
        outputs = self.generate(prompts,
                                do_sample=False,
                                max_new_tokens=max_tokens,
                                num_beams=beam_width,
                                num_return_sequences=beam_width)
        for i in range(len(outputs)):
            output_ids, output_str = outputs[i]
            for j in range(len(output_ids)):
                output_ids[j] = [
                    x for x in output_ids[j]
                    if x != self.tokenizer.pad_token_id
                ]
            outputs[i] = (output_ids, output_str)
        return outputs

    def generate_greedy_logprobs(
        self,
        prompts: List[str],
        max_tokens: int,
        images: Optional[PromptImageInput] = None,
        videos: Optional[List[np.ndarray]] = None,
        **kwargs: Any,
    ) -> List[List[torch.Tensor]]:
        all_logprobs: List[List[torch.Tensor]] = []
        for i, prompt in enumerate(prompts):
            processor_kwargs: Dict[str, Any] = {
                "text": prompt,
                "return_tensors": "pt",
            }
            if images is not None and images[i] is not None:
                processor_kwargs["images"] = images[i]
            if videos is not None and videos[i] is not None:
                processor_kwargs["videos"] = videos[i]

            inputs = self.processor(**processor_kwargs)
            inputs = self.postprocess_inputs(inputs)

            output = self.model.generate(
                **self.wrap_device(inputs),
                use_cache=True,
                do_sample=False,
                max_new_tokens=max_tokens,
                output_hidden_states=True,
                return_dict_in_generate=True,
                **kwargs,
            )
            seq_logprobs: List[torch.Tensor] = []
            for hidden_states in output.hidden_states:
                last_hidden_states = hidden_states[-1][0]
                logits = torch.matmul(
                    last_hidden_states,
                    self.model.get_output_embeddings().weight.t(),
                )
                if self.model.get_output_embeddings().bias is not None:
                    logits += self.model.get_output_embeddings(
                    ).bias.unsqueeze(0)
                logprobs = F.log_softmax(logits, dim=-1, dtype=torch.float32)
                seq_logprobs.append(logprobs)
            all_logprobs.append(seq_logprobs)
        return all_logprobs

    def _hidden_states_to_logprobs(
        self,
        hidden_states,
        num_logprobs,
    ) -> Tuple[List[Dict[int, float]], int]:
        seq_logprobs: List[torch.Tensor] = []
        output_len = len(hidden_states)
        for _, hidden_state in enumerate(hidden_states):
            last_hidden_states = hidden_state[-1][0]
            logits = torch.matmul(
                last_hidden_states,
                self.model.get_output_embeddings().weight.t(),
            )
            if getattr(self.model.get_output_embeddings(), "bias",
                       None) is not None:
                logits += self.model.get_output_embeddings().bias.unsqueeze(0)
            logprobs = F.log_softmax(logits, dim=-1, dtype=torch.float32)
            seq_logprobs.append(logprobs)

        # convert to dict
        seq_logprobs_lst: List[Dict[int, float]] = []
        for tok_idx, tok_logprobs in enumerate(seq_logprobs):
            # drop prompt logprobs
            if tok_idx == 0:
                tok_logprobs = tok_logprobs[-1, :].reshape(1, -1)
            topk = tok_logprobs.topk(num_logprobs)

            tok_logprobs_dct = {}
            for token_id, logprob in zip(topk.indices[0], topk.values[0]):
                tok_logprobs_dct[token_id.item()] = logprob.item()

            seq_logprobs_lst.append(tok_logprobs_dct)

        return (
            seq_logprobs_lst,
            output_len,
        )

    def generate_greedy_logprobs_limit(
        self,
        prompts: List[str],
        max_tokens: int,
        num_logprobs: int,
        images: Optional[PromptImageInput] = None,
        audios: Optional[PromptAudioInput] = None,
        videos: Optional[List[np.ndarray]] = None,
        **kwargs: Any,
    ) -> List[Tuple[List[int], str, List[Dict[int, float]]]]:
        all_logprobs: List[List[Dict[int, float]]] = []
        all_output_ids: List[List[int]] = []
        all_output_strs: List[str] = []

        for i, prompt in enumerate(prompts):
            processor_kwargs: Dict[str, Any] = {
                "text": prompt,
                "return_tensors": "pt",
            }
            if images is not None and images[i] is not None:
                processor_kwargs["images"] = images[i]

            if audios is not None:
                audio, sr = audios[i]
                processor_kwargs["audio"] = audio
                processor_kwargs["sampling_rate"] = sr

            if videos is not None:
                processor_kwargs["videos"] = videos[i]
            inputs = self.processor(**processor_kwargs)
            inputs = self.postprocess_inputs(inputs)

            output = self.model.generate(
                **self.wrap_device(inputs),
                use_cache=True,
                do_sample=False,
                max_new_tokens=max_tokens,
                output_hidden_states=True,
                return_dict_in_generate=True,
                **kwargs,
            )

            (
                seq_logprobs_lst,
                output_len,
            ) = self._hidden_states_to_logprobs(output.hidden_states,
                                                num_logprobs)

            all_logprobs.append(seq_logprobs_lst)
            seq_ids = output.sequences[0]
            output_len = len(seq_logprobs_lst)
            output_ids = seq_ids[-output_len:]
            all_output_ids.append(output_ids.tolist())
            all_output_strs.append(self.tokenizer.decode(output_ids))

        outputs = zip(all_output_ids, all_output_strs, all_logprobs)
        return [(output_ids, output_str, output_logprobs)
                for output_ids, output_str, output_logprobs in outputs]

    def generate_encoder_decoder_greedy_logprobs_limit(
        self,
        encoder_decoder_prompts: List[ExplicitEncoderDecoderPrompt[str, str]],
        max_tokens: int,
        num_logprobs: int,
        **kwargs: Any,
    ) -> List[Tuple[List[int], str, List[Dict[int, float]]]]:
        '''
        Greedy logprobs generation for vLLM encoder/decoder models
        '''

        all_logprobs: List[List[Dict[int, float]]] = []
        all_output_ids: List[List[int]] = []
        all_output_strs: List[str] = []

        for (encoder_prompt,
             decoder_prompt) in to_enc_dec_tuple_list(encoder_decoder_prompts):
            encoder_input_ids = self.wrap_device(
                self.tokenizer(encoder_prompt, return_tensors="pt").input_ids)
            decoder_input_ids = (
                None if decoder_prompt is None else self.wrap_device(
                    self.tokenizer(decoder_prompt,
                                   return_tensors="pt").input_ids))

            output = self.model.generate(
                encoder_input_ids,
                decoder_input_ids=decoder_input_ids,
                use_cache=True,
                do_sample=False,
                max_new_tokens=max_tokens,
                output_hidden_states=True,
                return_dict_in_generate=True,
                **kwargs,
            )

            (
                seq_logprobs_lst,
                output_len,
            ) = self._hidden_states_to_logprobs(output.decoder_hidden_states,
                                                num_logprobs)

            all_logprobs.append(seq_logprobs_lst)
            seq_ids = output.sequences[0]
            output_ids = seq_ids[-output_len:]
            all_output_ids.append(output_ids.tolist())
            all_output_strs.append(self.tokenizer.decode(output_ids))

        outputs = zip(all_output_ids, all_output_strs, all_logprobs)
        return [(output_ids, output_str, output_logprobs)
                for output_ids, output_str, output_logprobs in outputs]

    def encode(self, prompts: List[str]) -> List[List[torch.Tensor]]:
        return self.model.encode(prompts)

    def __enter__(self):
        return self

    def __exit__(self, exc_type, exc_value, traceback):
        del self.model
        cleanup()

class PeftRunner(HfRunner):
    def __init__(
        self,
        model_name: str,
        adapter_name: str,
        dtype: str = "half",
        *,
        model_kwargs: Optional[Dict[str, Any]] = None,
        auto_cls=AutoModelForCausalLM,
        postprocess_inputs: Callable[[BatchEncoding],
                                     BatchEncoding] = identity,
    ) -> None:
        super().__init__(model_name, 
                         dtype, 
                         model_kwargs=model_kwargs, 
                         is_embedding_model = False, 
                         auto_cls=auto_cls, 
                         postprocess_inputs=postprocess_inputs)
        
        self.model=PeftModel.from_pretrained(self.model, model_id=adapter_name)
        

@pytest.fixture(scope="session")
def hf_runner():
    return HfRunner

@pytest.fixture(scope="session")
def peft_runner():
    return PeftRunner

class VllmRunner:

    def __init__(
        self,
        model_name: str,
        tokenizer_name: Optional[str] = None,
        # Use smaller max model length, otherwise bigger model cannot run due
        # to kv cache size limit.
        max_model_len: int = 1024,
        dtype: str = "half",
        disable_log_stats: bool = True,
        tensor_parallel_size: int = 1,
        block_size: int = 16,
        enable_chunked_prefill: bool = False,
        swap_space: int = 4,
        enforce_eager: Optional[bool] = False,
        enable_lora:bool=False,
        max_loras: int=4,

        **kwargs,
    ) -> None:
        self.model = LLM(
            model=model_name,
            tokenizer=tokenizer_name,
            trust_remote_code=True,
            dtype=dtype,
            swap_space=swap_space,
            enforce_eager=enforce_eager,
            disable_log_stats=disable_log_stats,
            tensor_parallel_size=tensor_parallel_size,
            max_model_len=max_model_len,
            block_size=block_size,
            enable_chunked_prefill=enable_chunked_prefill,
            enable_lora=enable_lora,
            max_loras=max_loras,
            **kwargs,
        )

    def generate(
        self,
        prompts: List[str],
        sampling_params: SamplingParams,
        images: Optional[PromptImageInput] = None,
        lora_requests: Optional[List[LoRARequest]] = None,
    ) -> List[Tuple[List[List[int]], List[str]]]:
        if images is not None:
            assert len(prompts) == len(images)

        inputs = [TextPrompt(prompt=prompt) for prompt in prompts]
        if images is not None:
            for i, image in enumerate(images):
                inputs[i]["multi_modal_data"] = {"image": image}

        req_outputs = self.model.generate(inputs,
                                          lora_request=lora_requests,
                                          sampling_params=sampling_params)

        outputs: List[Tuple[List[List[int]], List[str]]] = []
        for req_output in req_outputs:
            prompt_str = req_output.prompt
            prompt_ids = req_output.prompt_token_ids
            req_sample_output_ids: List[List[int]] = []
            req_sample_output_strs: List[str] = []
            for sample in req_output.outputs:
                output_str = sample.text
                output_ids = list(sample.token_ids)
                req_sample_output_ids.append(prompt_ids + output_ids)
                req_sample_output_strs.append(prompt_str + output_str)
            outputs.append((req_sample_output_ids, req_sample_output_strs))
        return outputs

    def _final_steps_generate_w_logprobs(
        self,
        req_outputs: List[RequestOutput],
    ) -> List[Tuple[List[int], str, Optional[SampleLogprobs]]]:
        outputs: List[Tuple[List[int], str, Optional[SampleLogprobs]]] = []
        for req_output in req_outputs:
            for sample in req_output.outputs:
                output_str = sample.text
                output_ids = list(sample.token_ids)
                output_logprobs = sample.logprobs
            outputs.append((output_ids, output_str, output_logprobs))
        return outputs

    def generate_w_logprobs(
        self,
        prompts: List[str],
        sampling_params: SamplingParams,
        images: Optional[PromptImageInput] = None,
        audios: Optional[PromptAudioInput] = None,
<<<<<<< HEAD
        lora_requests: Optional[List[LoRARequest]] = None,
=======
        videos: Optional[PromptVideoInput] = None,
>>>>>>> cea95dfb
    ) -> List[Tuple[List[int], str, Optional[SampleLogprobs]]]:
        assert sampling_params.logprobs is not None

        if images is not None:
            assert len(prompts) == len(images)

        if videos is not None:
            assert len(prompts) == len(videos)

        inputs = [TextPrompt(prompt=prompt) for prompt in prompts]
        if images is not None:
            for i, image in enumerate(images):
                inputs[i]["multi_modal_data"] = {"image": image}

        if audios is not None:
            for i, audio in enumerate(audios):
                inputs[i]["multi_modal_data"] = {"audio": audio}

        if videos is not None:
            for i, video in enumerate(videos):
                inputs[i]["multi_modal_data"] = {"video": video}
        print(f"[INPUTS!!!!]: {inputs}, {sampling_params}")

        req_outputs = self.model.generate(inputs,
                                          lora_request=lora_requests,
                                          sampling_params=sampling_params)
        return self._final_steps_generate_w_logprobs(req_outputs)

    def generate_encoder_decoder_w_logprobs(
        self,
        encoder_decoder_prompts: List[ExplicitEncoderDecoderPrompt[str, str]],
        sampling_params: SamplingParams,
        lora_requests: Optional[List[LoRARequest]] = None,
    ) -> List[Tuple[List[int], str, Optional[SampleLogprobs]]]:
        '''
        Logprobs generation for vLLM encoder/decoder models
        '''

        assert sampling_params.logprobs is not None
        req_outputs = self.model.generate(encoder_decoder_prompts,
                                          lora_request=lora_requests,
                                          sampling_params=sampling_params)
        return self._final_steps_generate_w_logprobs(req_outputs)

    def generate_greedy(
        self,
        prompts: List[str],
        max_tokens: int,
<<<<<<< HEAD
        images: Optional[List[Image.Image]] = None,
        lora_requests: Optional[List[LoRARequest]] = None,
=======
        images: Optional[PromptImageInput] = None,
>>>>>>> cea95dfb
    ) -> List[Tuple[List[int], str]]:
        greedy_params = SamplingParams(temperature=0.0, max_tokens=max_tokens)
        outputs = self.generate(prompts, greedy_params, images=images, lora_requests=lora_requests)
        return [(output_ids[0], output_str[0])
                for output_ids, output_str in outputs]

    def generate_greedy_logprobs(
        self,
        prompts: List[str],
        max_tokens: int,
        num_logprobs: int,
        images: Optional[PromptImageInput] = None,
        audios: Optional[PromptAudioInput] = None,
        videos: Optional[PromptVideoInput] = None,
        stop_token_ids: Optional[List[int]] = None,
        lora_requests: Optional[List[LoRARequest]] = None,
    ) -> List[Tuple[List[int], str, Optional[SampleLogprobs]]]:
        greedy_logprobs_params = SamplingParams(temperature=0.0,
                                                max_tokens=max_tokens,
                                                logprobs=num_logprobs,
                                                stop_token_ids=stop_token_ids)
        outputs = self.generate_w_logprobs(prompts,
                                           greedy_logprobs_params,
                                           images=images,
                                           audios=audios,
<<<<<<< HEAD
                                           lora_requests=lora_requests)
=======
                                           videos=videos)
>>>>>>> cea95dfb

        return [(output_ids, output_str, output_logprobs)
                for output_ids, output_str, output_logprobs in outputs]

    def generate_encoder_decoder_greedy_logprobs(
        self,
        encoder_decoder_prompts: List[ExplicitEncoderDecoderPrompt[str, str]],
        max_tokens: int,
        num_logprobs: int,
        lora_requests: Optional[List[LoRARequest]] = None,
    ) -> List[Tuple[List[int], str, Optional[SampleLogprobs]]]:
        greedy_logprobs_params = SamplingParams(temperature=0.0,
                                                use_beam_search=False,
                                                max_tokens=max_tokens,
                                                logprobs=num_logprobs)
        '''
        Greedy logprobs generation for vLLM encoder/decoder models
        '''

        outputs = self.generate_encoder_decoder_w_logprobs(
            encoder_decoder_prompts, greedy_logprobs_params, lora_requests=lora_requests)

        return [(output_ids, output_str, output_logprobs)
                for output_ids, output_str, output_logprobs in outputs]

    def generate_beam_search(
        self,
        prompts: List[str],
        beam_width: int,
        max_tokens: int,
        lora_requests: Optional[List[LoRARequest]] = None,
    ) -> List[Tuple[List[List[int]], List[str]]]:
        beam_search_params = SamplingParams(n=beam_width,
                                            use_beam_search=True,
                                            temperature=0.0,
                                            max_tokens=max_tokens)
        outputs = self.generate(prompts, beam_search_params, lora_requests=lora_requests)
        return outputs

    def encode(self, prompts: List[str], lora_requests: Optional[List[LoRARequest]] = None) -> List[List[float]]:
        req_outputs = self.model.encode(prompts, lora_request=lora_requests)
        outputs = []
        for req_output in req_outputs:
            embedding = req_output.outputs.embedding
            outputs.append(embedding)
        return outputs

    def __enter__(self):
        return self

    def __exit__(self, exc_type, exc_value, traceback):
        del self.model
        cleanup()


@pytest.fixture(scope="session")
def vllm_runner():
    return VllmRunner


def get_tokenizer_pool_config(tokenizer_group_type):
    if tokenizer_group_type is None:
        return None
    if tokenizer_group_type == "ray":
        return TokenizerPoolConfig(pool_size=1,
                                   pool_type="ray",
                                   extra_config={})
    if isinstance(tokenizer_group_type, type):
        return TokenizerPoolConfig(pool_size=1,
                                   pool_type=tokenizer_group_type,
                                   extra_config={})
    raise ValueError(f"Unknown tokenizer_group_type: {tokenizer_group_type}")


@pytest.fixture()
def temporary_enable_log_propagate():
    import logging
    logger = logging.getLogger("vllm")
    logger.propagate = True
    yield
    logger.propagate = False


@pytest.fixture()
def caplog_vllm(temporary_enable_log_propagate, caplog):
    # To capture vllm log, we should enable propagate=True temporarily
    # because caplog depends on logs propagated to the root logger.
    yield caplog


@pytest.fixture(scope="session")
def num_gpus_available():
    """Get number of GPUs without initializing the CUDA context
    in current process."""

    return cuda_device_count_stateless()


temp_dir = tempfile.gettempdir()
_dummy_path = os.path.join(temp_dir, "dummy_opt")


@pytest.fixture
def dummy_opt_path():
    json_path = os.path.join(_dummy_path, "config.json")
    if not os.path.exists(_dummy_path):
        snapshot_download(repo_id="facebook/opt-125m",
                          local_dir=_dummy_path,
                          ignore_patterns=[
                              "*.bin", "*.bin.index.json", "*.pt", "*.h5",
                              "*.msgpack"
                          ])
        assert os.path.exists(json_path)
        with open(json_path, "r") as f:
            config = json.load(f)
        config["architectures"] = ["MyOPTForCausalLM"]
        with open(json_path, "w") as f:
            json.dump(config, f)
    return _dummy_path<|MERGE_RESOLUTION|>--- conflicted
+++ resolved
@@ -709,11 +709,8 @@
         sampling_params: SamplingParams,
         images: Optional[PromptImageInput] = None,
         audios: Optional[PromptAudioInput] = None,
-<<<<<<< HEAD
+        videos: Optional[PromptVideoInput] = None,
         lora_requests: Optional[List[LoRARequest]] = None,
-=======
-        videos: Optional[PromptVideoInput] = None,
->>>>>>> cea95dfb
     ) -> List[Tuple[List[int], str, Optional[SampleLogprobs]]]:
         assert sampling_params.logprobs is not None
 
@@ -762,12 +759,8 @@
         self,
         prompts: List[str],
         max_tokens: int,
-<<<<<<< HEAD
-        images: Optional[List[Image.Image]] = None,
+        images: Optional[PromptImageInput] = None,
         lora_requests: Optional[List[LoRARequest]] = None,
-=======
-        images: Optional[PromptImageInput] = None,
->>>>>>> cea95dfb
     ) -> List[Tuple[List[int], str]]:
         greedy_params = SamplingParams(temperature=0.0, max_tokens=max_tokens)
         outputs = self.generate(prompts, greedy_params, images=images, lora_requests=lora_requests)
@@ -793,11 +786,9 @@
                                            greedy_logprobs_params,
                                            images=images,
                                            audios=audios,
-<<<<<<< HEAD
-                                           lora_requests=lora_requests)
-=======
-                                           videos=videos)
->>>>>>> cea95dfb
+                                           videos=videos,
+                                           lora_requests=lora_requests
+                                           )
 
         return [(output_ids, output_str, output_logprobs)
                 for output_ids, output_str, output_logprobs in outputs]
