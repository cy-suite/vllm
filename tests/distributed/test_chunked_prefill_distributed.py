"""Compare the outputs of HF and distributed vLLM when using greedy sampling.
vLLM will allocate all the available memory, so we need to run the tests one
by one. The solution is to pass arguments (model name) by environment
variables.

Run:
```sh
TEST_DIST_MODEL=facebook/opt-125m pytest \
    test_chunked_prefill_distributed.py
TEST_DIST_MODEL=meta-llama/Llama-2-7b-hf \
    test_chunked_prefill_distributed.py
```
"""
import os

import pytest

from vllm.utils import cuda_device_count_stateless

from ..models.utils import check_outputs_equal

MODELS = [
    os.environ["TEST_DIST_MODEL"],
]
DISTRIBUTED_EXECUTOR_BACKEND = "DISTRIBUTED_EXECUTOR_BACKEND"


@pytest.mark.skipif(cuda_device_count_stateless() < 2,
                    reason="Need at least 2 GPUs to run the test.")
@pytest.mark.parametrize("model", MODELS)
@pytest.mark.parametrize("dtype", ["half"])
@pytest.mark.parametrize("max_tokens", [5])
@pytest.mark.parametrize("chunked_prefill_token_size", [16])
def test_models(
    hf_runner,
    vllm_runner,
    example_prompts,
    model: str,
    dtype: str,
    max_tokens: int,
    chunked_prefill_token_size: int,
) -> None:
    distributed_executor_backend = os.getenv(DISTRIBUTED_EXECUTOR_BACKEND)

    # Add a chunked prefill config.
    max_num_seqs = min(chunked_prefill_token_size, 256)
    assert chunked_prefill_token_size != -1
    enable_chunked_prefill = True
    max_num_batched_tokens = chunked_prefill_token_size

    # NOTE: take care of the order. run vLLM first, and then run HF.
    # vLLM needs a fresh new process without cuda initialization.
    # if we run HF first, the cuda initialization will be done and it
    # will hurt multiprocessing backend with fork method (the default method).

    with vllm_runner(
            model,
            dtype=dtype,
            tensor_parallel_size=2,
            max_num_seqs=max_num_seqs,
            enable_chunked_prefill=enable_chunked_prefill,
            max_num_batched_tokens=max_num_batched_tokens,
            distributed_executor_backend=distributed_executor_backend,
    ) as vllm_model:
        vllm_outputs = vllm_model.generate_greedy(example_prompts, max_tokens)

<<<<<<< HEAD
    with hf_runner(model, dtype=dtype) as hf_model:
        hf_outputs = hf_model.generate_greedy(example_prompts, max_tokens)

    for i in range(len(example_prompts)):
        hf_output_ids, hf_output_str = hf_outputs[i]
        vllm_output_ids, vllm_output_str = vllm_outputs[i]
        assert hf_output_str == vllm_output_str, (
            f"Test{i}:\nHF: {hf_output_str!r}\nvLLM: {vllm_output_str!r}")
        assert hf_output_ids == vllm_output_ids, (
            f"Test{i}:\nHF: {hf_output_ids}\nvLLM: {vllm_output_ids}")
=======
    check_outputs_equal(
        outputs_0_lst=hf_outputs,
        outputs_1_lst=vllm_outputs,
        name_0="hf",
        name_1="vllm",
    )
>>>>>>> 9d47f64e
<|MERGE_RESOLUTION|>--- conflicted
+++ resolved
@@ -64,22 +64,12 @@
     ) as vllm_model:
         vllm_outputs = vllm_model.generate_greedy(example_prompts, max_tokens)
 
-<<<<<<< HEAD
     with hf_runner(model, dtype=dtype) as hf_model:
         hf_outputs = hf_model.generate_greedy(example_prompts, max_tokens)
 
-    for i in range(len(example_prompts)):
-        hf_output_ids, hf_output_str = hf_outputs[i]
-        vllm_output_ids, vllm_output_str = vllm_outputs[i]
-        assert hf_output_str == vllm_output_str, (
-            f"Test{i}:\nHF: {hf_output_str!r}\nvLLM: {vllm_output_str!r}")
-        assert hf_output_ids == vllm_output_ids, (
-            f"Test{i}:\nHF: {hf_output_ids}\nvLLM: {vllm_output_ids}")
-=======
     check_outputs_equal(
         outputs_0_lst=hf_outputs,
         outputs_1_lst=vllm_outputs,
         name_0="hf",
         name_1="vllm",
-    )
->>>>>>> 9d47f64e
+    )