"""Tests whether gptq models with dynamic_cfg quantized can be loaded.

Run `pytest tests/quantization/test_gptq_dynamic_cfg.py --forked`.
"""

import pytest
import torch

from vllm.model_executor.layers.linear import UnquantizedLinearMethod
from vllm.model_executor.layers.quantization.gptq_marlin import (
    GPTQMarlinLinearMethod)

PROMPT = "On the surface of Mars, we found"

<<<<<<< HEAD
MODEL_QUANT = ["ModelCloud/TinyLlama-1.1B-Chat-v1.0-GPTQ-4bits-dynamic-cfg"]
=======
# The first layer is quantized using bits=4, group_size=128
# The second layer is quantized using bits=8, group_size=32
# All other layers (layer index >= 2) are not quantized
MODELS_QUANT = ["ModelCloud/TinyLlama-1.1B-Chat-v1.0-GPTQ-4bits-dynamic-cfg"]
>>>>>>> 6dc56a69


@pytest.mark.parametrize("model_id", MODEL_QUANT)
def test_gptq_with_dynamic_cfg(vllm_runner, model_id: str):
    vllm_model = vllm_runner(model_id, dtype=torch.float16, max_model_len=2048)

    for name, submodule in (vllm_model.model.llm_engine.model_executor.
                            driver_worker.model_runner.model.named_modules()):
        if name == 'model.model.layers.0.self_attn.qkv_proj':
            # The first layer is quantized using bits=4, group_size=128
            # desc_act=True
            assert isinstance(submodule, GPTQMarlinLinearMethod)
            assert submodule.quant_config.bits == 4
            assert submodule.quant_config.group_size == 128
            assert submodule.quant_config.desc_act
        elif name == 'model.model.layers.1.self_attn.qkv_proj':
            # The second layer is quantized using bits=8, group_size=32
            # desc_act=False
            assert isinstance(submodule, GPTQMarlinLinearMethod)
            assert submodule.quant_config.bits == 8
            assert submodule.quant_config.group_size == 32
            assert not submodule.quant_config.desc_act
        elif (name == 'model.model.layers.2.self_attn.qkv_proj'
              or name == 'model.model.layers.2.mlp.gate_up_proj'):
            # All other layers (layer index >= 2) are not quantized
            assert isinstance(submodule, UnquantizedLinearMethod)

    print(
        vllm_model.generate_greedy(prompts=["Hello my name is"],
                                   max_tokens=10)[0][1])
    del vllm_model<|MERGE_RESOLUTION|>--- conflicted
+++ resolved
@@ -12,14 +12,10 @@
 
 PROMPT = "On the surface of Mars, we found"
 
-<<<<<<< HEAD
-MODEL_QUANT = ["ModelCloud/TinyLlama-1.1B-Chat-v1.0-GPTQ-4bits-dynamic-cfg"]
-=======
 # The first layer is quantized using bits=4, group_size=128
 # The second layer is quantized using bits=8, group_size=32
 # All other layers (layer index >= 2) are not quantized
-MODELS_QUANT = ["ModelCloud/TinyLlama-1.1B-Chat-v1.0-GPTQ-4bits-dynamic-cfg"]
->>>>>>> 6dc56a69
+MODEL_QUANT = ["ModelCloud/TinyLlama-1.1B-Chat-v1.0-GPTQ-4bits-dynamic-cfg"]
 
 
 @pytest.mark.parametrize("model_id", MODEL_QUANT)
