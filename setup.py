--- conflicted
+++ resolved
@@ -422,11 +422,7 @@
     install_requires=get_requirements(),
     ext_modules=ext_modules,
     extras_require={
-<<<<<<< HEAD
         "tensorizer": ["tensorizer>=2.9.0"],
-=======
-        "tensorizer": ["tensorizer==2.9.0"],
->>>>>>> 0650e593
     },
     cmdclass={"build_ext": cmake_build_ext} if not _is_neuron() else {},
     package_data=package_data,
