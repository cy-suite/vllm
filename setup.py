import importlib.util
import io
import logging
import os
import re
import subprocess
import sys
import warnings
from pathlib import Path
from shutil import which
from typing import Dict, List

import torch
from packaging.version import Version, parse
from setuptools import Extension, find_packages, setup
from setuptools.command.build_ext import build_ext
from torch.utils.cpp_extension import CUDA_HOME


def load_module_from_path(module_name, path):
    spec = importlib.util.spec_from_file_location(module_name, path)
    module = importlib.util.module_from_spec(spec)
    sys.modules[module_name] = module
    spec.loader.exec_module(module)
    return module


ROOT_DIR = os.path.dirname(__file__)
logger = logging.getLogger(__name__)


def embed_commit_hash():
    try:
        if "BUILDKITE_COMMIT" in os.environ:
            # ci build
            commit_id = os.environ["BUILDKITE_COMMIT"]
        else:
            commit_id = subprocess.check_output(["git", "rev-parse", "HEAD"],
                                                encoding="utf-8").strip()

        commit_contents = f'__commit__ = "{commit_id}"\n'

        version_file = os.path.join(ROOT_DIR, "vllm", "commit_id.py")
        with open(version_file, "w", encoding="utf-8") as f:
            f.write(commit_contents)

    except subprocess.CalledProcessError as e:
        warnings.warn(f"Failed to get commit hash:\n{e}",
                      RuntimeWarning,
                      stacklevel=2)
    except Exception as e:
        warnings.warn(f"Failed to embed commit hash:\n{e}",
                      RuntimeWarning,
                      stacklevel=2)


embed_commit_hash()

# cannot import envs directly because it depends on vllm,
#  which is not installed yet
envs = load_module_from_path('envs', os.path.join(ROOT_DIR, 'vllm', 'envs.py'))

VLLM_TARGET_DEVICE = envs.VLLM_TARGET_DEVICE

if not sys.platform.startswith("linux"):
    logger.warning(
        "vLLM only supports Linux platform (including WSL). "
        "Building on %s, "
        "so vLLM may not be able to run correctly", sys.platform)
    VLLM_TARGET_DEVICE = "empty"

MAIN_CUDA_VERSION = "12.1"


def is_sccache_available() -> bool:
    return which("sccache") is not None


def is_ccache_available() -> bool:
    return which("ccache") is not None


def is_ninja_available() -> bool:
    return which("ninja") is not None


def remove_prefix(text, prefix):
    if text.startswith(prefix):
        return text[len(prefix):]
    return text


class CMakeExtension(Extension):

    def __init__(self, name: str, cmake_lists_dir: str = '.', **kwa) -> None:
        super().__init__(name, sources=[], py_limited_api=True, **kwa)
        self.cmake_lists_dir = os.path.abspath(cmake_lists_dir)


class cmake_build_ext(build_ext):
    # A dict of extension directories that have been configured.
    did_config: Dict[str, bool] = {}

    #
    # Determine number of compilation jobs and optionally nvcc compile threads.
    #
    def compute_num_jobs(self):
        # `num_jobs` is either the value of the MAX_JOBS environment variable
        # (if defined) or the number of CPUs available.
        num_jobs = envs.MAX_JOBS
        if num_jobs is not None:
            num_jobs = int(num_jobs)
            logger.info("Using MAX_JOBS=%d as the number of jobs.", num_jobs)
        else:
            try:
                # os.sched_getaffinity() isn't universally available, so fall
                #  back to os.cpu_count() if we get an error here.
                num_jobs = len(os.sched_getaffinity(0))
            except AttributeError:
                num_jobs = os.cpu_count()

        nvcc_threads = None
        if _is_cuda() and get_nvcc_cuda_version() >= Version("11.2"):
            # `nvcc_threads` is either the value of the NVCC_THREADS
            # environment variable (if defined) or 1.
            # when it is set, we reduce `num_jobs` to avoid
            # overloading the system.
            nvcc_threads = envs.NVCC_THREADS
            if nvcc_threads is not None:
                nvcc_threads = int(nvcc_threads)
                logger.info(
                    "Using NVCC_THREADS=%d as the number of nvcc threads.",
                    nvcc_threads)
            else:
                nvcc_threads = 1
            num_jobs = max(1, num_jobs // nvcc_threads)

        return num_jobs, nvcc_threads

    #
    # Perform cmake configuration for a single extension.
    #
    def configure(self, ext: CMakeExtension) -> None:
        # If we've already configured using the CMakeLists.txt for
        # this extension, exit early.
        if ext.cmake_lists_dir in cmake_build_ext.did_config:
            return

        cmake_build_ext.did_config[ext.cmake_lists_dir] = True

        # Select the build type.
        # Note: optimization level + debug info are set by the build type
        default_cfg = "Debug" if self.debug else "RelWithDebInfo"
        cfg = envs.CMAKE_BUILD_TYPE or default_cfg

        cmake_args = [
            '-DCMAKE_BUILD_TYPE={}'.format(cfg),
            '-DVLLM_TARGET_DEVICE={}'.format(VLLM_TARGET_DEVICE),
        ]

        verbose = envs.VERBOSE
        if verbose:
            cmake_args += ['-DCMAKE_VERBOSE_MAKEFILE=ON']

        if is_sccache_available():
            cmake_args += [
                '-DCMAKE_C_COMPILER_LAUNCHER=sccache',
                '-DCMAKE_CXX_COMPILER_LAUNCHER=sccache',
                '-DCMAKE_CUDA_COMPILER_LAUNCHER=sccache',
                '-DCMAKE_HIP_COMPILER_LAUNCHER=sccache',
            ]
        elif is_ccache_available():
            cmake_args += [
                '-DCMAKE_C_COMPILER_LAUNCHER=ccache',
                '-DCMAKE_CXX_COMPILER_LAUNCHER=ccache',
                '-DCMAKE_CUDA_COMPILER_LAUNCHER=ccache',
                '-DCMAKE_HIP_COMPILER_LAUNCHER=ccache',
            ]

        # Pass the python executable to cmake so it can find an exact
        # match.
        cmake_args += ['-DVLLM_PYTHON_EXECUTABLE={}'.format(sys.executable)]

        # Pass the python path to cmake so it can reuse the build dependencies
        # on subsequent calls to python.
        cmake_args += ['-DVLLM_PYTHON_PATH={}'.format(":".join(sys.path))]

        #
        # Setup parallelism and build tool
        #
        num_jobs, nvcc_threads = self.compute_num_jobs()

        if nvcc_threads:
            cmake_args += ['-DNVCC_THREADS={}'.format(nvcc_threads)]

        if is_ninja_available():
            build_tool = ['-G', 'Ninja']
            cmake_args += [
                '-DCMAKE_JOB_POOL_COMPILE:STRING=compile',
                '-DCMAKE_JOB_POOLS:STRING=compile={}'.format(num_jobs),
            ]
        else:
            # Default build tool to whatever cmake picks.
            build_tool = []
        subprocess.check_call(
            ['cmake', ext.cmake_lists_dir, *build_tool, *cmake_args],
            cwd=self.build_temp)

    def build_extensions(self) -> None:
        # Ensure that CMake is present and working
        try:
            subprocess.check_output(['cmake', '--version'])
        except OSError as e:
            raise RuntimeError('Cannot find CMake executable') from e

        # Create build directory if it does not exist.
        if not os.path.exists(self.build_temp):
            os.makedirs(self.build_temp)

        targets = []
        target_name = lambda s: remove_prefix(remove_prefix(s, "vllm."),
                                              "vllm_flash_attn.")
        # Build all the extensions
        for ext in self.extensions:
            self.configure(ext)
            targets.append(target_name(ext.name))

        num_jobs, _ = self.compute_num_jobs()

        build_args = [
            "--build",
            ".",
            f"-j={num_jobs}",
            *[f"--target={name}" for name in targets],
        ]

        subprocess.check_call(["cmake", *build_args], cwd=self.build_temp)

        # Install the libraries
        for ext in self.extensions:
            # Install the extension into the proper location
            outdir = Path(self.get_ext_fullpath(ext.name)).parent.absolute()

            # Skip if the install directory is the same as the build directory
            if outdir == self.build_temp:
                continue

            # CMake appends the extension prefix to the install path,
            # and outdir already contains that prefix, so we need to remove it.
            prefix = outdir
            for i in range(ext.name.count('.')):
                prefix = prefix.parent

            # prefix here should actually be the same for all components
            install_args = [
                "cmake", "--install", ".", "--prefix", prefix, "--component",
                target_name(ext.name)
            ]
            subprocess.check_call(install_args, cwd=self.build_temp)


def _no_device() -> bool:
    return VLLM_TARGET_DEVICE == "empty"


def _is_cuda() -> bool:
    has_cuda = torch.version.cuda is not None
    return (VLLM_TARGET_DEVICE == "cuda" and has_cuda
            and not (_is_neuron() or _is_tpu()))


def _is_hip() -> bool:
    return (VLLM_TARGET_DEVICE == "cuda"
            or VLLM_TARGET_DEVICE == "rocm") and torch.version.hip is not None


def _is_neuron() -> bool:
    torch_neuronx_installed = True
    try:
        subprocess.run(["neuron-ls"], capture_output=True, check=True)
    except (FileNotFoundError, PermissionError, subprocess.CalledProcessError):
        torch_neuronx_installed = False
    return torch_neuronx_installed or VLLM_TARGET_DEVICE == "neuron"


def _is_tpu() -> bool:
    return VLLM_TARGET_DEVICE == "tpu"


def _is_cpu() -> bool:
    return VLLM_TARGET_DEVICE == "cpu"


def _is_openvino() -> bool:
    return VLLM_TARGET_DEVICE == "openvino"


def _is_xpu() -> bool:
    return VLLM_TARGET_DEVICE == "xpu"


def _build_custom_ops() -> bool:
    return _is_cuda() or _is_hip() or _is_cpu()


def _build_core_ext() -> bool:
    return not (_is_neuron() or _is_tpu() or _is_openvino() or _is_xpu())


def get_hipcc_rocm_version():
    # Run the hipcc --version command
    result = subprocess.run(['hipcc', '--version'],
                            stdout=subprocess.PIPE,
                            stderr=subprocess.STDOUT,
                            text=True)

    # Check if the command was executed successfully
    if result.returncode != 0:
        print("Error running 'hipcc --version'")
        return None

    # Extract the version using a regular expression
    match = re.search(r'HIP version: (\S+)', result.stdout)
    if match:
        # Return the version string
        return match.group(1)
    else:
        print("Could not find HIP version in the output")
        return None


def get_neuronxcc_version():
    import sysconfig
    site_dir = sysconfig.get_paths()["purelib"]
    version_file = os.path.join(site_dir, "neuronxcc", "version",
                                "__init__.py")

    # Check if the command was executed successfully
    with open(version_file, "rt") as fp:
        content = fp.read()

    # Extract the version using a regular expression
    match = re.search(r"__version__ = '(\S+)'", content)
    if match:
        # Return the version string
        return match.group(1)
    else:
        raise RuntimeError("Could not find HIP version in the output")


def get_nvcc_cuda_version() -> Version:
    """Get the CUDA version from nvcc.

    Adapted from https://github.com/NVIDIA/apex/blob/8b7a1ff183741dd8f9b87e7bafd04cfde99cea28/setup.py
    """
    assert CUDA_HOME is not None, "CUDA_HOME is not set"
    nvcc_output = subprocess.check_output([CUDA_HOME + "/bin/nvcc", "-V"],
                                          universal_newlines=True)
    output = nvcc_output.split()
    release_idx = output.index("release") + 1
    nvcc_cuda_version = parse(output[release_idx].split(",")[0])
    return nvcc_cuda_version


def get_path(*filepath) -> str:
    return os.path.join(ROOT_DIR, *filepath)


def find_version(filepath: str) -> str:
    """Extract version information from the given filepath.

    Adapted from https://github.com/ray-project/ray/blob/0b190ee1160eeca9796bc091e07eaebf4c85b511/python/setup.py
    """
    with open(filepath) as fp:
        version_match = re.search(r"^__version__ = ['\"]([^'\"]*)['\"]",
                                  fp.read(), re.M)
        if version_match:
            return version_match.group(1)
        raise RuntimeError("Unable to find version string.")


def get_vllm_version() -> str:
    version = find_version(get_path("vllm", "version.py"))

    if _no_device():
        if envs.VLLM_TARGET_DEVICE == "empty":
            version += "+empty"
    elif _is_cuda():
        cuda_version = str(get_nvcc_cuda_version())
        if cuda_version != MAIN_CUDA_VERSION:
            cuda_version_str = cuda_version.replace(".", "")[:3]
            # skip this for source tarball, required for pypi
            if "sdist" not in sys.argv:
                version += f"+cu{cuda_version_str}"
    elif _is_hip():
        # Get the HIP version
        hipcc_version = get_hipcc_rocm_version()
        if hipcc_version != MAIN_CUDA_VERSION:
            rocm_version_str = hipcc_version.replace(".", "")[:3]
            version += f"+rocm{rocm_version_str}"
    elif _is_neuron():
        # Get the Neuron version
        neuron_version = str(get_neuronxcc_version())
        if neuron_version != MAIN_CUDA_VERSION:
            neuron_version_str = neuron_version.replace(".", "")[:3]
            version += f"+neuron{neuron_version_str}"
    elif _is_openvino():
        version += "+openvino"
    elif _is_tpu():
        version += "+tpu"
    elif _is_cpu():
        version += "+cpu"
    elif _is_xpu():
        version += "+xpu"
    else:
        raise RuntimeError("Unknown runtime environment")

    return version


def read_readme() -> str:
    """Read the README file if present."""
    p = get_path("README.md")
    if os.path.isfile(p):
        return io.open(get_path("README.md"), "r", encoding="utf-8").read()
    else:
        return ""


def get_requirements() -> List[str]:
    """Get Python package dependencies from requirements.txt."""

    def _read_requirements(filename: str) -> List[str]:
        with open(get_path(filename)) as f:
            requirements = f.read().strip().split("\n")
        resolved_requirements = []
        for line in requirements:
            if line.startswith("-r "):
                resolved_requirements += _read_requirements(line.split()[1])
            else:
                resolved_requirements.append(line)
        return resolved_requirements

    if _no_device():
        requirements = _read_requirements("requirements-cuda.txt")
    elif _is_cuda():
        requirements = _read_requirements("requirements-cuda.txt")
        cuda_major, cuda_minor = torch.version.cuda.split(".")
        modified_requirements = []
        for req in requirements:
            if ("vllm-flash-attn" in req
                    and not (cuda_major == "12" and cuda_minor == "1")):
                # vllm-flash-attn is built only for CUDA 12.1.
                # Skip for other versions.
                continue
            modified_requirements.append(req)
        requirements = modified_requirements
    elif _is_hip():
        requirements = _read_requirements("requirements-rocm.txt")
    elif _is_neuron():
        requirements = _read_requirements("requirements-neuron.txt")
    elif _is_openvino():
        requirements = _read_requirements("requirements-openvino.txt")
    elif _is_tpu():
        requirements = _read_requirements("requirements-tpu.txt")
    elif _is_cpu():
        requirements = _read_requirements("requirements-cpu.txt")
    elif _is_xpu():
        requirements = _read_requirements("requirements-xpu.txt")
    else:
        raise ValueError(
            "Unsupported platform, please use CUDA, ROCm, Neuron, "
            "OpenVINO, or CPU.")
    return requirements


ext_modules = []

if _build_core_ext():
    ext_modules.append(CMakeExtension(name="vllm._core_C"))

if _is_cuda() or _is_hip():
    ext_modules.append(CMakeExtension(name="vllm._moe_C"))

<<<<<<< HEAD
if _is_cuda():
    ext_modules.append(
        CMakeExtension(name="vllm.vllm_flash_attn.vllm_flash_attn_c"))
=======
if _is_hip():
    ext_modules.append(CMakeExtension(name="vllm._rocm_C"))
>>>>>>> 0d47bf3b

if _build_custom_ops():
    ext_modules.append(CMakeExtension(name="vllm._C"))

package_data = {
    "vllm": ["py.typed", "model_executor/layers/fused_moe/configs/*.json"]
}
if envs.VLLM_USE_PRECOMPILED:
    ext_modules = []
    package_data["vllm"].append("*.so")

if _no_device():
    ext_modules = []

setup(
    name="vllm",
    version=get_vllm_version(),
    author="vLLM Team",
    license="Apache 2.0",
    description=("A high-throughput and memory-efficient inference and "
                 "serving engine for LLMs"),
    long_description=read_readme(),
    long_description_content_type="text/markdown",
    url="https://github.com/vllm-project/vllm",
    project_urls={
        "Homepage": "https://github.com/vllm-project/vllm",
        "Documentation": "https://vllm.readthedocs.io/en/latest/",
    },
    classifiers=[
        "Programming Language :: Python :: 3.8",
        "Programming Language :: Python :: 3.9",
        "Programming Language :: Python :: 3.10",
        "Programming Language :: Python :: 3.11",
        "Programming Language :: Python :: 3.12",
        "License :: OSI Approved :: Apache Software License",
        "Topic :: Scientific/Engineering :: Artificial Intelligence",
    ],
    packages=find_packages(exclude=("benchmarks", "csrc", "docs", "examples",
                                    "tests*")),
    python_requires=">=3.8",
    install_requires=get_requirements(),
    ext_modules=ext_modules,
    extras_require={
        "tensorizer": ["tensorizer>=2.9.0"],
        "video": ["opencv-python"],  # Required for video processing
        "audio": ["librosa", "soundfile"]  # Required for audio processing
    },
    cmdclass={"build_ext": cmake_build_ext} if len(ext_modules) > 0 else {},
    package_data=package_data,
    entry_points={
        "console_scripts": [
            "vllm=vllm.scripts:main",
        ],
    },
)<|MERGE_RESOLUTION|>--- conflicted
+++ resolved
@@ -482,14 +482,12 @@
 if _is_cuda() or _is_hip():
     ext_modules.append(CMakeExtension(name="vllm._moe_C"))
 
-<<<<<<< HEAD
+if _is_hip():
+    ext_modules.append(CMakeExtension(name="vllm._rocm_C"))
+
 if _is_cuda():
     ext_modules.append(
         CMakeExtension(name="vllm.vllm_flash_attn.vllm_flash_attn_c"))
-=======
-if _is_hip():
-    ext_modules.append(CMakeExtension(name="vllm._rocm_C"))
->>>>>>> 0d47bf3b
 
 if _build_custom_ops():
     ext_modules.append(CMakeExtension(name="vllm._C"))
