--- conflicted
+++ resolved
@@ -340,9 +340,6 @@
     vllm_extension_sources.append("csrc/quantization/awq/gemm_kernels.cu")
     vllm_extension_sources.append("csrc/custom_all_reduce.cu")
 
-<<<<<<< HEAD
-if _is_cuda() or _is_hip():
-=======
     # Add MoE kernels.
     ext_modules.append(
         CUDAExtension(
@@ -355,7 +352,6 @@
         ))
 
 if not _is_neuron():
->>>>>>> 3b7178cf
     vllm_extension = CUDAExtension(
         name="vllm._C",
         sources=vllm_extension_sources,
