--- conflicted
+++ resolved
@@ -17,7 +17,6 @@
 
 CacheFlow comes with many powerful features that include:
 
-<<<<<<< HEAD
 - Seamless integration with popular HuggingFace models
 - Efficient management for cached attention keys and values
 - Advanced batching mechanism
@@ -25,42 +24,11 @@
 - Efficient support for various decoding algorithms such as parallel sampling and beam search
 - Tensor parallelism support for multi-GPU inference
 - OpenAI-compatible API
-=======
-To start the server:
-```bash
-ray start --head
-python -m vllm.entrypoints.fastapi_server # --model <your_model>
-```
->>>>>>> 0b98ba15
 
 ## Performance
 
 
 ## Contributing
 
-<<<<<<< HEAD
 As an open-source project in a fast-evolving field, we welcome any contributions and collaborations.
-For guidance on how to contribute, please check out [CONTRIBUTING.md](./CONTRIBUTING.md).
-=======
-Start the server:
-```bash
-python -m vllm.http_frontend.fastapi_frontend
-# At another terminal
-python -m vllm.http_frontend.gradio_webserver
-```
-
-## Load LLaMA weights
-
-Since LLaMA weight is not fully public, we cannot directly download the LLaMA weights from huggingface. Therefore, you need to follow the following process to load the LLaMA weights.
-
-1. Converting LLaMA weights to huggingface format with [this script](https://github.com/huggingface/transformers/blob/main/src/transformers/models/llama/convert_llama_weights_to_hf.py).
-    ```bash
-    python src/transformers/models/llama/convert_llama_weights_to_hf.py \
-        --input_dir /path/to/downloaded/llama/weights --model_size 7B --output_dir /output/path/llama-7b
-    ```
-2. For all the commands above, specify the model with `--model /output/path/llama-7b` to load the model. For example:
-    ```bash
-    python simple_server.py --model /output/path/llama-7b
-    python -m vllm.http_frontend.fastapi_frontend --model /output/path/llama-7b
-    ```
->>>>>>> 0b98ba15
+For guidance on how to contribute, please check out [CONTRIBUTING.md](./CONTRIBUTING.md).